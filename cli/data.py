import dataclasses
from typing import List
from typing import Mapping
from typing import Optional
import logging
import pathlib
import os
import json
import shutil
import structlog

import click
from covidactnow.datapublic.common_fields import CommonFields
from covidactnow.datapublic.common_fields import FieldName

from libs import google_sheet_helpers
from libs import pipeline
from libs.datasets import combined_dataset_utils
from libs.datasets import custom_aggregations
from libs.datasets import statistical_areas
from libs.datasets.combined_datasets import (
    ALL_TIMESERIES_FEATURE_DEFINITION,
    ALL_FIELDS_FEATURE_DEFINITION,
)
from libs.datasets import timeseries
from libs.datasets import outlier_detection
from libs.datasets import region_aggregation
from libs.datasets import dataset_utils
from libs.datasets import combined_datasets
from libs.datasets import new_cases_and_deaths
from libs.datasets import vaccine_backfills
from libs.datasets.sources import forecast_hub
from libs.datasets import tail_filter
from libs.datasets.sources import zeros_filter
from libs.pipeline import Region
from libs.pipeline import RegionMask
from libs.us_state_abbrev import ABBREV_US_UNKNOWN_COUNTY_FIPS
from pyseir import DATA_DIR
import pyseir.icu.utils
from pyseir.icu import infer_icu

TailFilter = tail_filter.TailFilter


CUMULATIVE_FIELDS_TO_FILTER = [
    CommonFields.CASES,
    CommonFields.DEATHS,
    CommonFields.POSITIVE_TESTS,
    CommonFields.NEGATIVE_TESTS,
    CommonFields.TOTAL_TESTS,
    CommonFields.POSITIVE_TESTS_VIRAL,
    CommonFields.POSITIVE_CASES_VIRAL,
    CommonFields.TOTAL_TESTS_VIRAL,
    CommonFields.TOTAL_TESTS_PEOPLE_VIRAL,
    CommonFields.TOTAL_TEST_ENCOUNTERS_VIRAL,
]

PROD_BUCKET = "data.covidactnow.org"

# By default require 0.95 of populations from regions to include a data point in aggregate.
DEFAULT_REPORTING_RATIO = 0.95

_logger = logging.getLogger(__name__)


@click.group("data")
def main():
    pass


@main.command()
@click.option("--filename", default="external_forecasts.csv")
def update_forecasts(filename):
    """Updates external forecasts to the current checked out covid data public commit"""
    path_prefix = dataset_utils.DATA_DIRECTORY.relative_to(dataset_utils.REPO_ROOT)
    data_root = dataset_utils.LOCAL_PUBLIC_DATA_PATH
    data_path = forecast_hub.ForecastHubDataset.COMMON_DF_CSV_PATH
    shutil.copy(data_root / data_path, path_prefix / filename)
    _logger.info(f"Updating External Forecasts at {path_prefix / filename}")


@main.command()
@click.option(
    "--aggregate-to-country/--no-aggregate-to-country",
    is_flag=True,
    help="Aggregate states to one USA country region",
    default=True,
)
@click.option("--state", type=str, help="For testing, a two letter state abbr")
@click.option("--fips", type=str, help="For testing, a 5 digit county fips")
def update(aggregate_to_country: bool, state: Optional[str], fips: Optional[str]):
    """Updates latest and timeseries datasets to the current checked out covid data public commit"""
    path_prefix = dataset_utils.DATA_DIRECTORY.relative_to(dataset_utils.REPO_ROOT)

    timeseries_field_datasets = load_datasets_by_field(
        ALL_TIMESERIES_FEATURE_DEFINITION, state=state, fips=fips
    )
    static_field_datasets = load_datasets_by_field(
        ALL_FIELDS_FEATURE_DEFINITION, state=state, fips=fips
    )

    multiregion_dataset = timeseries.combined_datasets(
        timeseries_field_datasets, static_field_datasets
    )
    _logger.info("Finished combining datasets")
    multiregion_dataset.print_stats("combined")
    multiregion_dataset = outlier_detection.drop_tail_positivity_outliers(multiregion_dataset)
    multiregion_dataset.print_stats("drop_tail")
    # Filter for stalled cumulative values before deriving NEW_CASES from CASES.
    _, multiregion_dataset = TailFilter.run(multiregion_dataset, CUMULATIVE_FIELDS_TO_FILTER)
    multiregion_dataset.print_stats("TailFilter")
    multiregion_dataset = zeros_filter.drop_all_zero_timeseries(
        multiregion_dataset,
        [
            CommonFields.VACCINES_DISTRIBUTED,
            CommonFields.VACCINES_ADMINISTERED,
            CommonFields.VACCINATIONS_COMPLETED,
            CommonFields.VACCINATIONS_INITIATED,
        ],
    )
    multiregion_dataset.print_stats("zeros_filter")
    multiregion_dataset = vaccine_backfills.backfill_vaccination_initiated(multiregion_dataset)
    multiregion_dataset.print_stats("backfill_vaccination_initiated")

    multiregion_dataset = new_cases_and_deaths.add_new_cases(multiregion_dataset)
    multiregion_dataset = new_cases_and_deaths.add_new_deaths(multiregion_dataset)

    multiregion_dataset = outlier_detection.drop_new_case_outliers(multiregion_dataset)
    multiregion_dataset = outlier_detection.drop_new_deaths_outliers(multiregion_dataset)

    multiregion_dataset = timeseries.drop_regions_without_population(
        multiregion_dataset, KNOWN_LOCATION_ID_WITHOUT_POPULATION, structlog.get_logger()
    )
    multiregion_dataset.print_stats("drop_regions_without_population")

    multiregion_dataset = custom_aggregations.aggregate_puerto_rico_from_counties(
        multiregion_dataset
    )
    multiregion_dataset.print_stats("aggregate_puerto_rico_from_counties")
    multiregion_dataset = custom_aggregations.aggregate_to_new_york_city(multiregion_dataset)
    multiregion_dataset.print_stats("aggregate_to_new_york_city")
    multiregion_dataset = custom_aggregations.replace_dc_county_with_state_data(multiregion_dataset)
    multiregion_dataset.print_stats("replace_dc_county_with_state_data")

    aggregator = statistical_areas.CountyToCBSAAggregator.from_local_public_data()
    cbsa_dataset = aggregator.aggregate(
        multiregion_dataset, reporting_ratio_required_to_aggregate=DEFAULT_REPORTING_RATIO
    )
    multiregion_dataset = multiregion_dataset.append_regions(cbsa_dataset)
    multiregion_dataset.print_stats("CountyToCBSAAggregator")

    # TODO(tom): Add a clean way to store intermediate values instead of commenting out code like
    #  this:
    # multiregion_dataset.write_to_wide_dates_csv(
    #     pathlib.Path("data/pre-agg-wide-dates.csv"), pathlib.Path("data/pre-agg-static.csv")
    # )
    if aggregate_to_country:
        country_dataset = region_aggregation.aggregate_regions(
            multiregion_dataset,
            pipeline.us_states_and_territories_to_country_map(),
            reporting_ratio_required_to_aggregate=DEFAULT_REPORTING_RATIO,
        )
        multiregion_dataset = multiregion_dataset.append_regions(country_dataset)
        multiregion_dataset.print_stats("aggregate_to_country")

<<<<<<< HEAD
    multiregion_dataset = vaccine_backfills.derive_vaccine_pct(multiregion_dataset)

    multiregion_dataset = manual_filter.run(multiregion_dataset)

=======
>>>>>>> 3c950d7e
    combined_dataset_utils.persist_dataset(multiregion_dataset, path_prefix)
    multiregion_dataset.print_stats("persist")


@main.command()
@click.argument("output_path", type=pathlib.Path)
def aggregate_cbsa(output_path: pathlib.Path):
    us_timeseries = combined_datasets.load_us_timeseries_dataset()
    aggregator = statistical_areas.CountyToCBSAAggregator.from_local_public_data()
    cbsa_dataset = aggregator.aggregate(us_timeseries)
    cbsa_dataset.to_csv(output_path)


@main.command(
    help="Uncomment code that writes the `pre-agg` intermediate result in `data update` "
    "then use this command to test state to country aggregation."
)
def aggregate_states_to_country():
    dataset = timeseries.MultiRegionDataset.from_wide_dates_csv(
        pathlib.Path("data/pre-agg-wide-dates.csv")
    ).add_static_csv_file(pathlib.Path("data/pre-agg-static.csv"))
    dataset = region_aggregation.aggregate_regions(
        dataset,
        pipeline.us_states_and_territories_to_country_map(),
        reporting_ratio_required_to_aggregate=DEFAULT_REPORTING_RATIO,
    )
    dataset.write_to_wide_dates_csv(
        pathlib.Path("data/post-agg-wide-dates.csv"), pathlib.Path("data/post-agg-static.csv")
    )


KNOWN_LOCATION_ID_WITHOUT_POPULATION = [
    # Territories other than PR
    "iso1:us#iso2:us-vi",
    "iso1:us#iso2:us-as",
    "iso1:us#iso2:us-gu",
    # Subregion of AS
    "iso1:us#iso2:us-vi#fips:78030",
    "iso1:us#iso2:us-vi#fips:78020",
    "iso1:us#iso2:us-vi#fips:78010",
    # Retired FIPS
    "iso1:us#iso2:us-sd#fips:46113",
    "iso1:us#iso2:us-va#fips:51515",
    # All the unknown county FIPS
    *[pipeline.fips_to_location_id(f) for f in ABBREV_US_UNKNOWN_COUNTY_FIPS.values()],
]


@main.command()
@click.argument("output_path", type=pathlib.Path)
def run_population_filter(output_path: pathlib.Path):
    us_timeseries = combined_datasets.load_us_timeseries_dataset()
    log = structlog.get_logger()
    log.info("starting filter")
    ts_out = timeseries.drop_regions_without_population(
        us_timeseries, KNOWN_LOCATION_ID_WITHOUT_POPULATION, log
    )
    ts_out.to_csv(output_path)


@main.command()
@click.argument("output_path", type=pathlib.Path)
def run_bad_tails_filter(output_path: pathlib.Path):
    us_dataset = combined_datasets.load_us_timeseries_dataset()
    log = structlog.get_logger()
    log.info("Starting filter")
    _, dataset_out = TailFilter.run(us_dataset, CUMULATIVE_FIELDS_TO_FILTER)
    log.info("Writing output")
    dataset_out.timeseries_rows().to_csv(output_path, index=True, float_format="%.05g")


@main.command()
@click.option("--name", envvar="DATA_AVAILABILITY_SHEET_NAME", default="Data Availability - Dev")
@click.option("--share-email")
def update_availability_report(name: str, share_email: Optional[str]):
    from libs.qa import data_availability

    sheet = google_sheet_helpers.open_or_create_spreadsheet(name, share_email=share_email)
    info_worksheet = google_sheet_helpers.update_info_sheet(sheet)
    data_sources_by_source_name = data_availability.load_all_latest_sources()

    for name, dataset in data_sources_by_source_name.items():
        _logger.info(f"Updating {name}")
        report = data_availability.build_data_availability_report(dataset)
        data_availability.update_multi_field_availability_report(
            sheet, report, name, columns_to_drop=["source", "fips"]
        )

    # Reorder sheets with combined data first and metadata last
    COLUMN_ORDER_OVERRIDE = {data_availability.COMBINED_DATA_KEY: -5, info_worksheet.title: 5}
    worksheets = sheet.worksheets()
    worksheets = sorted(worksheets, key=lambda x: (COLUMN_ORDER_OVERRIDE.get(x.title, 0), x.title))
    sheet.reorder_worksheets(worksheets)

    _logger.info("Finished updating data availability report")


@main.command()
def update_case_based_icu_utilization_weights():
    """
    Calculate the updated States to Counties disaggregation weights and save to disk. These
    weights are used to estimate county level ICU heads-in-beds as an input for the ICU Utilization
    metric.

    The output is callable with county aggregation-level fips keys and returns a normalized [0,1]
    value such that the weights for all counties in a given state sum to unity.
    """
    output_path = os.path.join(DATA_DIR, infer_icu.ICUWeightsPath.ONE_MONTH_TRAILING_CASES.value)
    output = pyseir.icu.utils.calculate_case_based_weights()
    _logger.info(f"Saved case-based ICU Utilization weights to {output_path}")
    with open(output_path, "w") as f:
        json.dump(output, f, indent=2, sort_keys=True)


@main.command(
    help="Regenerate the test combined data. The options can be used to produce data for "
    "testing or experimenting with particular subsets of the entire dataset. Use "
    "the default options when producing test data to merge into the main branch."
)
@click.option(
    "--truncate-dates/--no-truncate-dates",
    is_flag=True,
    help="Keep a subset of all dates to reduce the test data size",
    default=True,
    show_default=True,
)
@click.option(
    "--state",
    multiple=True,
    help="State to include in test data. Repeat for multiple states: --state TX --state WI.",
    default=["NY", "CA", "IL"],
    show_default=True,
)
def update_test_combined_data(truncate_dates: bool, state: List[str]):
    us_dataset = combined_datasets.load_us_timeseries_dataset()
    # Keep only a small subset of the regions so we have enough to exercise our code in tests.
    test_subset = us_dataset.get_regions_subset(
        [
            RegionMask(states=[s.strip() for s in state]),
            Region.from_fips("48201"),
            Region.from_fips("48301"),
            Region.from_fips("20161"),
            Region.from_state("TX"),
            Region.from_state("KS"),
        ]
    )
    if truncate_dates:
        dates = test_subset.timeseries_bucketed.index.get_level_values(CommonFields.DATE)
        date_range_mask = (dates >= "2021-01-01") & (dates < "2021-04-01")
        test_subset = dataclasses.replace(
            test_subset, timeseries_bucketed=test_subset.timeseries_bucketed.loc[date_range_mask]
        )
    test_subset.write_to_wide_dates_csv(
        dataset_utils.TEST_COMBINED_WIDE_DATES_CSV_PATH, dataset_utils.TEST_COMBINED_STATIC_CSV_PATH
    )


def load_datasets_by_field(
    feature_definition_config: combined_datasets.FeatureDataSourceMap, *, state, fips
) -> Mapping[FieldName, List[timeseries.MultiRegionDataset]]:
    def _load_dataset(data_source_cls) -> timeseries.MultiRegionDataset:
        try:
            dataset = data_source_cls.make_dataset()
            if state or fips:
                dataset = dataset.get_subset(state=state, fips=fips)
            return dataset
        except Exception:
            raise ValueError(f"Problem with {data_source_cls}")

    feature_definition = {
        # Put the highest priority first, as expected by timeseries.combined_datasets.
        # TODO(tom): reverse the hard-coded FeatureDataSourceMap and remove the reversed call.
        field_name: list(reversed(list(_load_dataset(cls) for cls in classes)))
        for field_name, classes in feature_definition_config.items()
        if classes
    }
    return feature_definition<|MERGE_RESOLUTION|>--- conflicted
+++ resolved
@@ -163,13 +163,8 @@
         multiregion_dataset = multiregion_dataset.append_regions(country_dataset)
         multiregion_dataset.print_stats("aggregate_to_country")
 
-<<<<<<< HEAD
     multiregion_dataset = vaccine_backfills.derive_vaccine_pct(multiregion_dataset)
 
-    multiregion_dataset = manual_filter.run(multiregion_dataset)
-
-=======
->>>>>>> 3c950d7e
     combined_dataset_utils.persist_dataset(multiregion_dataset, path_prefix)
     multiregion_dataset.print_stats("persist")
 
