from typing import List
from typing import Mapping
from typing import Optional
import logging
import pathlib
import os
import json
import shutil
import structlog

import click
from covidactnow.datapublic.common_fields import CommonFields
from covidactnow.datapublic.common_fields import FieldName

from libs import google_sheet_helpers
from libs import pipeline
from libs.datasets import combined_dataset_utils
from libs.datasets import custom_aggregations
from libs.datasets import statistical_areas
from libs.datasets.combined_datasets import (
    ALL_TIMESERIES_FEATURE_DEFINITION,
    ALL_FIELDS_FEATURE_DEFINITION,
)
from libs.datasets import timeseries
from libs.datasets import dataset_utils
from libs.datasets import combined_datasets
from libs.datasets.sources import forecast_hub
from libs.datasets import tail_filter
from libs.us_state_abbrev import ABBREV_US_UNKNOWN_COUNTY_FIPS
from pyseir import DATA_DIR
import pyseir.icu.utils
from pyseir.icu import infer_icu

TailFilter = tail_filter.TailFilter


CUMULATIVE_FIELDS_TO_FILTER = [
    CommonFields.CASES,
    CommonFields.DEATHS,
    CommonFields.POSITIVE_TESTS,
    CommonFields.NEGATIVE_TESTS,
    CommonFields.TOTAL_TESTS,
    CommonFields.POSITIVE_TESTS_VIRAL,
    CommonFields.POSITIVE_CASES_VIRAL,
    CommonFields.TOTAL_TESTS_VIRAL,
    CommonFields.TOTAL_TESTS_PEOPLE_VIRAL,
    CommonFields.TOTAL_TEST_ENCOUNTERS_VIRAL,
]

PROD_BUCKET = "data.covidactnow.org"

# By default require 0.95 of populations from regions to include a data point in aggregate.
DEFAULT_REPORTING_RATIO = 0.95

_logger = logging.getLogger(__name__)


@click.group("data")
def main():
    pass


@main.command()
@click.option("--filename", default="external_forecasts.csv")
def update_forecasts(filename):
    """Updates external forecasts to the current checked out covid data public commit"""
    path_prefix = dataset_utils.DATA_DIRECTORY.relative_to(dataset_utils.REPO_ROOT)
    data_root = dataset_utils.LOCAL_PUBLIC_DATA_PATH
    data_path = forecast_hub.ForecastHubDataset.DATA_PATH
    shutil.copy(data_root / data_path, path_prefix / filename)
    _logger.info(f"Updating External Forecasts at {path_prefix / filename}")


@main.command()
@click.option(
    "--aggregate-to-country/--no-aggregate-to-country",
    is_flag=True,
    help="Aggregate states to one USA country region",
    default=False,
)
@click.option("--state", type=str, help="For testing, a two letter state abbr")
@click.option("--fips", type=str, help="For testing, a 5 digit county fips")
def update(aggregate_to_country: bool, state: Optional[str], fips: Optional[str]):
    """Updates latest and timeseries datasets to the current checked out covid data public commit"""
    path_prefix = dataset_utils.DATA_DIRECTORY.relative_to(dataset_utils.REPO_ROOT)

    timeseries_field_datasets = load_datasets_by_field(
        ALL_TIMESERIES_FEATURE_DEFINITION, state=state, fips=fips
    )
<<<<<<< HEAD
    data_sources = {
        data_source_cls.SOURCE_NAME: data_source_cls.make_dataset()
        for data_source_cls in data_source_classes
    }
    if state or fips:
        data_sources = {
            name: dataset.get_subset(state=state, fips=fips)
            # aggregation_level=AggregationLevel.STATE)
            for name, dataset in data_sources.items()
        }
=======
    static_field_datasets = load_datasets_by_field(
        ALL_FIELDS_FEATURE_DEFINITION, state=state, fips=fips
    )

>>>>>>> a2717381
    multiregion_dataset = timeseries.combined_datasets(
        timeseries_field_datasets, static_field_datasets
    )
    # Filter for stalled cumulative values before deriving NEW_CASES from CASES.
    _, multiregion_dataset = TailFilter.run(multiregion_dataset, CUMULATIVE_FIELDS_TO_FILTER,)
    multiregion_dataset = timeseries.add_new_cases(multiregion_dataset)
    multiregion_dataset = timeseries.drop_new_case_outliers(multiregion_dataset)
    multiregion_dataset = timeseries.drop_regions_without_population(
        multiregion_dataset, KNOWN_LOCATION_ID_WITHOUT_POPULATION, structlog.get_logger()
    )
    multiregion_dataset = timeseries.aggregate_puerto_rico_from_counties(multiregion_dataset)
    multiregion_dataset = custom_aggregations.aggregate_to_new_york_city(multiregion_dataset)
    multiregion_dataset = custom_aggregations.replace_dc_county_with_state_data(multiregion_dataset)

    aggregator = statistical_areas.CountyToCBSAAggregator.from_local_public_data()
    cbsa_dataset = aggregator.aggregate(
        multiregion_dataset, reporting_ratio_required_to_aggregate=DEFAULT_REPORTING_RATIO
    )
    multiregion_dataset = multiregion_dataset.append_regions(cbsa_dataset)

    if aggregate_to_country:
        country_dataset = timeseries.aggregate_regions(
            multiregion_dataset,
            pipeline.us_states_to_country_map(),
            reporting_ratio_required_to_aggregate=DEFAULT_REPORTING_RATIO,
        )
        multiregion_dataset = multiregion_dataset.append_regions(country_dataset)

    combined_dataset_utils.persist_dataset(multiregion_dataset, path_prefix)


@main.command()
@click.argument("output_path", type=pathlib.Path)
def aggregate_cbsa(output_path: pathlib.Path):
    us_timeseries = combined_datasets.load_us_timeseries_dataset()
    aggregator = statistical_areas.CountyToCBSAAggregator.from_local_public_data()
    cbsa_dataset = aggregator.aggregate(us_timeseries)
    cbsa_dataset.to_csv(output_path)


@main.command()
@click.argument("output_path", type=pathlib.Path)
def aggregate_states_to_country(output_path: pathlib.Path):
    us_timeseries = combined_datasets.load_us_timeseries_dataset()
    country_dataset = timeseries.aggregate_regions(
        us_timeseries, pipeline.us_states_to_country_map(),
    )
    country_dataset.to_csv(output_path)


KNOWN_LOCATION_ID_WITHOUT_POPULATION = [
    # Territories other than PR
    "iso1:us#iso2:us-vi",
    "iso1:us#iso2:us-as",
    "iso1:us#iso2:us-gu",
    # Subregion of AS
    "iso1:us#iso2:us-vi#fips:78030",
    "iso1:us#iso2:us-vi#fips:78020",
    "iso1:us#iso2:us-vi#fips:78010",
    # Retired FIPS
    "iso1:us#iso2:us-sd#fips:46113",
    "iso1:us#iso2:us-va#fips:51515",
    # All the unknown county FIPS
    *[pipeline.fips_to_location_id(f) for f in ABBREV_US_UNKNOWN_COUNTY_FIPS.values()],
]


@main.command()
@click.argument("output_path", type=pathlib.Path)
def run_population_filter(output_path: pathlib.Path):
    us_timeseries = combined_datasets.load_us_timeseries_dataset()
    log = structlog.get_logger()
    log.info("starting filter")
    ts_out = timeseries.drop_regions_without_population(
        us_timeseries, KNOWN_LOCATION_ID_WITHOUT_POPULATION, log
    )
    ts_out.to_csv(output_path)


@main.command()
@click.argument("output_path", type=pathlib.Path)
def run_bad_tails_filter(output_path: pathlib.Path):
    us_dataset = combined_datasets.load_us_timeseries_dataset()
    log = structlog.get_logger()
    log.info("Starting filter")
    _, dataset_out = TailFilter.run(us_dataset, CUMULATIVE_FIELDS_TO_FILTER)
    log.info("Writing output")
    dataset_out.timeseries_rows().to_csv(output_path, index=True, float_format="%.05g")
    dataset_out.annotations_as_dataframe().to_csv(
        str(output_path).replace(".csv", "-annotations.csv"), index=False
    )


@main.command()
@click.option("--name", envvar="DATA_AVAILABILITY_SHEET_NAME", default="Data Availability - Dev")
@click.option("--share-email")
def update_availability_report(name: str, share_email: Optional[str]):
    from libs.qa import data_availability

    sheet = google_sheet_helpers.open_or_create_spreadsheet(name, share_email=share_email)
    info_worksheet = google_sheet_helpers.update_info_sheet(sheet)
    data_sources_by_source_name = data_availability.load_all_latest_sources()

    for name, dataset in data_sources_by_source_name.items():
        _logger.info(f"Updating {name}")
        report = data_availability.build_data_availability_report(dataset)
        data_availability.update_multi_field_availability_report(
            sheet, report, name, columns_to_drop=["source", "fips"]
        )

    # Reorder sheets with combined data first and metadata last
    COLUMN_ORDER_OVERRIDE = {data_availability.COMBINED_DATA_KEY: -5, info_worksheet.title: 5}
    worksheets = sheet.worksheets()
    worksheets = sorted(worksheets, key=lambda x: (COLUMN_ORDER_OVERRIDE.get(x.title, 0), x.title))
    sheet.reorder_worksheets(worksheets)

    _logger.info("Finished updating data availability report")


@main.command()
def update_case_based_icu_utilization_weights():
    """
    Calculate the updated States to Counties disaggregation weights and save to disk. These
    weights are used to estimate county level ICU heads-in-beds as an input for the ICU Utilization
    metric.

    The output is callable with county aggregation-level fips keys and returns a normalized [0,1]
    value such that the weights for all counties in a given state sum to unity.
    """
    output_path = os.path.join(DATA_DIR, infer_icu.ICUWeightsPath.ONE_MONTH_TRAILING_CASES.value)
    output = pyseir.icu.utils.calculate_case_based_weights()
    _logger.info(f"Saved case-based ICU Utilization weights to {output_path}")
    with open(output_path, "w") as f:
        json.dump(output, f, indent=2, sort_keys=True)


def load_datasets_by_field(
    feature_definition_config: combined_datasets.FeatureDataSourceMap, *, state, fips
) -> Mapping[FieldName, List[timeseries.MultiRegionDataset]]:
    def _load_dataset(data_source_cls) -> timeseries.MultiRegionDataset:
        dataset = data_source_cls.local().multi_region_dataset()
        if state or fips:
            dataset = dataset.get_subset(state=state, fips=fips)
        return dataset

    feature_definition = {
        # Put the highest priority first, as expected by timeseries.combined_datasets.
        # TODO(tom): reverse the hard-coded FeatureDataSourceMap and remove the reversed call.
        field_name: list(reversed(list(_load_dataset(cls) for cls in classes)))
        for field_name, classes in feature_definition_config.items()
        if classes
    }
    return feature_definition<|MERGE_RESOLUTION|>--- conflicted
+++ resolved
@@ -1,5 +1,4 @@
-from typing import List
-from typing import Mapping
+from itertools import chain
 from typing import Optional
 import logging
 import pathlib
@@ -10,7 +9,6 @@
 
 import click
 from covidactnow.datapublic.common_fields import CommonFields
-from covidactnow.datapublic.common_fields import FieldName
 
 from libs import google_sheet_helpers
 from libs import pipeline
@@ -21,6 +19,7 @@
     ALL_TIMESERIES_FEATURE_DEFINITION,
     ALL_FIELDS_FEATURE_DEFINITION,
 )
+from libs.datasets.timeseries import DatasetName
 from libs.datasets import timeseries
 from libs.datasets import dataset_utils
 from libs.datasets import combined_datasets
@@ -87,23 +86,10 @@
     timeseries_field_datasets = load_datasets_by_field(
         ALL_TIMESERIES_FEATURE_DEFINITION, state=state, fips=fips
     )
-<<<<<<< HEAD
-    data_sources = {
-        data_source_cls.SOURCE_NAME: data_source_cls.make_dataset()
-        for data_source_cls in data_source_classes
-    }
-    if state or fips:
-        data_sources = {
-            name: dataset.get_subset(state=state, fips=fips)
-            # aggregation_level=AggregationLevel.STATE)
-            for name, dataset in data_sources.items()
-        }
-=======
     static_field_datasets = load_datasets_by_field(
         ALL_FIELDS_FEATURE_DEFINITION, state=state, fips=fips
     )
 
->>>>>>> a2717381
     multiregion_dataset = timeseries.combined_datasets(
         timeseries_field_datasets, static_field_datasets
     )
@@ -244,7 +230,7 @@
     feature_definition_config: combined_datasets.FeatureDataSourceMap, *, state, fips
 ) -> Mapping[FieldName, List[timeseries.MultiRegionDataset]]:
     def _load_dataset(data_source_cls) -> timeseries.MultiRegionDataset:
-        dataset = data_source_cls.local().multi_region_dataset()
+        dataset = data_source_cls.make_dataset()
         if state or fips:
             dataset = dataset.get_subset(state=state, fips=fips)
         return dataset
