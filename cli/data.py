from typing import List
from typing import Mapping
from typing import Optional
import logging
import pathlib
import os
import json
import shutil
import structlog

import click
from covidactnow.datapublic.common_fields import CommonFields
from covidactnow.datapublic.common_fields import FieldName

from libs import google_sheet_helpers
from libs import pipeline
from libs.datasets import combined_dataset_utils
from libs.datasets import custom_aggregations
from libs.datasets import statistical_areas
from libs.datasets.combined_datasets import (
    ALL_TIMESERIES_FEATURE_DEFINITION,
    ALL_FIELDS_FEATURE_DEFINITION,
)
from libs.datasets import timeseries
from libs.datasets import dataset_utils
from libs.datasets import combined_datasets
from libs.datasets.sources import forecast_hub
from libs.datasets import tail_filter
from libs.us_state_abbrev import ABBREV_US_UNKNOWN_COUNTY_FIPS
from pyseir import DATA_DIR
import pyseir.icu.utils
from pyseir.icu import infer_icu

TailFilter = tail_filter.TailFilter


CUMULATIVE_FIELDS_TO_FILTER = [
    CommonFields.CASES,
    CommonFields.DEATHS,
    CommonFields.POSITIVE_TESTS,
    CommonFields.NEGATIVE_TESTS,
    CommonFields.TOTAL_TESTS,
    CommonFields.POSITIVE_TESTS_VIRAL,
    CommonFields.POSITIVE_CASES_VIRAL,
    CommonFields.TOTAL_TESTS_VIRAL,
    CommonFields.TOTAL_TESTS_PEOPLE_VIRAL,
    CommonFields.TOTAL_TEST_ENCOUNTERS_VIRAL,
]

PROD_BUCKET = "data.covidactnow.org"

# By default require 0.95 of populations from regions to include a data point in aggregate.
DEFAULT_REPORTING_RATIO = 0.95

_logger = logging.getLogger(__name__)


@click.group("data")
def main():
    pass


@main.command()
@click.option("--filename", default="external_forecasts.csv")
def update_forecasts(filename):
    """Updates external forecasts to the current checked out covid data public commit"""
    path_prefix = dataset_utils.DATA_DIRECTORY.relative_to(dataset_utils.REPO_ROOT)
    data_root = dataset_utils.LOCAL_PUBLIC_DATA_PATH
    data_path = forecast_hub.ForecastHubDataset.COMMON_DF_CSV_PATH
    shutil.copy(data_root / data_path, path_prefix / filename)
    _logger.info(f"Updating External Forecasts at {path_prefix / filename}")


@main.command()
@click.option(
    "--aggregate-to-country/--no-aggregate-to-country",
    is_flag=True,
    help="Aggregate states to one USA country region",
    default=False,
)
@click.option("--state", type=str, help="For testing, a two letter state abbr")
@click.option("--fips", type=str, help="For testing, a 5 digit county fips")
def update(aggregate_to_country: bool, state: Optional[str], fips: Optional[str]):
    """Updates latest and timeseries datasets to the current checked out covid data public commit"""
    path_prefix = dataset_utils.DATA_DIRECTORY.relative_to(dataset_utils.REPO_ROOT)

    timeseries_field_datasets = load_datasets_by_field(
        ALL_TIMESERIES_FEATURE_DEFINITION, state=state, fips=fips
    )
<<<<<<< HEAD
    data_sources = {
        data_source_cls.SOURCE_NAME: data_source_cls.local().multi_region_dataset()
        for data_source_cls in data_source_classes
    }
    if state or fips:
        data_sources = {
            name: dataset.get_subset(state=state, fips=fips)
            # aggregation_level=AggregationLevel.STATE)
            for name, dataset in data_sources.items()
        }

    timeseries.DatasetMap.from_map(data_sources).write(path_prefix / "sources.csv")
=======
    static_field_datasets = load_datasets_by_field(
        ALL_FIELDS_FEATURE_DEFINITION, state=state, fips=fips
    )
>>>>>>> 063191e7

    multiregion_dataset = timeseries.combined_datasets(
        timeseries_field_datasets, static_field_datasets
    )
    # Filter for stalled cumulative values before deriving NEW_CASES from CASES.
    _, multiregion_dataset = TailFilter.run(multiregion_dataset, CUMULATIVE_FIELDS_TO_FILTER,)
    multiregion_dataset = timeseries.add_new_cases(multiregion_dataset)
    multiregion_dataset = timeseries.drop_new_case_outliers(multiregion_dataset)
    multiregion_dataset = timeseries.drop_regions_without_population(
        multiregion_dataset, KNOWN_LOCATION_ID_WITHOUT_POPULATION, structlog.get_logger()
    )
    multiregion_dataset = timeseries.aggregate_puerto_rico_from_counties(multiregion_dataset)
    multiregion_dataset = custom_aggregations.aggregate_to_new_york_city(multiregion_dataset)
    multiregion_dataset = custom_aggregations.replace_dc_county_with_state_data(multiregion_dataset)

    aggregator = statistical_areas.CountyToCBSAAggregator.from_local_public_data()
    cbsa_dataset = aggregator.aggregate(
        multiregion_dataset, reporting_ratio_required_to_aggregate=DEFAULT_REPORTING_RATIO
    )
    multiregion_dataset = multiregion_dataset.append_regions(cbsa_dataset)

    if aggregate_to_country:
        country_dataset = timeseries.aggregate_regions(
            multiregion_dataset,
            pipeline.us_states_to_country_map(),
            reporting_ratio_required_to_aggregate=DEFAULT_REPORTING_RATIO,
        )
        multiregion_dataset = multiregion_dataset.append_regions(country_dataset)

    combined_dataset_utils.persist_dataset(multiregion_dataset, path_prefix)


@main.command()
@click.argument("output_path", type=pathlib.Path)
def aggregate_cbsa(output_path: pathlib.Path):
    us_timeseries = combined_datasets.load_us_timeseries_dataset()
    aggregator = statistical_areas.CountyToCBSAAggregator.from_local_public_data()
    cbsa_dataset = aggregator.aggregate(us_timeseries)
    cbsa_dataset.to_csv(output_path)


@main.command()
@click.argument("output_path", type=pathlib.Path)
def aggregate_states_to_country(output_path: pathlib.Path):
    us_timeseries = combined_datasets.load_us_timeseries_dataset()
    country_dataset = timeseries.aggregate_regions(
        us_timeseries, pipeline.us_states_to_country_map(),
    )
    country_dataset.to_csv(output_path)


KNOWN_LOCATION_ID_WITHOUT_POPULATION = [
    # Territories other than PR
    "iso1:us#iso2:us-vi",
    "iso1:us#iso2:us-as",
    "iso1:us#iso2:us-gu",
    # Subregion of AS
    "iso1:us#iso2:us-vi#fips:78030",
    "iso1:us#iso2:us-vi#fips:78020",
    "iso1:us#iso2:us-vi#fips:78010",
    # Retired FIPS
    "iso1:us#iso2:us-sd#fips:46113",
    "iso1:us#iso2:us-va#fips:51515",
    # All the unknown county FIPS
    *[pipeline.fips_to_location_id(f) for f in ABBREV_US_UNKNOWN_COUNTY_FIPS.values()],
]


@main.command()
@click.argument("output_path", type=pathlib.Path)
def run_population_filter(output_path: pathlib.Path):
    us_timeseries = combined_datasets.load_us_timeseries_dataset()
    log = structlog.get_logger()
    log.info("starting filter")
    ts_out = timeseries.drop_regions_without_population(
        us_timeseries, KNOWN_LOCATION_ID_WITHOUT_POPULATION, log
    )
    ts_out.to_csv(output_path)


@main.command()
@click.argument("output_path", type=pathlib.Path)
def run_bad_tails_filter(output_path: pathlib.Path):
    us_dataset = combined_datasets.load_us_timeseries_dataset()
    log = structlog.get_logger()
    log.info("Starting filter")
    _, dataset_out = TailFilter.run(us_dataset, CUMULATIVE_FIELDS_TO_FILTER)
    log.info("Writing output")
    dataset_out.timeseries_rows().to_csv(output_path, index=True, float_format="%.05g")
    dataset_out.annotations_as_dataframe().to_csv(
        str(output_path).replace(".csv", "-annotations.csv"), index=False
    )


@main.command()
@click.option("--name", envvar="DATA_AVAILABILITY_SHEET_NAME", default="Data Availability - Dev")
@click.option("--share-email")
def update_availability_report(name: str, share_email: Optional[str]):
    from libs.qa import data_availability

    sheet = google_sheet_helpers.open_or_create_spreadsheet(name, share_email=share_email)
    info_worksheet = google_sheet_helpers.update_info_sheet(sheet)
    data_sources_by_source_name = data_availability.load_all_latest_sources()

    for name, dataset in data_sources_by_source_name.items():
        _logger.info(f"Updating {name}")
        report = data_availability.build_data_availability_report(dataset)
        data_availability.update_multi_field_availability_report(
            sheet, report, name, columns_to_drop=["source", "fips"]
        )

    # Reorder sheets with combined data first and metadata last
    COLUMN_ORDER_OVERRIDE = {data_availability.COMBINED_DATA_KEY: -5, info_worksheet.title: 5}
    worksheets = sheet.worksheets()
    worksheets = sorted(worksheets, key=lambda x: (COLUMN_ORDER_OVERRIDE.get(x.title, 0), x.title))
    sheet.reorder_worksheets(worksheets)

    _logger.info("Finished updating data availability report")


@main.command()
def update_case_based_icu_utilization_weights():
    """
    Calculate the updated States to Counties disaggregation weights and save to disk. These
    weights are used to estimate county level ICU heads-in-beds as an input for the ICU Utilization
    metric.

    The output is callable with county aggregation-level fips keys and returns a normalized [0,1]
    value such that the weights for all counties in a given state sum to unity.
    """
    output_path = os.path.join(DATA_DIR, infer_icu.ICUWeightsPath.ONE_MONTH_TRAILING_CASES.value)
    output = pyseir.icu.utils.calculate_case_based_weights()
    _logger.info(f"Saved case-based ICU Utilization weights to {output_path}")
    with open(output_path, "w") as f:
        json.dump(output, f, indent=2, sort_keys=True)


def load_datasets_by_field(
    feature_definition_config: combined_datasets.FeatureDataSourceMap, *, state, fips
) -> Mapping[FieldName, List[timeseries.MultiRegionDataset]]:
    def _load_dataset(data_source_cls) -> timeseries.MultiRegionDataset:
        dataset = data_source_cls.make_dataset()
        if state or fips:
            dataset = dataset.get_subset(state=state, fips=fips)
        return dataset

    feature_definition = {
        # Put the highest priority first, as expected by timeseries.combined_datasets.
        # TODO(tom): reverse the hard-coded FeatureDataSourceMap and remove the reversed call.
        field_name: list(reversed(list(_load_dataset(cls) for cls in classes)))
        for field_name, classes in feature_definition_config.items()
        if classes
    }
    return feature_definition<|MERGE_RESOLUTION|>--- conflicted
+++ resolved
@@ -87,24 +87,9 @@
     timeseries_field_datasets = load_datasets_by_field(
         ALL_TIMESERIES_FEATURE_DEFINITION, state=state, fips=fips
     )
-<<<<<<< HEAD
-    data_sources = {
-        data_source_cls.SOURCE_NAME: data_source_cls.local().multi_region_dataset()
-        for data_source_cls in data_source_classes
-    }
-    if state or fips:
-        data_sources = {
-            name: dataset.get_subset(state=state, fips=fips)
-            # aggregation_level=AggregationLevel.STATE)
-            for name, dataset in data_sources.items()
-        }
-
-    timeseries.DatasetMap.from_map(data_sources).write(path_prefix / "sources.csv")
-=======
     static_field_datasets = load_datasets_by_field(
         ALL_FIELDS_FEATURE_DEFINITION, state=state, fips=fips
     )
->>>>>>> 063191e7
 
     multiregion_dataset = timeseries.combined_datasets(
         timeseries_field_datasets, static_field_datasets
