--- conflicted
+++ resolved
@@ -106,9 +106,7 @@
         build_field_dataset_source(ALL_FIELDS_FEATURE_DEFINITION),
     )
     # Filter for stalled cumulative values before deriving NEW_CASES from CASES.
-    tail_filter, multiregion_dataset = TailFilter.run(
-        multiregion_dataset, CUMULATIVE_FIELDS_TO_FILTER,
-    )
+    _, multiregion_dataset = TailFilter.run(multiregion_dataset, CUMULATIVE_FIELDS_TO_FILTER,)
     multiregion_dataset = timeseries.add_new_cases(multiregion_dataset)
     multiregion_dataset = timeseries.drop_new_case_outliers(multiregion_dataset)
     multiregion_dataset = timeseries.drop_regions_without_population(
@@ -209,11 +207,7 @@
     us_dataset = combined_datasets.load_us_timeseries_dataset()
     log = structlog.get_logger()
     log.info("Starting filter")
-<<<<<<< HEAD
-    tail_filter, dataset_out = TailFilter.run(us_dataset, CUMULATIVE_FIELDS_TO_FILTER)
-=======
-    _, dataset_out = timeseries.TailFilter.run(us_dataset, CUMULATIVE_FIELDS_TO_FILTER,)
->>>>>>> 5330402b
+    _, dataset_out = TailFilter.run(us_dataset, CUMULATIVE_FIELDS_TO_FILTER)
     log.info("Writing output")
     wide_dates_df.write_csv(dataset_out.timeseries_rows(), output_path)
     dataset_out.annotations_as_dataframe().to_csv(
