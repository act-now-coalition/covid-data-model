from typing import List
from typing import Mapping
from typing import Optional
import logging
import pathlib
import os
import json
import shutil
import structlog

import click
from covidactnow.datapublic.common_fields import CommonFields
from covidactnow.datapublic.common_fields import FieldName

from libs import google_sheet_helpers
from libs import pipeline
from libs.datasets import combined_dataset_utils
from libs.datasets import custom_aggregations
from libs.datasets import statistical_areas
from libs.datasets.combined_datasets import (
    ALL_TIMESERIES_FEATURE_DEFINITION,
    ALL_FIELDS_FEATURE_DEFINITION,
)
from libs.datasets import timeseries
from libs.datasets import dataset_utils
from libs.datasets import combined_datasets
from libs.datasets.sources import forecast_hub
from libs.datasets import tail_filter
from libs.datasets.sources import zeros_filter
from libs.us_state_abbrev import ABBREV_US_UNKNOWN_COUNTY_FIPS
from pyseir import DATA_DIR
import pyseir.icu.utils
from pyseir.icu import infer_icu

TailFilter = tail_filter.TailFilter


CUMULATIVE_FIELDS_TO_FILTER = [
    CommonFields.CASES,
    CommonFields.DEATHS,
    CommonFields.POSITIVE_TESTS,
    CommonFields.NEGATIVE_TESTS,
    CommonFields.TOTAL_TESTS,
    CommonFields.POSITIVE_TESTS_VIRAL,
    CommonFields.POSITIVE_CASES_VIRAL,
    CommonFields.TOTAL_TESTS_VIRAL,
    CommonFields.TOTAL_TESTS_PEOPLE_VIRAL,
    CommonFields.TOTAL_TEST_ENCOUNTERS_VIRAL,
]

PROD_BUCKET = "data.covidactnow.org"

# By default require 0.95 of populations from regions to include a data point in aggregate.
DEFAULT_REPORTING_RATIO = 0.95

_logger = logging.getLogger(__name__)


@click.group("data")
def main():
    pass


@main.command()
@click.option("--filename", default="external_forecasts.csv")
def update_forecasts(filename):
    """Updates external forecasts to the current checked out covid data public commit"""
    path_prefix = dataset_utils.DATA_DIRECTORY.relative_to(dataset_utils.REPO_ROOT)
    data_root = dataset_utils.LOCAL_PUBLIC_DATA_PATH
    data_path = forecast_hub.ForecastHubDataset.COMMON_DF_CSV_PATH
    shutil.copy(data_root / data_path, path_prefix / filename)
    _logger.info(f"Updating External Forecasts at {path_prefix / filename}")


@main.command()
@click.option(
    "--aggregate-to-country/--no-aggregate-to-country",
    is_flag=True,
    help="Aggregate states to one USA country region",
    default=False,
)
@click.option("--state", type=str, help="For testing, a two letter state abbr")
@click.option("--fips", type=str, help="For testing, a 5 digit county fips")
def update(aggregate_to_country: bool, state: Optional[str], fips: Optional[str]):
    """Updates latest and timeseries datasets to the current checked out covid data public commit"""
    path_prefix = dataset_utils.DATA_DIRECTORY.relative_to(dataset_utils.REPO_ROOT)

    timeseries_field_datasets = load_datasets_by_field(
        ALL_TIMESERIES_FEATURE_DEFINITION, state=state, fips=fips
    )
    static_field_datasets = load_datasets_by_field(
        ALL_FIELDS_FEATURE_DEFINITION, state=state, fips=fips
    )

    multiregion_dataset = timeseries.combined_datasets(
        timeseries_field_datasets, static_field_datasets
    )
<<<<<<< HEAD
    multiregion_dataset = timeseries.make_source_tags(multiregion_dataset)
=======
    _logger.info("Finished combining datasets")
    multiregion_dataset = timeseries.drop_tail_positivity_outliers(multiregion_dataset)
>>>>>>> 83510f53
    # Filter for stalled cumulative values before deriving NEW_CASES from CASES.
    _, multiregion_dataset = TailFilter.run(multiregion_dataset, CUMULATIVE_FIELDS_TO_FILTER,)
    multiregion_dataset = zeros_filter.drop_all_zero_timeseries(
        multiregion_dataset,
        [
            CommonFields.VACCINES_DISTRIBUTED,
            CommonFields.VACCINES_ADMINISTERED,
            CommonFields.VACCINATIONS_COMPLETED,
            CommonFields.VACCINATIONS_INITIATED,
        ],
    )
    multiregion_dataset = timeseries.add_new_cases(multiregion_dataset)
    multiregion_dataset = timeseries.drop_new_case_outliers(multiregion_dataset)
    multiregion_dataset = timeseries.backfill_vaccination_initiated(multiregion_dataset)
    multiregion_dataset = timeseries.drop_regions_without_population(
        multiregion_dataset, KNOWN_LOCATION_ID_WITHOUT_POPULATION, structlog.get_logger()
    )
    multiregion_dataset = timeseries.aggregate_puerto_rico_from_counties(multiregion_dataset)
    multiregion_dataset = custom_aggregations.aggregate_to_new_york_city(multiregion_dataset)
    multiregion_dataset = custom_aggregations.replace_dc_county_with_state_data(multiregion_dataset)

    aggregator = statistical_areas.CountyToCBSAAggregator.from_local_public_data()
    cbsa_dataset = aggregator.aggregate(
        multiregion_dataset, reporting_ratio_required_to_aggregate=DEFAULT_REPORTING_RATIO
    )
    multiregion_dataset = multiregion_dataset.append_regions(cbsa_dataset)

    if aggregate_to_country:
        country_dataset = timeseries.aggregate_regions(
            multiregion_dataset,
            pipeline.us_states_to_country_map(),
            reporting_ratio_required_to_aggregate=DEFAULT_REPORTING_RATIO,
        )
        multiregion_dataset = multiregion_dataset.append_regions(country_dataset)

    combined_dataset_utils.persist_dataset(multiregion_dataset, path_prefix)


@main.command()
@click.argument("output_path", type=pathlib.Path)
def aggregate_cbsa(output_path: pathlib.Path):
    us_timeseries = combined_datasets.load_us_timeseries_dataset()
    aggregator = statistical_areas.CountyToCBSAAggregator.from_local_public_data()
    cbsa_dataset = aggregator.aggregate(us_timeseries)
    cbsa_dataset.to_csv(output_path)


@main.command()
@click.argument("output_path", type=pathlib.Path)
def aggregate_states_to_country(output_path: pathlib.Path):
    us_timeseries = combined_datasets.load_us_timeseries_dataset()
    country_dataset = timeseries.aggregate_regions(
        us_timeseries, pipeline.us_states_to_country_map(),
    )
    country_dataset.to_csv(output_path)


KNOWN_LOCATION_ID_WITHOUT_POPULATION = [
    # Territories other than PR
    "iso1:us#iso2:us-vi",
    "iso1:us#iso2:us-as",
    "iso1:us#iso2:us-gu",
    # Subregion of AS
    "iso1:us#iso2:us-vi#fips:78030",
    "iso1:us#iso2:us-vi#fips:78020",
    "iso1:us#iso2:us-vi#fips:78010",
    # Retired FIPS
    "iso1:us#iso2:us-sd#fips:46113",
    "iso1:us#iso2:us-va#fips:51515",
    # All the unknown county FIPS
    *[pipeline.fips_to_location_id(f) for f in ABBREV_US_UNKNOWN_COUNTY_FIPS.values()],
]


@main.command()
@click.argument("output_path", type=pathlib.Path)
def run_population_filter(output_path: pathlib.Path):
    us_timeseries = combined_datasets.load_us_timeseries_dataset()
    log = structlog.get_logger()
    log.info("starting filter")
    ts_out = timeseries.drop_regions_without_population(
        us_timeseries, KNOWN_LOCATION_ID_WITHOUT_POPULATION, log
    )
    ts_out.to_csv(output_path)


@main.command()
@click.argument("output_path", type=pathlib.Path)
def run_bad_tails_filter(output_path: pathlib.Path):
    us_dataset = combined_datasets.load_us_timeseries_dataset()
    log = structlog.get_logger()
    log.info("Starting filter")
    _, dataset_out = TailFilter.run(us_dataset, CUMULATIVE_FIELDS_TO_FILTER)
    log.info("Writing output")
    dataset_out.timeseries_rows().to_csv(output_path, index=True, float_format="%.05g")


@main.command()
@click.option("--name", envvar="DATA_AVAILABILITY_SHEET_NAME", default="Data Availability - Dev")
@click.option("--share-email")
def update_availability_report(name: str, share_email: Optional[str]):
    from libs.qa import data_availability

    sheet = google_sheet_helpers.open_or_create_spreadsheet(name, share_email=share_email)
    info_worksheet = google_sheet_helpers.update_info_sheet(sheet)
    data_sources_by_source_name = data_availability.load_all_latest_sources()

    for name, dataset in data_sources_by_source_name.items():
        _logger.info(f"Updating {name}")
        report = data_availability.build_data_availability_report(dataset)
        data_availability.update_multi_field_availability_report(
            sheet, report, name, columns_to_drop=["source", "fips"]
        )

    # Reorder sheets with combined data first and metadata last
    COLUMN_ORDER_OVERRIDE = {data_availability.COMBINED_DATA_KEY: -5, info_worksheet.title: 5}
    worksheets = sheet.worksheets()
    worksheets = sorted(worksheets, key=lambda x: (COLUMN_ORDER_OVERRIDE.get(x.title, 0), x.title))
    sheet.reorder_worksheets(worksheets)

    _logger.info("Finished updating data availability report")


@main.command()
def update_case_based_icu_utilization_weights():
    """
    Calculate the updated States to Counties disaggregation weights and save to disk. These
    weights are used to estimate county level ICU heads-in-beds as an input for the ICU Utilization
    metric.

    The output is callable with county aggregation-level fips keys and returns a normalized [0,1]
    value such that the weights for all counties in a given state sum to unity.
    """
    output_path = os.path.join(DATA_DIR, infer_icu.ICUWeightsPath.ONE_MONTH_TRAILING_CASES.value)
    output = pyseir.icu.utils.calculate_case_based_weights()
    _logger.info(f"Saved case-based ICU Utilization weights to {output_path}")
    with open(output_path, "w") as f:
        json.dump(output, f, indent=2, sort_keys=True)


def load_datasets_by_field(
    feature_definition_config: combined_datasets.FeatureDataSourceMap, *, state, fips
) -> Mapping[FieldName, List[timeseries.MultiRegionDataset]]:
    def _load_dataset(data_source_cls) -> timeseries.MultiRegionDataset:
        dataset = data_source_cls.make_dataset()
        if state or fips:
            dataset = dataset.get_subset(state=state, fips=fips)
        return dataset

    feature_definition = {
        # Put the highest priority first, as expected by timeseries.combined_datasets.
        # TODO(tom): reverse the hard-coded FeatureDataSourceMap and remove the reversed call.
        field_name: list(reversed(list(_load_dataset(cls) for cls in classes)))
        for field_name, classes in feature_definition_config.items()
        if classes
    }
    return feature_definition<|MERGE_RESOLUTION|>--- conflicted
+++ resolved
@@ -95,12 +95,9 @@
     multiregion_dataset = timeseries.combined_datasets(
         timeseries_field_datasets, static_field_datasets
     )
-<<<<<<< HEAD
+    _logger.info("Finished combining datasets")
     multiregion_dataset = timeseries.make_source_tags(multiregion_dataset)
-=======
-    _logger.info("Finished combining datasets")
     multiregion_dataset = timeseries.drop_tail_positivity_outliers(multiregion_dataset)
->>>>>>> 83510f53
     # Filter for stalled cumulative values before deriving NEW_CASES from CASES.
     _, multiregion_dataset = TailFilter.run(multiregion_dataset, CUMULATIVE_FIELDS_TO_FILTER,)
     multiregion_dataset = zeros_filter.drop_all_zero_timeseries(
