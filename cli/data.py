--- conflicted
+++ resolved
@@ -104,11 +104,7 @@
         )
 
     if summary_filename:
-<<<<<<< HEAD
-        _save_field_summary(timeseries_dataset, path_prefix / summary_filename)
-=======
         _save_field_summary(multiregion_dataset, path_prefix / summary_filename)
->>>>>>> b940cc47
 
 
 @main.command()
