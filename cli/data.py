--- conflicted
+++ resolved
@@ -112,12 +112,7 @@
         timeseries_field_datasets, static_field_datasets
     )
     _logger.info("Finished combining datasets")
-<<<<<<< HEAD
-    multiregion_dataset.to_compressed_pickle(dataset_utils.DATA_DIRECTORY / "combined-raw.pkl.gz")
-    _logger.info("Saved combined raw dataset")
-=======
     multiregion_dataset.print_stats("combined")
->>>>>>> 08fe29e1
 
     # Apply manual overrides (currently only removing timeseries) before aggregation so we don't
     # need to remove CBSAs because they don't exist yet.
