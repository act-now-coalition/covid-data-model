--- conflicted
+++ resolved
@@ -96,13 +96,9 @@
         exclude_county_999=True, states=active_states, fips=fips,
     )
     test_positivity_results = test_positivity.AllMethods.run(selected_dataset)
-<<<<<<< HEAD
-    test_positivity_results.write(output_dir / test_positivity_all_methods)
-=======
     _write_dataset_map(
         output_dir / test_positivity_all_methods, test_positivity_results.all_methods_datasets
     )
->>>>>>> 0e2dd508
 
     test_positivity_results.test_positivity.timeseries_rows().to_csv(
         output_dir / final_result, index=True, float_format="%.05g"
@@ -110,8 +106,6 @@
     test_positivity_results.test_positivity.annotations_as_dataframe().to_csv(
         output_dir / str(final_result).replace(".csv", "-annotations.csv"), index=False
     )
-<<<<<<< HEAD
-=======
 
 
 def _write_dataset_map(
@@ -129,7 +123,6 @@
         .reorder_levels([CommonFields.LOCATION_ID, PdFields.DATASET])
     )
     all_methods.sort_index().to_csv(output_path, index=True, float_format="%.05g")
->>>>>>> 0e2dd508
 
 
 @main.command()
