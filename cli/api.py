import logging
import pathlib
import click

import us

import pydantic
import api
from api import update_open_api_spec
from libs import test_positivity
from libs import update_readme_schemas
from libs.pipelines import api_pipeline
from libs.pipelines import api_v2_pipeline
from libs.datasets import combined_datasets
from libs.datasets.timeseries import MultiRegionDataset
from libs.datasets.dataset_utils import REPO_ROOT
from libs.datasets.dataset_utils import AggregationLevel
from libs.enums import Intervention
from pyseir.utils import SummaryArtifact

PROD_BUCKET = "data.covidactnow.org"

API_README_TEMPLATE_PATH = REPO_ROOT / "api" / "README.V1.tmpl.md"
API_README_PATH = REPO_ROOT / "api" / "README.V1.md"


_logger = logging.getLogger(__name__)


@click.group("api")
def main():
    pass


@main.command()
@click.option(
    "--output-dir",
    "-o",
    type=pathlib.Path,
    help="Output directory to save schemas in.",
    default="api/schemas",
)
@click.option(
    "--update-readme/--skip-update-readme",
    type=bool,
    help="If true, updates readme with schemas",
    default=True,
)
def update_schemas(output_dir, update_readme):
    """Updates all public facing API schemas."""
    schemas = api.find_public_model_classes()
    for schema in schemas:
        path = output_dir / f"{schema.__name__}.json"
        _logger.info(f"Updating schema {schema} to {path}")
        path.write_text(schema.schema_json(indent=2))

    if update_readme:
        _logger.info(f"Updating {API_README_PATH} with schema definitions")
        # Generate a single schema with all API schema definitions.
        can_schema = pydantic.schema.schema(schemas)
        schemas = update_readme_schemas.generate_markdown_for_schema_definitions(can_schema)
        update_readme_schemas.generate_api_readme_from_template(
            API_README_TEMPLATE_PATH, API_README_PATH, schemas
        )


@main.command()
@click.option(
    "--api-output-path",
    "-o",
    type=pathlib.Path,
    help="Path to open api schema path to save to.",
    default="api/docs/open_api_schema.json",
)
@click.option(
    "--schemas-output-dir",
    "-s",
    type=pathlib.Path,
    help="Output directory json-schema outputs.",
    default="api/schemas_v2/",
)
def update_v2_schemas(api_output_path, schemas_output_dir):
    """Updates all public facing API schemas."""
    spec = update_open_api_spec.construct_open_api_spec()
    schema_out = spec.json(by_alias=True, exclude_none=True, indent=2)
    api_output_path.write_text(schema_out)

    schemas = api.find_public_model_classes(api_v2=True)
    for schema in schemas:
        path = schemas_output_dir / f"{schema.__name__}.json"
        _logger.info(f"Updating schema {schema} to {path}")
        path.write_text(schema.schema_json(indent=2))


@main.command()
@click.option(
    "--input-dir",
    "-i",
    default="results",
    help="Input directory of state projections",
    type=pathlib.Path,
)
@click.option(
    "--output",
    "-o",
    default="results/output/states",
    help="Output directory for artifacts",
    type=pathlib.Path,
)
@click.option(
    "--summary-output",
    default="results/output",
    help="Output directory for state summaries.",
    type=pathlib.Path,
)
@click.option("--aggregation-level", "-l", type=AggregationLevel)
@click.option("--state")
@click.option("--fips")
def generate_api(input_dir, output, summary_output, aggregation_level, state, fips):
    """The entry function for invocation"""

    # Caching load of us timeseries dataset
    combined_datasets.load_us_timeseries_dataset()

    active_states = [state.abbr for state in us.STATES]
    active_states = active_states + ["PR", "MP"]

    all_region_dataset = combined_datasets.load_us_timeseries_dataset().get_subset(
        aggregation_level=aggregation_level,
        exclude_county_999=True,
        state=state,
        fips=fips,
        states=active_states,
    )

    icu_data_path = input_dir / SummaryArtifact.ICU_METRIC_COMBINED.value
    icu_data = MultiRegionDataset.from_csv(icu_data_path)
    icu_data_map = dict(icu_data.iter_one_regions())
    rt_data_path = input_dir / SummaryArtifact.RT_METRIC_COMBINED.value
    rt_data = MultiRegionDataset.from_csv(rt_data_path)
    rt_data_map = dict(rt_data.iter_one_regions())

    for intervention in list(Intervention):
        _logger.info(f"Running intervention {intervention.name}")

        regional_inputs = [
            api_pipeline.RegionalInput.from_one_region_and_intervention(
                combined_dataset, intervention, rt_data_map.get(region), icu_data_map.get(region)
            )
            for region, combined_dataset in all_region_dataset.iter_one_regions()
        ]

        _logger.info(f"Loaded {len(regional_inputs)} regions.")
        all_timeseries = api_pipeline.run_on_all_regional_inputs_for_intervention(regional_inputs)
        county_timeseries = [
            output for output in all_timeseries if output.aggregate_level is AggregationLevel.COUNTY
        ]
        api_pipeline.deploy_single_level(intervention, county_timeseries, summary_output, output)
        state_timeseries = [
            output for output in all_timeseries if output.aggregate_level is AggregationLevel.STATE
        ]
        api_pipeline.deploy_single_level(intervention, state_timeseries, summary_output, output)


@main.command()
@click.option(
    "--test-positivity-all-methods",
    default="results/output/test-positivity.csv",
    type=pathlib.Path,
)
def generate_test_positivity(test_positivity_all_methods: pathlib.Path):
    active_states = [state.abbr for state in us.STATES]
    active_states = active_states + ["PR", "MP"]
    regions_data = combined_datasets.load_us_timeseries_dataset().get_subset(
        exclude_county_999=True, states=active_states
    )
    test_positivity_results = test_positivity.AllMethods.run(regions_data)
    test_positivity_results.write(test_positivity_all_methods)


@main.command()
@click.argument("model-output-dir", type=pathlib.Path)
@click.option(
    "--output",
    "-o",
    default="results/output/states",
    help="Output directory for artifacts",
    type=pathlib.Path,
)
@click.option("--level", "-l", type=AggregationLevel)
@click.option("--state")
@click.option("--fips")
def generate_api_v2(model_output_dir, output, level, state, fips):
    """The entry function for invocation"""

    # Caching load of us timeseries dataset
    us_timeseries = combined_datasets.load_us_timeseries_dataset()

    # Load all API Regions
<<<<<<< HEAD
    all_regions_dataset = combined_datasets.load_us_timeseries_dataset().get_subset(
        aggregation_level=aggregation_level,
        exclude_county_999=True,
        state=state,
        fips=fips,
        states=active_states,
=======
    regions = list(
        us_timeseries.iter_regions(level=level, exclude_county_999=True, state=state, fips=fips)
>>>>>>> 2fe3145c
    )
    _logger.info(f"Loading all {len(regions)} regional inputs.")

    icu_data_path = model_output_dir / SummaryArtifact.ICU_METRIC_COMBINED.value
    icu_data = MultiRegionDataset.from_csv(icu_data_path)
    icu_data_map = dict(icu_data.iter_one_regions())

    rt_data_path = model_output_dir / SummaryArtifact.RT_METRIC_COMBINED.value
    rt_data = MultiRegionDataset.from_csv(rt_data_path)
    rt_data_map = dict(rt_data.iter_one_regions())

    # If calculating test positivity succeeds join it with the combined_datasets into one
    # MultiRegionDataset
    regions_data = test_positivity.run_and_maybe_join_columns(all_regions_dataset, _logger)

    regional_inputs = [
        api_v2_pipeline.RegionalInput.from_one_regions(
            region,
            regional_data,
            icu_data=icu_data_map.get(region),
            rt_data=rt_data_map.get(region),
        )
        for region, regional_data in regions_data.iter_one_regions()
    ]

    _logger.info(f"Finished loading all regional inputs.")

    # Build all region timeseries API Output objects.
    _logger.info("Generating all API Timeseries")
    all_timeseries = api_v2_pipeline.run_on_regions(regional_inputs)

    api_v2_pipeline.deploy_single_level(all_timeseries, AggregationLevel.COUNTY, output)
    api_v2_pipeline.deploy_single_level(all_timeseries, AggregationLevel.STATE, output)
    api_v2_pipeline.deploy_single_level(all_timeseries, AggregationLevel.CBSA, output)

    _logger.info("Finished API generation.")<|MERGE_RESOLUTION|>--- conflicted
+++ resolved
@@ -197,19 +197,10 @@
     us_timeseries = combined_datasets.load_us_timeseries_dataset()
 
     # Load all API Regions
-<<<<<<< HEAD
     all_regions_dataset = combined_datasets.load_us_timeseries_dataset().get_subset(
-        aggregation_level=aggregation_level,
-        exclude_county_999=True,
-        state=state,
-        fips=fips,
-        states=active_states,
-=======
-    regions = list(
-        us_timeseries.iter_regions(level=level, exclude_county_999=True, state=state, fips=fips)
->>>>>>> 2fe3145c
+        aggregation_level=level, exclude_county_999=True, state=state, fips=fips,
     )
-    _logger.info(f"Loading all {len(regions)} regional inputs.")
+    _logger.info(f"Loading all regional inputs.")
 
     icu_data_path = model_output_dir / SummaryArtifact.ICU_METRIC_COMBINED.value
     icu_data = MultiRegionDataset.from_csv(icu_data_path)
