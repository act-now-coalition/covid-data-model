--- conflicted
+++ resolved
@@ -216,7 +216,6 @@
     rt_data_path = model_output_dir / SummaryArtifact.RT_METRIC_COMBINED.value
     rt_data = MultiRegionTimeseriesDataset.from_csv(rt_data_path)
 
-<<<<<<< HEAD
     # If calculating test positivity finishes join it with the combined_datasets into one
     # MultiRegionTimeseriesDataset
     regions_data = combined_datasets.load_us_timeseries_dataset().get_regions_subset(regions)
@@ -233,17 +232,7 @@
         )
         for region, region_data in regions_data.iter_one_regions()
     ]
-=======
-    build_input = functools.partial(
-        api_v2_pipeline.RegionalInput.from_region_and_model_output,
-        icu_data=icu_data,
-        rt_data=rt_data,
-    )
-
-    with multiprocessing.Pool(maxtasksperchild=1) as pool:
-        regional_inputs = pool.map(build_input, regions)
-
->>>>>>> 7024d32d
+
     _logger.info(f"Finished loading all regional inputs.")
 
     # Build all region timeseries API Output objects.
