from covidactnow.datapublic.common_fields import CommonFields
from covidactnow.datapublic.common_fields import DemographicBucket
from covidactnow.datapublic.common_fields import FieldGroup

from dash_app.dashboard import population_ratio_by_variable
from libs.datasets import AggregationLevel
from libs.datasets import taglib
from libs.datasets import timeseries
from libs.datasets.taglib import UrlStr
from libs.pipeline import Region
from libs.qa import timeseries_stats
from tests import test_helpers
from tests.test_helpers import TimeseriesLiteral


def test_make_from_dataset():
    region_tx = Region.from_state("TX")
    region_sf = Region.from_fips("06075")
    region_la = Region.from_fips("06037")
    bucket_40s = DemographicBucket("age:40-49")
    tag1 = test_helpers.make_tag(date="2020-04-01")
    tag2a = test_helpers.make_tag(date="2020-04-02")
    tag2b = test_helpers.make_tag(date="2020-04-03")
    source = taglib.Source("NYTimes", url=UrlStr("http://datasource.co/"))

    dataset = test_helpers.build_dataset(
        {
            region_tx: {
                CommonFields.CASES: [1, 2, 3],
                CommonFields.VACCINATIONS_COMPLETED: {
                    bucket_40s: TimeseriesLiteral([6, 7], annotation=[tag1]),
                    DemographicBucket.ALL: [7, 8, 9],
                },
            },
<<<<<<< HEAD
            # `PerTimeseriesStats.make` crashes if there are no Source tags anywhere.
=======
            # `PerVariable.make` crashes if there are no Source tags anywhere.
>>>>>>> 2102d76f
            region_sf: {
                CommonFields.CASES: (
                    TimeseriesLiteral([4, 5], annotation=[tag2a, tag2b], source=source)
                )
            },
            region_la: {CommonFields.CASES: [8, 9]},
        },
        static_by_region_then_field_name={
            region_tx: {CommonFields.POPULATION: 10_000},
            region_sf: {CommonFields.POPULATION: 1_000},
            region_la: {CommonFields.POPULATION: 5_000},
        },
    )
    dataset = timeseries.make_source_url_tags(dataset)

<<<<<<< HEAD
    per_region = timeseries_stats.PerTimeseriesStats.make(dataset).aggregate_buckets()
=======
    per_region = timeseries_stats.PerVariable.make(dataset)
>>>>>>> 2102d76f

    assert (
        per_region.has_timeseries.at[region_tx.location_id, CommonFields.VACCINATIONS_COMPLETED]
        == 2
    )
    assert per_region.annotation_count.at[region_sf.location_id, CommonFields.CASES] == 2

    cases_by_level = per_region.subset_variables([CommonFields.CASES]).aggregate(
        timeseries_stats.RegionAggregation.LEVEL, timeseries_stats.VariableAggregation.NONE,
    )
    assert cases_by_level.has_timeseries.at[AggregationLevel.COUNTY.value, CommonFields.CASES] == 2
    assert cases_by_level.has_url.at[AggregationLevel.COUNTY.value, CommonFields.CASES] == 1
    assert (
        cases_by_level.annotation_count.at[AggregationLevel.COUNTY.value, CommonFields.CASES] == 2
    )

    cases_by_group = per_region.subset_variables([CommonFields.CASES]).aggregate(
        timeseries_stats.RegionAggregation.LEVEL, timeseries_stats.VariableAggregation.FIELD_GROUP,
    )
    assert (
        cases_by_group.has_timeseries.at[AggregationLevel.COUNTY.value, FieldGroup.CASES_DEATHS]
        == 2
    )
    assert cases_by_group.has_url.at[AggregationLevel.COUNTY.value, FieldGroup.CASES_DEATHS] == 1
    assert (
        cases_by_group.annotation_count.at[AggregationLevel.COUNTY.value, FieldGroup.CASES_DEATHS]
        == 2
    )

    per_region.stats_for_locations(dataset.location_ids)

    counties = dataset.get_subset(aggregation_level=AggregationLevel.COUNTY)
<<<<<<< HEAD
    county_stats = timeseries_stats.PerTimeseriesStats.make(counties).aggregate_buckets()
=======
    county_stats = timeseries_stats.PerVariable.make(counties)
>>>>>>> 2102d76f
    pop_by_var_has_url = population_ratio_by_variable(counties, county_stats.has_url)
    assert not pop_by_var_has_url.empty
    pop_by_var_has_ts = population_ratio_by_variable(counties, county_stats.has_timeseries)
    assert not pop_by_var_has_ts.empty<|MERGE_RESOLUTION|>--- conflicted
+++ resolved
@@ -32,11 +32,7 @@
                     DemographicBucket.ALL: [7, 8, 9],
                 },
             },
-<<<<<<< HEAD
-            # `PerTimeseriesStats.make` crashes if there are no Source tags anywhere.
-=======
             # `PerVariable.make` crashes if there are no Source tags anywhere.
->>>>>>> 2102d76f
             region_sf: {
                 CommonFields.CASES: (
                     TimeseriesLiteral([4, 5], annotation=[tag2a, tag2b], source=source)
@@ -52,11 +48,7 @@
     )
     dataset = timeseries.make_source_url_tags(dataset)
 
-<<<<<<< HEAD
     per_region = timeseries_stats.PerTimeseriesStats.make(dataset).aggregate_buckets()
-=======
-    per_region = timeseries_stats.PerVariable.make(dataset)
->>>>>>> 2102d76f
 
     assert (
         per_region.has_timeseries.at[region_tx.location_id, CommonFields.VACCINATIONS_COMPLETED]
@@ -89,11 +81,7 @@
     per_region.stats_for_locations(dataset.location_ids)
 
     counties = dataset.get_subset(aggregation_level=AggregationLevel.COUNTY)
-<<<<<<< HEAD
     county_stats = timeseries_stats.PerTimeseriesStats.make(counties).aggregate_buckets()
-=======
-    county_stats = timeseries_stats.PerVariable.make(counties)
->>>>>>> 2102d76f
     pop_by_var_has_url = population_ratio_by_variable(counties, county_stats.has_url)
     assert not pop_by_var_has_url.empty
     pop_by_var_has_ts = population_ratio_by_variable(counties, county_stats.has_timeseries)
