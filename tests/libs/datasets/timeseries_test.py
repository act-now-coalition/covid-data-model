--- conflicted
+++ resolved
@@ -1,9 +1,9 @@
+import dataclasses
 import datetime
 import io
 import pathlib
 import pickle
 
-import compress_pickle
 import pytest
 import pandas as pd
 import numpy as np
@@ -2023,18 +2023,6 @@
     test_helpers.assert_dataset_like(ds_out, ds_expected)
 
 
-<<<<<<< HEAD
-def test_pickle_test_dataset_size(tmp_path: pathlib.Path):
-    pkl_path = tmp_path / "testfile.pkl.gz"
-    test_dataset = test_helpers.load_test_dataset()
-    test_dataset.get_timeseries_not_bucketed_wide_dates(CommonFields.CASES)
-    test_dataset.to_compressed_pickle(pkl_path)
-    assert pkl_path.stat().st_size < 480_000
-
-    loaded_dataset = timeseries.MultiRegionDataset.from_compressed_pickle(pkl_path)
-
-    test_helpers.assert_dataset_like(test_dataset, loaded_dataset)
-=======
 def test_drop_observations_after():
     age_40s = DemographicBucket("age:40-49")
     ds_in = test_helpers.build_default_region_dataset(
@@ -2063,4 +2051,15 @@
     )
 
     test_helpers.assert_dataset_like(ds_out, ds_expected)
->>>>>>> 08fe29e1
+
+
+def test_pickle_test_dataset_size(tmp_path: pathlib.Path):
+    pkl_path = tmp_path / "testfile.pkl.gz"
+    test_dataset = test_helpers.load_test_dataset()
+    test_dataset.get_timeseries_not_bucketed_wide_dates(CommonFields.CASES)
+    test_dataset.to_compressed_pickle(pkl_path)
+    assert pkl_path.stat().st_size < 480_000
+
+    loaded_dataset = timeseries.MultiRegionDataset.from_compressed_pickle(pkl_path)
+
+    test_helpers.assert_dataset_like(test_dataset, loaded_dataset)