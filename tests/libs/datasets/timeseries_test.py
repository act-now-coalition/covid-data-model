import datetime
import io
import pathlib
import dataclasses
import pickle

import pytest
import pandas as pd
import structlog

from covidactnow.datapublic.common_fields import CommonFields
from covidactnow.datapublic.common_fields import DemographicBucket
from covidactnow.datapublic.common_fields import FieldName
from covidactnow.datapublic.common_fields import PdFields

from covidactnow.datapublic.common_test_helpers import to_dict

from libs import github_utils
from libs.datasets import AggregationLevel
from libs.datasets import dataset_pointer
from libs.datasets import taglib

from libs.datasets import timeseries
from libs.datasets.taglib import TagType
from libs.datasets.taglib import UrlStr
from libs.pipeline import Region
from tests import test_helpers
from tests.dataset_utils_test import read_csv_and_index_fips
from tests.dataset_utils_test import read_csv_and_index_fips_date
from tests.test_helpers import TimeseriesLiteral


# turns all warnings into errors for this module
pytestmark = pytest.mark.filterwarnings("error", "ignore::libs.pipeline.BadFipsWarning")


def _make_dataset_pointer(tmpdir, filename: str = "somefile.csv") -> dataset_pointer.DatasetPointer:
    # The fixture passes in a py.path, which is not the type in DatasetPointer.
    path = pathlib.Path(tmpdir) / filename

    fake_git_summary = github_utils.GitSummary(sha="abcdef", branch="main", is_dirty=True)

    return dataset_pointer.DatasetPointer(
        dataset_type=dataset_pointer.DatasetType.MULTI_REGION,
        path=path,
        data_git_info=fake_git_summary,
        model_git_info=fake_git_summary,
        updated_at=datetime.datetime.utcnow(),
    )


@pytest.mark.parametrize("include_na_at_end", [False, True])
def test_remove_padded_nans(include_na_at_end):
    rows = [
        {"date": "2020-02-01", "cases": pd.NA},
        {"date": "2020-02-02", "cases": pd.NA},
        {"date": "2020-02-03", "cases": 1},
        {"date": "2020-02-04", "cases": pd.NA},
        {"date": "2020-02-05", "cases": 2},
        {"date": "2020-02-06", "cases": 3},
    ]
    if include_na_at_end:
        rows += [{"date": "2020-02-07", "cases": pd.NA}]

    df = pd.DataFrame(rows)

    results = timeseries._remove_padded_nans(df, ["cases"])
    expected_series = pd.Series([1, pd.NA, 2, 3], name="cases")

    pd.testing.assert_series_equal(results.cases, expected_series)


def test_multi_region_to_from_timeseries_and_latest_values(tmp_path: pathlib.Path):
    ts_df = read_csv_and_index_fips_date(
        "fips,county,aggregate_level,date,m1,m2\n"
        "97111,Bar County,county,2020-04-02,2,\n"
        "97222,Foo County,county,2020-04-01,,10\n"
        "01,,state,2020-04-01,,20\n"
    ).reset_index()
    latest_values_df = read_csv_and_index_fips(
        "fips,county,aggregate_level,c1,c2\n"
        "97111,Bar County,county,3,\n"
        "97222,Foo County,county,4,10.5\n"
        "01,,state,,123.4\n"
    ).reset_index()
    multiregion = (
        timeseries.MultiRegionDataset.from_fips_timeseries_df(ts_df)
        .add_fips_static_df(latest_values_df)
        .add_provenance_csv(
            io.StringIO("location_id,variable,provenance\n" "iso1:us#fips:97111,m1,ts197111prov\n")
        )
    )
    region_97111 = multiregion.get_one_region(Region.from_fips("97111"))
    assert region_97111.date_indexed.at["2020-04-02", "m1"] == 2
    assert region_97111.latest["c1"] == 3
    assert multiregion.get_one_region(Region.from_fips("01")).latest["c2"] == 123.4

    csv_path = tmp_path / "multiregion.csv"
    multiregion.to_csv(csv_path)
    multiregion_loaded = timeseries.MultiRegionDataset.from_csv(csv_path)
    region_97111 = multiregion_loaded.get_one_region(Region.from_fips("97111"))
    assert region_97111.date_indexed.at["2020-04-02", "m1"] == 2
    assert region_97111.latest["c1"] == 3
    assert region_97111.region.fips == "97111"
    assert multiregion_loaded.get_one_region(Region.from_fips("01")).latest["c2"] == 123.4
    test_helpers.assert_dataset_like(
        multiregion, multiregion_loaded, drop_na_latest=True, drop_na_timeseries=True
    )


def test_multi_region_get_one_region():
    ts = timeseries.MultiRegionDataset.from_csv(
        io.StringIO(
            "location_id,county,aggregate_level,date,m1,m2\n"
            "iso1:us#fips:97111,Bar County,county,2020-04-02,2,\n"
            "iso1:us#fips:97222,Foo County,county,2020-04-01,,10\n"
            "iso1:us#fips:97111,Bar County,county,,3,\n"
            "iso1:us#fips:97222,Foo County,county,,,11\n"
        )
    )
    region_97111_ts = ts.get_one_region(Region.from_fips("97111"))
    assert to_dict(["date"], region_97111_ts.data[["date", "m1", "m2"]]) == {
        pd.to_datetime("2020-04-02"): {"m1": 2}
    }
    assert region_97111_ts.latest["m1"] == 3
    assert region_97111_ts.region.fips == "97111"

    region_97222_ts = ts.get_one_region(Region.from_fips("97222"))
    assert to_dict(["date"], region_97222_ts.data) == {
        pd.to_datetime("2020-04-01"): {"m2": 10, "location_id": "iso1:us#fips:97222",}
    }
    assert region_97222_ts.latest["m2"] == 11


def test_multi_region_get_counties_and_places():
    ds_in = timeseries.MultiRegionDataset.from_csv(
        io.StringIO(
            "location_id,county,aggregate_level,date,m1,m2\n"
            "iso1:us#fips:97111,Bar County,county,2020-04-02,2,\n"
            "iso1:us#fips:97111,Bar County,county,2020-04-03,3,\n"
            "iso1:us#fips:97222,Foo County,county,2020-04-01,,10\n"
            "iso1:us#fips:9711122,,place,2020-04-02,5,60\n"
            "iso1:us#fips:97,Great State,state,2020-04-01,1,2\n"
            "iso1:us#fips:97111,Bar County,county,,3,\n"
            "iso1:us#fips:9711122,,place,,3,\n"
            "iso1:us#fips:97222,Foo County,county,,,10\n"
            "iso1:us#fips:97,Great State,state,,1,2\n"
        )
    )
    ds_out = ds_in.get_counties_and_places(
        after=pd.to_datetime("2020-04-01")
    ).timeseries.reset_index()
    assert to_dict(["location_id", "date"], ds_out[["location_id", "date", "m1"]]) == {
        ("iso1:us#fips:97111", pd.to_datetime("2020-04-02")): {"m1": 2},
        ("iso1:us#fips:97111", pd.to_datetime("2020-04-03")): {"m1": 3},
        ("iso1:us#fips:9711122", pd.to_datetime("2020-04-02")): {"m1": 5},
    }


def test_multi_region_groupby():
    ts = timeseries.MultiRegionDataset.from_csv(
        io.StringIO(
            "location_id,county,aggregate_level,date,m1,m2\n"
            "iso1:us#fips:97222,Foo County,county,2020-04-01,,10\n"
            "iso1:us#fips:97222,Foo County,county,2020-04-02,,20\n"
            "iso1:us#fips:97,Great State,state,2020-04-01,1,2\n"
            "iso1:us#fips:97222,Foo County,county,,,20\n"
            "iso1:us#fips:97,Great State,state,,1,2\n"
        )
    )

    assert ts.groupby_region()["m2"].last().to_dict() == {
        "iso1:us#fips:97": 2,
        "iso1:us#fips:97222": 20,
    }


def test_one_region_dataset():
    bar_county_row = {
        "location_id": "iso1:us#fips:97111",
        "county": "Bar County",
        "aggregate_level": "county",
        "date": "2020-04-02",
        "m1": 2,
        "m2": pd.NA,
    }
    ts = timeseries.OneRegionTimeseriesDataset(
        Region.from_fips("97111"), pd.DataFrame([bar_county_row]), {}
    )
    assert ts.has_one_region() == True

    foo_county_row = {
        "location_id": "iso1:us#fips:97222",
        "county": "Foo County",
        "aggregate_level": "county",
        "date": "2020-04-01",
        "m1": pd.NA,
        "m2": 10,
    }
    with pytest.raises(ValueError):
        timeseries.OneRegionTimeseriesDataset(
            Region.from_fips("97222"), pd.DataFrame([bar_county_row, foo_county_row]), {},
        )

    with structlog.testing.capture_logs() as logs:
        ts = timeseries.OneRegionTimeseriesDataset(
            Region.from_fips("97111"),
            pd.DataFrame([], columns="location_id county aggregate_level date m1 m2".split()),
            {},
        )
    assert [l["event"] for l in logs] == ["Creating OneRegionTimeseriesDataset with zero regions"]
    assert ts.empty


def test_multiregion_provenance():
    m1 = FieldName("m1")
    m2 = FieldName("m2")

    region_97111 = Region.from_fips("97111")
    region_97222 = Region.from_fips("97222")
    region_03 = Region.from_fips("03")
    ds = test_helpers.build_dataset(
        {
            region_97111: {m1: TimeseriesLiteral([1, 2, None], provenance="src11"),},
            region_97222: {
                m1: TimeseriesLiteral([None, None, 3], provenance="src21"),
                m2: TimeseriesLiteral([10, None, 30], provenance="src22"),
            },
            region_03: {
                m1: TimeseriesLiteral([None, None, 4], provenance="src31"),
                m2: TimeseriesLiteral([None, None, 40], provenance="src32"),
            },
        },
        static_by_region_then_field_name={
            region_97111: {CommonFields.AGGREGATE_LEVEL: AggregationLevel.COUNTY.value},
            region_97222: {CommonFields.AGGREGATE_LEVEL: AggregationLevel.COUNTY.value},
            region_03: {CommonFields.AGGREGATE_LEVEL: AggregationLevel.STATE.value},
        },
    )

    # Use loc[...].at[...] as work-around for https://github.com/pandas-dev/pandas/issues/26989
    assert ds.provenance.loc[region_97111.location_id].at["m1"] == "src11"
    assert ds.get_one_region(region_97111).provenance["m1"] == ["src11"]
    assert ds.provenance.loc[region_97222.location_id].at["m2"] == "src22"
    assert ds.get_one_region(region_97222).provenance["m2"] == ["src22"]
    assert ds.provenance.loc[region_03.location_id].at["m2"] == "src32"
    assert ds.get_one_region(region_03).provenance["m2"] == ["src32"]

    counties = ds.get_counties_and_places(after=pd.to_datetime("2020-04-01"))
    assert region_03.location_id not in counties.provenance.index
    assert counties.provenance.loc[region_97222.location_id].at["m1"] == "src21"
    assert counties.get_one_region(region_97222).provenance["m1"] == ["src21"]


def test_one_region_multiple_provenance():
    tag1 = test_helpers.make_tag(date="2020-04-01")
    tag2 = test_helpers.make_tag(date="2020-04-02")
    one_region = test_helpers.build_one_region_dataset(
        {
            CommonFields.ICU_BEDS: TimeseriesLiteral(
                [0, 2, 4], annotation=[tag1, tag2], provenance=["prov1", "prov2"],
            ),
            CommonFields.CASES: [100, 200, 300],
        }
    )

    assert set(one_region.annotations_all_bucket(CommonFields.ICU_BEDS)) == {tag1, tag2}
    assert sorted(one_region.provenance[CommonFields.ICU_BEDS]) == ["prov1", "prov2"]


def test_add_aggregate_level():
    ts_df = read_csv_and_index_fips_date("fips,date,m1,m2\n" "36061,2020-04-02,2,\n").reset_index()
    multiregion = timeseries.MultiRegionDataset.from_fips_timeseries_df(ts_df)
    assert multiregion.geo_data.aggregate_level.to_list() == ["county"]


def test_fips_not_in_geo_data_csv_raises():
    with pytest.raises(KeyError):
        ts_df = read_csv_and_index_fips_date(
            "fips,date,m1,m2\n" "98789,2020-04-02,2,\n"
        ).reset_index()
        timeseries.MultiRegionDataset.from_fips_timeseries_df(ts_df)


def test_append_regions():
    ts_fips = timeseries.MultiRegionDataset.from_csv(
        io.StringIO(
            "location_id,date,county,aggregate_level,m1,m2\n"
            "iso1:us#fips:97111,2020-04-02,Bar County,county,2,\n"
            "iso1:us#fips:97111,2020-04-03,Bar County,county,3,\n"
            "iso1:us#fips:97222,2020-04-04,Foo County,county,,11\n"
            "iso1:us#fips:97111,,Bar County,county,3,\n"
            "iso1:us#fips:97222,,Foo County,county,,11\n"
        )
    ).add_provenance_csv(
        io.StringIO("location_id,variable,provenance\n" "iso1:us#fips:97111,m1,prov97111m1\n")
    )
    ts_cbsa = timeseries.MultiRegionDataset.from_csv(
        io.StringIO(
            "location_id,date,m2\n"
            "iso1:us#cbsa:10100,2020-04-02,2\n"
            "iso1:us#cbsa:10100,2020-04-03,3\n"
            "iso1:us#cbsa:20300,2020-04-03,4\n"
            "iso1:us#cbsa:10100,,3\n"
            "iso1:us#cbsa:20300,,4\n"
        )
    ).add_provenance_csv(
        io.StringIO("location_id,variable,provenance\n" "iso1:us#cbsa:20300,m1,prov20200m2\n")
    )
    # Check that merge is symmetric
    ts_merged_1 = ts_fips.append_regions(ts_cbsa)
    ts_merged_2 = ts_cbsa.append_regions(ts_fips)
    test_helpers.assert_dataset_like(ts_merged_1, ts_merged_2)

    ts_expected = timeseries.MultiRegionDataset.from_csv(
        io.StringIO(
            "location_id,date,county,aggregate_level,m1,m2\n"
            "iso1:us#cbsa:10100,2020-04-02,,,,2\n"
            "iso1:us#cbsa:10100,2020-04-03,,,,3\n"
            "iso1:us#cbsa:20300,2020-04-03,,,,4\n"
            "iso1:us#cbsa:10100,,,,,3\n"
            "iso1:us#cbsa:20300,,,,,4\n"
            "iso1:us#fips:97111,2020-04-02,Bar County,county,2,\n"
            "iso1:us#fips:97111,2020-04-03,Bar County,county,3,\n"
            "iso1:us#fips:97222,2020-04-04,Foo County,county,,11\n"
            "iso1:us#fips:97111,,Bar County,county,3,\n"
            "iso1:us#fips:97222,,Foo County,county,,11\n"
        )
    ).add_provenance_csv(
        io.StringIO(
            "location_id,variable,provenance\n"
            "iso1:us#fips:97111,m1,prov97111m1\n"
            "iso1:us#cbsa:20300,m1,prov20200m2\n"
        )
    )
    test_helpers.assert_dataset_like(ts_merged_1, ts_expected)


def test_append_regions_with_buckets():
    region_cbsa = Region.from_cbsa_code("10100")
    region_la = Region.from_fips("06037")
    region_sf = Region.from_fips("06075")
    m1 = FieldName("m1")
    m2 = FieldName("m2")
    age_40s = DemographicBucket("age:40-49")
    data_county = {
        region_la: {
            m1: {
                age_40s: TimeseriesLiteral([1, 2], annotation=[test_helpers.make_tag()]),
                DemographicBucket.ALL: [2, 3],
            }
        },
        region_sf: {m1: [3, 4]},
    }
    data_cbsa = {region_cbsa: {m2: [5, 6]}}
    ds_county = test_helpers.build_dataset(data_county)
    ds_cbsa = test_helpers.build_dataset(data_cbsa)

    ds_out_1 = ds_county.append_regions(ds_cbsa)
    ds_out_2 = ds_cbsa.append_regions(ds_county)

    ds_expected = test_helpers.build_dataset({**data_cbsa, **data_county})

    test_helpers.assert_dataset_like(ds_out_1, ds_expected)
    test_helpers.assert_dataset_like(ds_out_2, ds_expected)


def test_append_regions_duplicate_region_raises():
    ts1 = timeseries.MultiRegionDataset.from_csv(
        io.StringIO(
            "location_id,date,county,aggregate_level,m1,m2\n"
            "iso1:us#fips:97111,2020-04-02,Bar County,county,2,\n"
        )
    )
    ts2 = timeseries.MultiRegionDataset.from_csv(
        io.StringIO(
            "location_id,date,county,aggregate_level,m1,m2\n"
            "iso1:us#fips:97111,2020-04-03,Bar County,county,2,\n"
        )
    )
    with pytest.raises(ValueError):
        ts1.append_regions(ts2)


def test_timeseries_long():
    """Test timeseries_long where all data has bucket `all`"""
    region_cbsa = Region.from_cbsa_code("10100")
    region_county = Region.from_fips("97111")
    ds = test_helpers.build_dataset(
        {
            region_county: {FieldName("m1"): [2, None, 4]},
            region_cbsa: {FieldName("m2"): [2, 3, None]},
        },
        start_date="2020-04-02",
    )

    expected = pd.read_csv(
        io.StringIO(
            "       location_id,      date,variable,value\n"
            "iso1:us#cbsa:10100,2020-04-02,      m2,    2\n"
            "iso1:us#cbsa:10100,2020-04-03,      m2,    3\n"
            "iso1:us#fips:97111,2020-04-02,      m1,    2\n"
            "iso1:us#fips:97111,2020-04-04,      m1,    4\n".replace(" ", "")
        ),
        parse_dates=[CommonFields.DATE],
        dtype={"value": float},
    )
    long_series = ds.timeseries_bucketed_long
    assert long_series.index.names == [
        CommonFields.LOCATION_ID,
        PdFields.DEMOGRAPHIC_BUCKET,
        CommonFields.DATE,
        PdFields.VARIABLE,
    ]
    assert long_series.name == PdFields.VALUE
    long_df = long_series.xs("all", level=PdFields.DEMOGRAPHIC_BUCKET).reset_index()
    pd.testing.assert_frame_equal(long_df, expected, check_like=True)


def test_timeseries_bucketed_long():
    region_cbsa = Region.from_cbsa_code("10100")
    region_county = Region.from_fips("97111")
    bucket_age_0 = DemographicBucket("age:0-9")
    bucket_age_10 = DemographicBucket("age:10-19")
    bucket_all = DemographicBucket("all")
    ds = test_helpers.build_dataset(
        {
            region_county: {
                FieldName("m1"): {
                    bucket_age_0: [4, 5, 6],
                    bucket_age_10: [None, None, 7],
                    bucket_all: [2, None, 4],
                }
            },
            region_cbsa: {FieldName("m2"): [2, 3, None]},
        },
        start_date="2020-04-02",
    )

    expected = pd.read_csv(
        io.StringIO(
            "       location_id,demographic_bucket,      date,variable,value\n"
            "iso1:us#cbsa:10100,               all,2020-04-02,      m2,    2\n"
            "iso1:us#cbsa:10100,               all,2020-04-03,      m2,    3\n"
            "iso1:us#fips:97111,           age:0-9,2020-04-02,      m1,    4\n"
            "iso1:us#fips:97111,           age:0-9,2020-04-03,      m1,    5\n"
            "iso1:us#fips:97111,           age:0-9,2020-04-04,      m1,    6\n"
            "iso1:us#fips:97111,         age:10-19,2020-04-04,      m1,    7\n"
            "iso1:us#fips:97111,               all,2020-04-02,      m1,    2\n"
            "iso1:us#fips:97111,               all,2020-04-04,      m1,    4\n".replace(" ", "")
        ),
        parse_dates=[CommonFields.DATE],
        dtype={"value": float},
    )
    long_series = ds.timeseries_bucketed_long
    assert long_series.index.names == [
        CommonFields.LOCATION_ID,
        PdFields.DEMOGRAPHIC_BUCKET,
        CommonFields.DATE,
        PdFields.VARIABLE,
    ]
    assert long_series.name == PdFields.VALUE
    pd.testing.assert_frame_equal(long_series.reset_index(), expected, check_like=True)


def test_timeseries_wide_dates():
    ds = timeseries.MultiRegionDataset.from_csv(
        io.StringIO(
            "location_id,date,county,aggregate_level,m1,m2\n"
            "iso1:us#cbsa:10100,2020-04-02,,,,2\n"
            "iso1:us#cbsa:10100,2020-04-03,,,,3\n"
            "iso1:us#cbsa:10100,,,,,3\n"
            "iso1:us#fips:97111,2020-04-02,Bar County,county,2,\n"
            "iso1:us#fips:97111,2020-04-04,Bar County,county,4,\n"
            "iso1:us#fips:97111,,Bar County,county,4,\n"
        )
    )

    ds_wide = ds.timeseries_not_bucketed_wide_dates
    assert ds_wide.index.names == [CommonFields.LOCATION_ID, PdFields.VARIABLE]
    assert ds_wide.columns.names == [CommonFields.DATE]

    expected = (
        pd.read_csv(
            io.StringIO(
                "location_id,variable,2020-04-02,2020-04-03,2020-04-04\n"
                "iso1:us#cbsa:10100,m2,2,3,\n"
                "iso1:us#fips:97111,m1,2,,4\n"
            ),
        )
        .set_index(ds_wide.index.names)
        .rename_axis(columns="date")
        .astype(float)
    )
    expected.columns = pd.to_datetime(expected.columns)

    pd.testing.assert_frame_equal(ds_wide, expected)

    # Recreate the dataset using `from_timeseries_wide_dates_df`.
    ds_recreated = timeseries.MultiRegionDataset.from_timeseries_wide_dates_df(
        ds_wide
    ).add_static_values(ds.static.reset_index())
    test_helpers.assert_dataset_like(ds, ds_recreated)


def test_timeseries_wide_dates_empty():
    ts = timeseries.MultiRegionDataset.from_csv(
        io.StringIO(
            "location_id,date,county,aggregate_level,m1,m2\n"
            "iso1:us#cbsa:10100,,,,,3\n"
            "iso1:us#fips:97111,,Bar County,county,4,\n"
        )
    )

    timeseries_wide = ts.timeseries_not_bucketed_wide_dates
    assert timeseries_wide.index.names == [CommonFields.LOCATION_ID, PdFields.VARIABLE]
    assert timeseries_wide.columns.names == [CommonFields.DATE]
    assert timeseries_wide.empty


def test_write_read_wide_dates_csv_compare_literal(tmpdir):
    pointer = _make_dataset_pointer(tmpdir)

    region_as = Region.from_state("AS")
    region_sf = Region.from_fips("06075")
    metrics_as = {
        CommonFields.ICU_BEDS: TimeseriesLiteral([0, 2, 4], provenance="pt_src1"),
        CommonFields.CASES: [100, 200, 300],
    }
    metrics_sf = {
        CommonFields.DEATHS: TimeseriesLiteral([1, 2, None], provenance="pt_src2"),
        CommonFields.CASES: [None, 210, 310],
    }
    dataset_in = test_helpers.build_dataset({region_as: metrics_as, region_sf: metrics_sf})

    dataset_in.write_to_dataset_pointer(pointer)

    # Compare written file with a string literal so a test fails if something changes in how the
    # file is written. The literal contains spaces to align the columns in the source.
    assert pointer.path_wide_dates().read_text() == (
        "     location_id,variable,demographic_bucket,provenance,2020-04-03,2020-04-02,2020-04-01\n"
        "iso1:us#iso2:us-as, cases,               all,          ,       300,       200,       100\n"
        "iso1:us#iso2:us-as,icu_beds,             all,   pt_src1,         4,         2,         0\n"
        "iso1:us#iso2:us-ca#fips:06075,cases,     all,          ,       310,       210\n"
        "iso1:us#iso2:us-ca#fips:06075,deaths,    all,   pt_src2,          ,         2,         1\n"
    ).replace(" ", "")

    dataset_read = timeseries.MultiRegionDataset.read_from_pointer(pointer)
    test_helpers.assert_dataset_like(dataset_read, dataset_in)

    # Check that a file without the demographic_bucket column (as written before
    # https://github.com/covid-projections/covid-data-model/pull/1021) can be read.
    pointer.path_wide_dates().write_text(
        "                  location_id,variable,provenance,2020-04-03,2020-04-02,2020-04-01\n"
        "           iso1:us#iso2:us-as,   cases,          ,       300,       200,       100\n"
        "           iso1:us#iso2:us-as,icu_beds,   pt_src1,         4,         2,         0\n"
        "iso1:us#iso2:us-ca#fips:06075,   cases,          ,       310,       210\n"
        "iso1:us#iso2:us-ca#fips:06075,  deaths,   pt_src2,          ,         2,         1\n".replace(
            " ", ""
        )
    )
    dataset_without_bucket_read = timeseries.MultiRegionDataset.read_from_pointer(pointer)
    test_helpers.assert_dataset_like(dataset_without_bucket_read, dataset_in)


def test_write_read_wide_dates_csv_with_annotation(tmpdir):
    pointer = _make_dataset_pointer(tmpdir)

    region = Region.from_state("AS")
    metrics = {
        CommonFields.ICU_BEDS: TimeseriesLiteral(
            [0, 2, 4],
            annotation=[
                test_helpers.make_tag(date="2020-04-01"),
                test_helpers.make_tag(TagType.ZSCORE_OUTLIER, date="2020-04-02"),
            ],
        ),
        CommonFields.CASES: [100, 200, 300],
    }
    dataset_in = test_helpers.build_dataset({region: metrics})

    dataset_in.write_to_dataset_pointer(pointer)
    dataset_read = timeseries.MultiRegionDataset.read_from_pointer(pointer)

    test_helpers.assert_dataset_like(dataset_read, dataset_in)


def test_write_read_dataset_pointer_with_provenance_list(tmpdir):
    pointer = _make_dataset_pointer(tmpdir)

    dataset_in = test_helpers.build_default_region_dataset(
        {
            CommonFields.ICU_BEDS: TimeseriesLiteral(
                [0, 2, 4],
                annotation=[
                    test_helpers.make_tag(date="2020-04-01"),
                    test_helpers.make_tag(date="2020-04-02"),
                ],
                provenance=["prov1", "prov2"],
            ),
            CommonFields.CASES: [100, 200, 300],
        }
    )

    dataset_in.write_to_dataset_pointer(pointer)
    dataset_read = timeseries.MultiRegionDataset.read_from_pointer(pointer)

    test_helpers.assert_dataset_like(dataset_read, dataset_in)


def test_write_read_wide_with_buckets(tmpdir):
    pointer = _make_dataset_pointer(tmpdir)

    all_bucket = DemographicBucket("all")
    age_20s = DemographicBucket("age:20-29")
    age_30s = DemographicBucket("age:30-39")
    region_as = Region.from_state("AS")
    region_sf = Region.from_fips("06075")
    metrics_as = {
        CommonFields.ICU_BEDS: TimeseriesLiteral(
            [0, 2, 4],
            annotation=[
                test_helpers.make_tag(date="2020-04-01"),
                test_helpers.make_tag(TagType.ZSCORE_OUTLIER, date="2020-04-02"),
            ],
        ),
        CommonFields.CASES: [100, 200, 300],
    }
    metrics_sf = {
        CommonFields.CASES: {
            age_20s: TimeseriesLiteral([3, 4, 5], source=taglib.Source(type="MySource")),
            age_30s: [4, 5, 6],
            all_bucket: [1, 2, 3],
        }
    }
    dataset_in = test_helpers.build_dataset({region_as: metrics_as, region_sf: metrics_sf})

    dataset_in.write_to_dataset_pointer(pointer)
    dataset_read = timeseries.MultiRegionDataset.read_from_pointer(pointer)

    test_helpers.assert_dataset_like(dataset_read, dataset_in)


def test_timeseries_drop_stale_timeseries_entire_region():
    ds_in = timeseries.MultiRegionDataset.from_csv(
        io.StringIO(
            "location_id,date,county,aggregate_level,m1,m2\n"
            "iso1:us#cbsa:10100,2020-04-02,,,,2\n"
            "iso1:us#cbsa:10100,2020-04-03,,,,3\n"
            "iso1:us#cbsa:10100,,,,,3\n"
            "iso1:us#fips:97111,2020-04-02,Bar County,county,2,\n"
            "iso1:us#fips:97111,2020-04-04,Bar County,county,4,\n"
            "iso1:us#fips:97111,,Bar County,county,4,\n"
        )
    )

    ds_out = ds_in.drop_stale_timeseries(pd.to_datetime("2020-04-04"))

    ds_expected = timeseries.MultiRegionDataset.from_csv(
        io.StringIO(
            "location_id,date,county,aggregate_level,m1,m2\n"
            "iso1:us#cbsa:10100,,,,,3\n"
            "iso1:us#fips:97111,2020-04-02,Bar County,county,2,\n"
            "iso1:us#fips:97111,2020-04-04,Bar County,county,4,\n"
            "iso1:us#fips:97111,,Bar County,county,4,\n"
        )
    )
    test_helpers.assert_dataset_like(ds_out, ds_expected)


def test_timeseries_drop_stale_timeseries_one_metric():
    csv_in = (
        "location_id,date,county,aggregate_level,m1,m2\n"
        "iso1:us#cbsa:10100,2020-04-02,,,11,2\n"
        "iso1:us#cbsa:10100,2020-04-03,,,,3\n"
        "iso1:us#cbsa:10100,,,,,3\n"
        "iso1:us#fips:97111,2020-04-02,Bar County,county,2,\n"
        "iso1:us#fips:97111,2020-04-04,Bar County,county,4,\n"
        "iso1:us#fips:97111,,Bar County,county,4,\n"
    )
    ds_in = timeseries.MultiRegionDataset.from_csv(io.StringIO(csv_in)).add_provenance_csv(
        io.StringIO(
            "location_id,variable,provenance\n"
            "iso1:us#cbsa:10100,m1,m1-10100prov\n"
            "iso1:us#cbsa:10100,m2,m2-10100prov\n"
            "iso1:us#fips:97111,m1,m1-97111prov\n"
        )
    )

    ds_out = ds_in.drop_stale_timeseries(pd.to_datetime("2020-04-03"))

    # The only timeseries that is stale with cutoff of 4/3 is the CBSA m1. The expected
    # dataset is the same as the input with "11" removed from the timeseries and
    # corresponding provenance removed.
    ds_expected = timeseries.MultiRegionDataset.from_csv(
        io.StringIO(csv_in.replace(",11,", ",,"))
    ).add_provenance_csv(
        io.StringIO(
            "location_id,variable,provenance\n"
            "iso1:us#cbsa:10100,m2,m2-10100prov\n"
            "iso1:us#fips:97111,m1,m1-97111prov\n"
        )
    )
    test_helpers.assert_dataset_like(ds_out, ds_expected)


def test_timeseries_drop_stale_timeseries_with_tag():
    region = Region.from_state("TX")
    values_recent = [100, 200, 300, 400]
    values_stale = [100, 200, None, None]
    ts_recent = TimeseriesLiteral(values_recent, annotation=[test_helpers.make_tag()])
    ts_stale = TimeseriesLiteral(values_stale, annotation=[test_helpers.make_tag()])

    dataset_in = test_helpers.build_dataset(
        {region: {CommonFields.CASES: ts_recent, CommonFields.DEATHS: ts_stale}}
    )

    dataset_out = dataset_in.drop_stale_timeseries(pd.to_datetime("2020-04-03"))

    assert len(dataset_out.tag) == 1
    # drop_stale_timeseries preserves the empty DEATHS column so add it to dataset_expected
    dataset_expected = test_helpers.build_dataset(
        {region: {CommonFields.CASES: ts_recent}}, timeseries_columns=[CommonFields.DEATHS]
    )
    test_helpers.assert_dataset_like(dataset_out, dataset_expected)


def test_append_region_and_get_regions_subset_with_tag():
    region_tx = Region.from_state("TX")
    region_sf = Region.from_fips("06075")
    values = [100, 200, 300, 400]
    ts_with_tag = TimeseriesLiteral(values, annotation=[test_helpers.make_tag()])

    dataset_tx = test_helpers.build_dataset({region_tx: {CommonFields.CASES: ts_with_tag}})
    dataset_sf = test_helpers.build_dataset({region_sf: {CommonFields.CASES: ts_with_tag}})

    dataset_appended = dataset_tx.append_regions(dataset_sf)

    assert len(dataset_appended.tag) == 2
    dataset_tx_and_sf = test_helpers.build_dataset(
        {region_tx: {CommonFields.CASES: ts_with_tag}, region_sf: {CommonFields.CASES: ts_with_tag}}
    )
    test_helpers.assert_dataset_like(dataset_appended, dataset_tx_and_sf)

    dataset_out = dataset_tx_and_sf.get_regions_subset([region_tx])
    assert len(dataset_out.tag) == 1
    test_helpers.assert_dataset_like(dataset_out, dataset_tx)


def test_one_region_annotations():
    region_tx = Region.from_state("TX")
    region_sf = Region.from_fips("06075")
    values = [100, 200, 300, 400]
    tag1 = test_helpers.make_tag(date="2020-04-01")
    tag2a = test_helpers.make_tag(date="2020-04-02")
    tag2b = test_helpers.make_tag(date="2020-04-03")

    dataset_tx_and_sf = test_helpers.build_dataset(
        {
            region_tx: {CommonFields.CASES: (TimeseriesLiteral(values, annotation=[tag1]))},
            region_sf: {CommonFields.CASES: (TimeseriesLiteral(values, annotation=[tag2a, tag2b]))},
        }
    )

    # get_one_region and iter_one_regions use separate code to split up the tags. Test both of them.
    one_region_tx = dataset_tx_and_sf.get_one_region(region_tx)
    assert one_region_tx.annotations_all_bucket(CommonFields.CASES) == [tag1]
    one_region_sf = dataset_tx_and_sf.get_one_region(region_sf)
    assert one_region_sf.annotations_all_bucket(CommonFields.CASES) == [
        tag2a,
        tag2b,
    ]
    assert set(one_region_sf.sources_all_bucket(CommonFields.CASES)) == set()

    assert {
        region: one_region_dataset.annotations_all_bucket(CommonFields.CASES)
        for region, one_region_dataset in dataset_tx_and_sf.iter_one_regions()
    } == {region_sf: [tag2a, tag2b], region_tx: [tag1],}


def test_one_region_empty_annotations():
    one_region = test_helpers.build_one_region_dataset({CommonFields.CASES: [100, 200, 300]})

    assert one_region.annotations_all_bucket(CommonFields.CASES) == []
    assert one_region.source_url == {}
    assert one_region.provenance == {}
    assert set(one_region.sources_all_bucket(CommonFields.ICU_BEDS)) == set()
    assert set(one_region.sources_all_bucket(CommonFields.CASES)) == set()


def test_one_region_tag_objects_series():
    values = [100, 200]
    tag1 = test_helpers.make_tag(TagType.ZSCORE_OUTLIER, date="2020-04-01")
    tag2a = test_helpers.make_tag(date="2020-04-02")
    tag2b = test_helpers.make_tag(date="2020-04-03")

    one_region = test_helpers.build_one_region_dataset(
        {
            CommonFields.CASES: TimeseriesLiteral(values, annotation=[tag1]),
            CommonFields.ICU_BEDS: TimeseriesLiteral(values, provenance="prov1"),
            CommonFields.DEATHS: TimeseriesLiteral(values, annotation=[tag2a, tag2b]),
        }
    )

    assert isinstance(one_region.tag_objects_series, pd.Series)
    assert one_region.tag.index.equals(one_region.tag_objects_series.index)
    assert set(one_region.tag_objects_series.reset_index().itertuples(index=False)) == {
        (CommonFields.CASES, DemographicBucket.ALL, tag1.tag_type, tag1),
        (
            CommonFields.ICU_BEDS,
            DemographicBucket.ALL,
            "provenance",
            taglib.ProvenanceTag(source="prov1"),
        ),
        (CommonFields.DEATHS, DemographicBucket.ALL, tag2a.tag_type, tag2a),
        (CommonFields.DEATHS, DemographicBucket.ALL, tag2b.tag_type, tag2b),
    }


def test_one_region_tag_objects_series_empty():
    one_region = test_helpers.build_one_region_dataset({CommonFields.CASES: [1, 2, 3]})
    assert one_region.tag.empty
    assert isinstance(one_region.tag_objects_series, pd.Series)
    assert one_region.tag_objects_series.empty


def test_timeseries_latest_values():
    dataset = timeseries.MultiRegionDataset.from_csv(
        io.StringIO(
            "location_id,date,county,aggregate_level,m1,m2\n"
            "iso1:us#cbsa:10100,2020-04-02,,,,2\n"
            "iso1:us#cbsa:10100,2020-04-03,,,10,3\n"
            "iso1:us#cbsa:10100,2020-04-04,,,,1\n"
            "iso1:us#cbsa:10100,,,,,4\n"
            "iso1:us#fips:97111,2020-04-02,Bar County,county,2,\n"
            "iso1:us#fips:97111,2020-04-04,Bar County,county,4,\n"
            "iso1:us#fips:97111,,Bar County,county,5,\n"
        )
    )

    # Check bulk access via _timeseries_latest_values
    expected = pd.read_csv(
        io.StringIO("location_id,m1,m2\n" "iso1:us#cbsa:10100,10,1\n" "iso1:us#fips:97111,4,\n")
    )
    latest_from_timeseries = dataset._timeseries_latest_values().reset_index()
    pd.testing.assert_frame_equal(
        latest_from_timeseries, expected, check_like=True, check_dtype=False
    )

    # Check access to timeseries latests values via get_one_region
    region_10100 = dataset.get_one_region(Region.from_cbsa_code("10100"))
    assert region_10100.latest == {
        "aggregate_level": "cbsa",
        "county": None,
        "country": "USA",
        "fips": "10100",
        "state": None,
        "m1": 10,  # Derived from timeseries
        "m2": 4,  # Explicitly in recent values
    }
    region_97111 = dataset.get_one_region(Region.from_fips("97111"))
    assert region_97111.latest == {
        "aggregate_level": "county",
        "county": "Bar County",
        "country": "USA",
        "fips": "97111",
        "state": "ZZ",
        "m1": 5,
        "m2": None,
    }


def test_timeseries_latest_values_copied_to_static():
    dataset = timeseries.MultiRegionDataset.from_csv(
        io.StringIO(
            "location_id,date,county,aggregate_level,t1,s1\n"
            "iso1:us#cbsa:10100,2020-04-02,,,,2\n"
            "iso1:us#cbsa:10100,2020-04-03,,,10,3\n"
            "iso1:us#cbsa:10100,2020-04-04,,,,1\n"
            "iso1:us#cbsa:10100,,,,,4\n"
            "iso1:us#fips:97111,2020-04-02,Bar County,county,2,\n"
            "iso1:us#fips:97111,2020-04-04,Bar County,county,4,\n"
            "iso1:us#fips:97111,,Bar County,county,,\n"
        )
    )

    # Check access to latest values as copied to static
    t1 = FieldName("t1")
    s1 = FieldName("s1")
    dataset_t1_latest_in_static = dataset.latest_in_static(t1)
    assert dataset_t1_latest_in_static.static.loc["iso1:us#cbsa:10100", t1] == 10
    assert dataset_t1_latest_in_static.static.loc["iso1:us#fips:97111", t1] == 4

    # Trying to copy the latest values of s1 fails because s1 already has a real value in static.
    # See also longer comment where the ValueError is raised.
    with pytest.raises(ValueError):
        dataset.latest_in_static(s1)


def test_join_columns():
    ts_1 = timeseries.MultiRegionDataset.from_csv(
        io.StringIO(
            "location_id,date,county,aggregate_level,m1\n"
            "iso1:us#cbsa:10100,2020-04-02,,,\n"
            "iso1:us#cbsa:10100,2020-04-03,,,\n"
            "iso1:us#cbsa:10100,,,,\n"
            "iso1:us#fips:97111,2020-04-02,Bar County,county,2\n"
            "iso1:us#fips:97111,2020-04-04,Bar County,county,4\n"
            "iso1:us#fips:97111,,Bar County,county,4\n"
        )
    ).add_provenance_csv(
        io.StringIO(
            "location_id,variable,provenance\n"
            "iso1:us#cbsa:10100,m1,ts110100prov\n"
            "iso1:us#fips:97111,m1,ts197111prov\n"
        )
    )
    ts_2 = timeseries.MultiRegionDataset.from_csv(
        io.StringIO(
            "location_id,date,county,aggregate_level,m2\n"
            "iso1:us#cbsa:10100,2020-04-02,,,2\n"
            "iso1:us#cbsa:10100,2020-04-03,,,3\n"
            "iso1:us#fips:97111,2020-04-02,Bar County,county,\n"
            "iso1:us#fips:97111,2020-04-04,Bar County,county,\n"
        )
    ).add_provenance_csv(
        io.StringIO(
            "location_id,variable,provenance\n"
            "iso1:us#cbsa:10100,m2,ts110100prov\n"
            "iso1:us#fips:97111,m2,ts197111prov\n"
        )
    )
    ts_expected = timeseries.MultiRegionDataset.from_csv(
        io.StringIO(
            "location_id,date,county,aggregate_level,m1,m2\n"
            "iso1:us#cbsa:10100,2020-04-02,,,,2\n"
            "iso1:us#cbsa:10100,2020-04-03,,,,3\n"
            "iso1:us#cbsa:10100,,,,,\n"
            "iso1:us#fips:97111,2020-04-02,Bar County,county,2,\n"
            "iso1:us#fips:97111,2020-04-04,Bar County,county,4,\n"
            "iso1:us#fips:97111,,Bar County,county,4,\n"
        )
    ).add_provenance_csv(
        io.StringIO(
            "location_id,variable,provenance\n"
            "iso1:us#cbsa:10100,m1,ts110100prov\n"
            "iso1:us#cbsa:10100,m2,ts110100prov\n"
            "iso1:us#fips:97111,m1,ts197111prov\n"
            "iso1:us#fips:97111,m2,ts197111prov\n"
        )
    )
    ts_joined = ts_1.join_columns(ts_2)
    test_helpers.assert_dataset_like(ts_joined, ts_expected, drop_na_latest=True)

    with pytest.raises(NotImplementedError):
        ts_2.join_columns(ts_1)

    with pytest.raises(ValueError):
        # Raises because the same column is in both datasets
        ts_2.join_columns(ts_2)

    # Checking geo attributes is currently disabled.
    # ts_2_variation_df = ts_2.combined_df.copy()
    # ts_2_variation_df.loc[
    #     ts_2_variation_df[CommonFields.COUNTY] == "Bar County", CommonFields.COUNTY
    # ] = "Bart County"
    # ts_2_variation = timeseries.MultiRegionDataset.from_combined_dataframe(
    #     ts_2_variation_df
    # )
    # with pytest.raises(ValueError):
    #     ts_1.join_columns(ts_2_variation)


def test_join_columns_missing_regions():
    ts_1 = timeseries.MultiRegionDataset.from_csv(
        io.StringIO(
            "location_id,date,county,aggregate_level,m1\n"
            "iso1:us#cbsa:10100,2020-04-02,,,\n"
            "iso1:us#cbsa:10100,2020-04-03,,,\n"
            "iso1:us#cbsa:10100,,,,\n"
            "iso1:us#fips:97111,2020-04-02,Bar County,county,2\n"
            "iso1:us#fips:97111,2020-04-04,Bar County,county,4\n"
            "iso1:us#fips:97111,,Bar County,county,4\n"
        )
    )
    ts_2 = timeseries.MultiRegionDataset.from_csv(
        io.StringIO(
            "location_id,date,county,aggregate_level,m2\n" "iso1:us#cbsa:10100,2020-04-02,,,2\n"
        )
    )
    ts_expected = timeseries.MultiRegionDataset.from_csv(
        io.StringIO(
            "location_id,date,county,aggregate_level,m1,m2\n"
            "iso1:us#cbsa:10100,2020-04-02,,,,2\n"
            "iso1:us#cbsa:10100,2020-04-03,,,,\n"
            "iso1:us#cbsa:10100,,,,,\n"
            "iso1:us#fips:97111,2020-04-02,Bar County,county,2,\n"
            "iso1:us#fips:97111,2020-04-04,Bar County,county,4,\n"
            "iso1:us#fips:97111,,Bar County,county,4,\n"
        )
    )
    ts_joined = ts_1.join_columns(ts_2)
    test_helpers.assert_dataset_like(ts_joined, ts_expected, drop_na_latest=True)


def test_join_columns_with_buckets():
    m1 = FieldName("m1")
    m2 = FieldName("m2")
    age20s = DemographicBucket("age:20-29")

    m1_data = {m1: {age20s: [1, 2, 3]}}
    ds_1 = test_helpers.build_default_region_dataset(m1_data)
    m2_data = {m2: {age20s: [4, 5, 6], DemographicBucket.ALL: [7, 8, 9]}}
    ds_2 = test_helpers.build_default_region_dataset(m2_data)

    with pytest.raises(ValueError):
        ds_1.join_columns(ds_1)

    ds_expected = test_helpers.build_default_region_dataset({**m1_data, **m2_data})

    ds_joined = ds_1.join_columns(ds_2)
    test_helpers.assert_dataset_like(ds_joined, ds_expected)


def test_iter_one_region():
    ts = timeseries.MultiRegionDataset.from_csv(
        io.StringIO(
            "location_id,date,county,aggregate_level,m1\n"
            "iso1:us#cbsa:10100,2020-04-02,,,\n"
            "iso1:us#cbsa:10100,2020-04-03,,,\n"
            "iso1:us#cbsa:10100,,,,\n"
            "iso1:us#fips:97111,2020-04-02,Bar County,county,2\n"
            "iso1:us#fips:97111,2020-04-04,Bar County,county,4\n"
            "iso1:us#fips:97111,,Bar County,county,4\n"
            # 97222 does not have a row of latest data to make sure it still works
            "iso1:us#fips:97222,2020-04-02,No Recent County,county,3\n"
            "iso1:us#fips:97222,2020-04-04,No Recent County,county,5\n"
        )
    )
    assert {region.location_id for region, _ in ts.iter_one_regions()} == {
        "iso1:us#cbsa:10100",
        "iso1:us#fips:97111",
        "iso1:us#fips:97222",
    }
    for it_region, it_one_region in ts.iter_one_regions():
        one_region = ts.get_one_region(it_region)
        assert (one_region.data.fillna("") == it_one_region.data.fillna("")).all(axis=None)
        assert one_region.latest == it_one_region.latest
        assert one_region.provenance == it_one_region.provenance
        assert one_region.region == it_region
        assert one_region.region == it_one_region.region


def test_drop_regions_without_population():
    # Only regions with location_id containing 1 have population, those with 2 don't
    ts_in = timeseries.MultiRegionDataset.from_csv(
        io.StringIO(
            "location_id,date,county,aggregate_level,population,m1\n"
            "iso1:us#cbsa:10100,2020-04-02,,,,\n"
            "iso1:us#cbsa:10100,,,,80000,\n"
            "iso1:us#fips:97111,2020-04-02,Bar County,county,,2\n"
            "iso1:us#fips:97111,,Bar County,county,40000,4\n"
            "iso1:us#cbsa:20300,2020-04-02,,,,\n"
            "iso1:us#cbsa:20300,,,,,\n"
            "iso1:us#fips:97222,2020-04-02,Bar County,county,,2\n"
            "iso1:us#fips:97222,,Bar County,county,,4\n"
        )
    )
    ts_expected = timeseries.MultiRegionDataset.from_csv(
        io.StringIO(
            "location_id,date,county,aggregate_level,population,m1\n"
            "iso1:us#cbsa:10100,2020-04-02,,,,\n"
            "iso1:us#cbsa:10100,,,,80000,\n"
            "iso1:us#fips:97111,2020-04-02,Bar County,county,,2\n"
            "iso1:us#fips:97111,,Bar County,county,40000,4\n"
        )
    )
    with structlog.testing.capture_logs() as logs:
        ts_out = timeseries.drop_regions_without_population(
            ts_in, ["iso1:us#fips:97222"], structlog.get_logger()
        )
    test_helpers.assert_dataset_like(ts_out, ts_expected)

    assert [l["event"] for l in logs] == ["Dropping unexpected regions without populaton"]
    assert [l["location_ids"] for l in logs] == [["iso1:us#cbsa:20300"]]


def test_merge_provenance():
    ts = timeseries.MultiRegionDataset.from_csv(
        io.StringIO(
            "location_id,date,county,aggregate_level,m1\n"
            "iso1:us#cbsa:10100,2020-04-02,,,\n"
            "iso1:us#cbsa:10100,2020-04-03,,,\n"
            "iso1:us#cbsa:10100,,,,\n"
            "iso1:us#fips:97111,2020-04-02,Bar County,county,2\n"
            "iso1:us#fips:97111,2020-04-04,Bar County,county,4\n"
            "iso1:us#fips:97111,,Bar County,county,4\n"
        )
    ).add_provenance_csv(
        io.StringIO("location_id,variable,provenance\n" "iso1:us#cbsa:10100,m1,ts110100prov\n")
    )

    with pytest.raises(NotImplementedError):
        ts.add_provenance_csv(
            io.StringIO("location_id,variable,provenance\n" "iso1:us#fips:97111,m1,ts197111prov\n")
        )


def test_append_tags():
    region_sf = Region.from_fips("06075")
    cases_values = [100, 200, 300, 400]
    metrics_sf = {
        CommonFields.POSITIVE_TESTS: TimeseriesLiteral([1, 2, 3, 4], provenance="pt_src2"),
        CommonFields.CASES: cases_values,
    }
    dataset_in = test_helpers.build_dataset({region_sf: metrics_sf})
    tag_sf_cases = test_helpers.make_tag(TagType.CUMULATIVE_TAIL_TRUNCATED, date="2020-04-02")
    tag_df = test_helpers.make_tag_df(
        region_sf, CommonFields.CASES, DemographicBucket.ALL, [tag_sf_cases]
    )
    dataset_out = dataset_in.append_tag_df(tag_df)
    metrics_sf[CommonFields.CASES] = TimeseriesLiteral(cases_values, annotation=[tag_sf_cases])
    dataset_expected = test_helpers.build_dataset({region_sf: metrics_sf})

    test_helpers.assert_dataset_like(dataset_out, dataset_expected)


def test_add_provenance_all_with_tags():
    """Checks that add_provenance_all (and add_provenance_series that it calls) preserves tags."""
    region = Region.from_state("TX")
    cases_values = [100, 200, 300, 400]
    timeseries = TimeseriesLiteral(cases_values, annotation=[(test_helpers.make_tag())])
    dataset_in = test_helpers.build_dataset({region: {CommonFields.CASES: timeseries}})

    dataset_out = dataset_in.add_provenance_all("prov_prov")

    timeseries = dataclasses.replace(timeseries, provenance=["prov_prov"])
    dataset_expected = test_helpers.build_dataset({region: {CommonFields.CASES: timeseries}})

    test_helpers.assert_dataset_like(dataset_out, dataset_expected)


def test_join_columns_with_tags():
    """Checks that join_columns preserves tags."""
    region = Region.from_state("TX")
    cases_values = [100, 200, 300, 400]
    ts_lit = TimeseriesLiteral(cases_values, annotation=[test_helpers.make_tag()])
    dataset_cases = test_helpers.build_dataset({region: {CommonFields.CASES: ts_lit}})
    dataset_deaths = test_helpers.build_dataset({region: {CommonFields.DEATHS: ts_lit}})

    dataset_out = dataset_cases.join_columns(dataset_deaths)

    assert len(dataset_out.tag) == 2
    # The following checks that the tags in `ts_lit` have been preserved.
    dataset_expected = test_helpers.build_dataset(
        {region: {CommonFields.CASES: ts_lit, CommonFields.DEATHS: ts_lit}}
    )

    test_helpers.assert_dataset_like(dataset_out, dataset_expected)


def test_drop_column_with_tags():
    region = Region.from_state("TX")
    cases_values = [100, 200, 300, 400]
    ts_lit = TimeseriesLiteral(cases_values, annotation=[test_helpers.make_tag()])

    dataset_in = test_helpers.build_dataset(
        {region: {CommonFields.CASES: ts_lit, CommonFields.DEATHS: ts_lit}}
    )

    dataset_out = dataset_in.drop_column_if_present(CommonFields.DEATHS)

    assert len(dataset_out.tag) == 1
    dataset_expected = test_helpers.build_dataset({region: {CommonFields.CASES: ts_lit}})
    test_helpers.assert_dataset_like(dataset_out, dataset_expected)


def test_drop_column_with_tags_and_bucket():
    age_40s = DemographicBucket("age:40-49")
    ts_lit = TimeseriesLiteral([10, 20, 30], annotation=[test_helpers.make_tag()])
    data_cases = {CommonFields.CASES: {age_40s: ts_lit, DemographicBucket.ALL: ts_lit}}
    data_deaths = {CommonFields.DEATHS: {age_40s: ts_lit}}

    dataset_in = test_helpers.build_default_region_dataset({**data_cases, **data_deaths})
    assert len(dataset_in.tag) == 3

    dataset_out = dataset_in.drop_column_if_present(CommonFields.DEATHS)

    assert len(dataset_out.tag) == 2
    dataset_expected = test_helpers.build_default_region_dataset({**data_cases})
    test_helpers.assert_dataset_like(dataset_out, dataset_expected)


def test_timeseries_empty_timeseries_and_static():
    # Check that empty dataset creates a MultiRegionDataset
    # and that get_one_region raises expected exception.
    dataset = timeseries.MultiRegionDataset.new_without_timeseries()
    with pytest.raises(timeseries.RegionLatestNotFound):
        dataset.get_one_region(Region.from_fips("01001"))


def test_timeseries_empty():
    # Check that empty geodata_timeseries_df creates a MultiRegionDataset
    # and that get_one_region raises expected exception.
    dataset = timeseries.MultiRegionDataset.from_timeseries_df(
        pd.DataFrame([], columns=[CommonFields.LOCATION_ID, CommonFields.DATE])
    )
    with pytest.raises(timeseries.RegionLatestNotFound):
        dataset.get_one_region(Region.from_fips("01001"))


def test_timeseries_empty_static_not_empty():
    # Check that empty timeseries does not prevent static data working as expected.
    dataset = timeseries.MultiRegionDataset.from_timeseries_df(
        pd.DataFrame([], columns=[CommonFields.LOCATION_ID, CommonFields.DATE])
    ).add_static_values(pd.DataFrame([{"location_id": "iso1:us#fips:97111", "m1": 1234}]))
    assert dataset.get_one_region(Region.from_fips("97111")).latest["m1"] == 1234


def test_from_timeseries_df_fips_location_id_mismatch():
    df = pd.read_csv(
        io.StringIO(
            "                  location_id, fips,      date,m1\n"
            "iso1:us#iso2:us-tx#fips:48197,48201,2020-04-02, 2\n"
            "iso1:us#iso2:us-tx#fips:48201,48201,2020-04-02, 2\n".replace(" ", "")
        ),
        parse_dates=[CommonFields.DATE],
        dtype={"fips": str},
    )
    with pytest.warns(timeseries.ExtraColumnWarning, match="48201"):
        timeseries.MultiRegionDataset.from_timeseries_df(df)


def test_from_timeseries_df_no_fips_no_warning():
    df = pd.read_csv(
        io.StringIO(
            " location_id, fips,      date,m1\n"
            "     iso1:us,     ,2020-04-02, 2\n".replace(" ", "")
        ),
        parse_dates=[CommonFields.DATE],
        dtype={"fips": str},
    )
    timeseries.MultiRegionDataset.from_timeseries_df(df)


def test_from_timeseries_df_fips_state_mismatch():
    df = pd.read_csv(
        io.StringIO(
            "                  location_id,state,      date,m1\n"
            "iso1:us#iso2:us-tx#fips:48197,   TX,2020-04-02, 2\n"
            "iso1:us#iso2:us-tx#fips:48201,   IL,2020-04-02, 2\n".replace(" ", "")
        ),
        parse_dates=[CommonFields.DATE],
        dtype={"fips": str},
    )
    with pytest.warns(timeseries.ExtraColumnWarning, match="48201"):
        timeseries.MultiRegionDataset.from_timeseries_df(df)


def test_from_timeseries_df_bad_level():
    df = pd.read_csv(
        io.StringIO(
            "                  location_id, aggregate_level,      date,m1\n"
            "iso1:us#iso2:us-tx#fips:48201,          county,2020-04-02, 2\n"
            "iso1:us#iso2:us-tx#fips:48197,           state,2020-04-02, 2\n"
            "           iso1:us#iso2:us-tx,           state,2020-04-02, 2\n".replace(" ", "")
        ),
        parse_dates=[CommonFields.DATE],
        dtype={"fips": str},
    )
    with pytest.warns(timeseries.ExtraColumnWarning, match="48197"):
        timeseries.MultiRegionDataset.from_timeseries_df(df)


def test_combined_timeseries():
    ds1 = timeseries.MultiRegionDataset.from_csv(
        io.StringIO(
            "location_id,date,county,aggregate_level,m1\n"
            "iso1:us#cbsa:10100,2020-04-02,,,2.2\n"
            "iso1:us#cbsa:10100,2020-04-03,,,3.3\n"
            "iso1:us#fips:97111,2020-04-02,Bar County,county,2\n"
            "iso1:us#fips:97111,2020-04-04,Bar County,county,4\n"
        )
    ).add_provenance_csv(
        io.StringIO("location_id,variable,provenance\n" "iso1:us#cbsa:10100,m1,ds110100prov\n")
    )
    ds2 = timeseries.MultiRegionDataset.from_csv(
        io.StringIO(
            "location_id,date,county,aggregate_level,m1\n"
            "iso1:us#cbsa:10100,2020-04-02,,,333\n"
            "iso1:us#cbsa:10100,2020-04-03,,,333\n"
            "iso1:us#fips:97222,2020-04-03,Foo County,county,30\n"
            "iso1:us#fips:97222,2020-04-04,Foo County,county,40\n"
        )
    ).add_provenance_csv(
        io.StringIO("location_id,variable,provenance\n" "iso1:us#cbsa:10100,m1,ds110100prov\n")
    )
    combined = timeseries.combined_datasets({FieldName("m1"): [ds1, ds2]}, {})
    expected = timeseries.MultiRegionDataset.from_csv(
        io.StringIO(
            "location_id,date,m1\n"
            "iso1:us#cbsa:10100,2020-04-02,2.2\n"
            "iso1:us#cbsa:10100,2020-04-03,3.3\n"
            "iso1:us#fips:97111,2020-04-02,2\n"
            "iso1:us#fips:97111,2020-04-04,4\n"
            "iso1:us#fips:97222,2020-04-03,30\n"
            "iso1:us#fips:97222,2020-04-04,40\n"
        )
    ).add_provenance_csv(
        io.StringIO("location_id,variable,provenance\n" "iso1:us#cbsa:10100,m1,ds110100prov\n")
    )

    test_helpers.assert_dataset_like(expected, combined)


def test_combined_annotation():
    ts1a = TimeseriesLiteral(
        [0, 2, 4],
        annotation=[
            test_helpers.make_tag(date="2020-04-01"),
            test_helpers.make_tag(date="2020-04-02"),
        ],
    )
    ts1b = [100, 200, 300]
    ds1 = test_helpers.build_default_region_dataset(
        {CommonFields.ICU_BEDS: ts1a, CommonFields.CASES: ts1b}
    )
    ts2a = TimeseriesLiteral([1, 3, 5], annotation=[test_helpers.make_tag(date="2020-04-01")],)
    ts2b = [150, 250, 350]
    ds2 = test_helpers.build_default_region_dataset(
        {CommonFields.ICU_BEDS: ts2a, CommonFields.CASES: ts2b}
    )
    combined = timeseries.combined_datasets(
        {CommonFields.ICU_BEDS: [ds1, ds2], CommonFields.CASES: [ds2, ds1]}, {}
    )

    expected = test_helpers.build_default_region_dataset(
        {CommonFields.ICU_BEDS: ts1a, CommonFields.CASES: ts2b}
    )

    test_helpers.assert_dataset_like(combined, expected)


def test_combined_missing_field():
    ts1 = timeseries.MultiRegionDataset.from_csv(
        io.StringIO(
            "location_id,date,county,aggregate_level,m1\n"
            "iso1:us#fips:97111,2020-04-02,Bar County,county,2\n"
            "iso1:us#fips:97111,2020-04-04,Bar County,county,4\n"
        )
    )
    ts2 = timeseries.MultiRegionDataset.from_csv(
        io.StringIO(
            "location_id,date,county,aggregate_level,m2\n"
            "iso1:us#fips:97111,2020-04-02,Bar County,county,111\n"
            "iso1:us#fips:97111,2020-04-04,Bar County,county,111\n"
        )
    )
    # m1 is output, m2 is dropped.
    field_source_map = {FieldName("m1"): [ts1, ts2]}

    # Check that combining finishes and produces the expected result.
    combined_1 = timeseries.combined_datasets(field_source_map, {})
    expected = timeseries.MultiRegionDataset.from_csv(
        io.StringIO(
            "location_id,date,m1\n"
            "iso1:us#fips:97111,2020-04-02,2\n"
            "iso1:us#fips:97111,2020-04-04,4\n"
        )
    )
    test_helpers.assert_dataset_like(expected, combined_1)

    # Because there is only one source for the output timeseries reversing the source list
    # produces the same output.
    combined_2 = timeseries.combined_datasets(
        {name: list(reversed(source_list)) for name, source_list in field_source_map.items()}, {}
    )
    test_helpers.assert_dataset_like(expected, combined_2)


def test_combined_static():
    ds1 = timeseries.MultiRegionDataset.from_csv(
        io.StringIO(
            "location_id,date,county,aggregate_level,s1\n"
            "iso1:us#cbsa:10100,,,,\n"
            "iso1:us#fips:97222,,Foo County,county,22\n"
        )
    )
    ds2 = timeseries.MultiRegionDataset.from_csv(
        io.StringIO(
            "location_id,date,county,aggregate_level,s1\n"
            "iso1:us#cbsa:10100,,,,111\n"
            "iso1:us#fips:97222,,Foo County,county,222\n"
        )
    )
    combined = timeseries.combined_datasets({}, {FieldName("s1"): [ds1, ds2]})
    expected = timeseries.MultiRegionDataset.from_csv(
        io.StringIO("location_id,date,s1\n" "iso1:us#cbsa:10100,,111\n" "iso1:us#fips:97222,,22\n")
    )

    test_helpers.assert_dataset_like(expected, combined, drop_na_timeseries=True)


def test_timeseries_rows():
    ts = timeseries.MultiRegionDataset.from_csv(
        io.StringIO(
            "location_id,county,aggregate_level,date,m1,m2,population\n"
            "iso1:us#iso2:us-tx,Texas,state,2020-04-01,4,2,\n"
            "iso1:us#iso2:us-tx,Texas,state,2020-04-02,4,4,\n"
            "iso1:us#iso2:us-tx,Texas,state,,,,2500\n"
            "iso1:us#iso2:us-az,Arizona,state,2020-04-01,8,20,\n"
            "iso1:us#iso2:us-az,Arizona,state,2020-04-02,12,40,\n"
            "iso1:us#iso2:us-az,Arizona,state,,,,7500\n"
        )
    )

    rows = ts.timeseries_rows()
    expected = pd.read_csv(
        io.StringIO(
            "       location_id,variable,demographic_bucket,2020-04-02,2020-04-01\n"
            "iso1:us#iso2:us-az,      m1,               all,        12,         8\n"
            "iso1:us#iso2:us-az,      m2,               all,        40,        20\n"
            "iso1:us#iso2:us-tx,      m1,               all,         4,         4\n"
            "iso1:us#iso2:us-tx,      m2,               all,         4,         2\n".replace(
                " ", ""
            )
        )
    ).set_index([CommonFields.LOCATION_ID, PdFields.VARIABLE, PdFields.DEMOGRAPHIC_BUCKET])
    pd.testing.assert_frame_equal(rows, expected, check_dtype=False, check_exact=False)


def test_multi_region_dataset_get_subset():
    region_us = Region.from_iso1("us")
    region_tx = Region.from_state("TX")
    region_county = Region.from_fips("97222")
    region_cbsa = Region.from_cbsa_code("10100")
    m1 = FieldName("m1")
    m2 = FieldName("m2")
    ds = test_helpers.build_dataset(
        {
            region_us: {m1: [100], m2: [200]},
            region_tx: {m1: [4], m2: [2]},
            region_county: {m1: [1], m2: [2]},
            region_cbsa: {m1: [1], m2: [2], CommonFields.POPULATION: [20_000]},
        },
        # TODO(tom): remove static_by_region_then_field_name after
        #  https://github.com/covid-projections/covid-data-model/pull/1011 is merged.
        static_by_region_then_field_name={
            region_us: {CommonFields.POPULATION: 10_000, CommonFields.AGGREGATE_LEVEL: "country"},
            region_tx: {
                CommonFields.POPULATION: 5_000,
                CommonFields.AGGREGATE_LEVEL: "state",
                CommonFields.STATE: "TX",
            },
            region_county: {
                CommonFields.POPULATION: 1_000,
                CommonFields.AGGREGATE_LEVEL: "county",
                CommonFields.FIPS: region_county.fips,
            },
            region_cbsa: {
                CommonFields.AGGREGATE_LEVEL: "cbsa",
                CommonFields.FIPS: region_cbsa.fips,
            },
        },
    )

    # TODO(tom): remove ds_old when migrating more tests away from `from_csv`
    ds_old = timeseries.MultiRegionDataset.from_csv(
        io.StringIO(
            "location_id,aggregate_level,state,fips,date,m1,m2,population\n"
            "iso1:us,country,,,2020-04-01,100,200,\n"
            "iso1:us,country,,,,,,10000\n"
            "iso1:us#iso2:us-tx,state,TX,,2020-04-01,4,2,\n"
            "iso1:us#iso2:us-tx,state,TX,,,,,5000\n"
            "iso1:us#fips:97222,county,,97222,2020-04-01,1,2,\n"
            "iso1:us#fips:97222,county,,97222,,,,1000\n"
            "iso1:us#cbsa:10100,cbsa,,,2020-04-01,1,2,20000\n"
            "iso1:us#cbsa:10100,cbsa,,10100,,,,\n"
        )
    )
    test_helpers.assert_dataset_like(ds_old, ds)

    subset = ds.get_subset(aggregation_level=AggregationLevel.COUNTRY)
    assert subset.static.at["iso1:us", CommonFields.POPULATION] == 10000

    subset = ds.get_subset(fips="97222")
    assert subset.timeseries.at[("iso1:us#fips:97222", "2020-04-01"), "m2"] == 2

    subset = ds.get_subset(state="TX")
    assert subset.static.at["iso1:us#iso2:us-tx", CommonFields.POPULATION] == 5000

    subset = ds.get_subset(states=["TX"])
    assert subset.static.at["iso1:us#iso2:us-tx", CommonFields.POPULATION] == 5000

    subset = ds.get_subset(location_id_matches=r"\A(iso1\:us|iso1\:us\#cbsa.+)\Z")
    assert {r.location_id for r, _ in subset.iter_one_regions()} == {
        "iso1:us",
        "iso1:us#cbsa:10100",
    }


def test_multi_region_dataset_get_subset_with_buckets():
    # Make some regions at different levels
    region_us = Region.from_iso1("us")
    region_tx = Region.from_state("TX")
    region_la = Region.from_fips("06037")
    age_40s = DemographicBucket("age:40-49")
    data_us = {region_us: {CommonFields.CASES: [100, 200]}}
    data_tx = {region_tx: {CommonFields.CASES: [10, 20]}}
    data_la = {region_la: {CommonFields.CASES: {DemographicBucket.ALL: [5, 10], age_40s: [1, 2]}}}
    ds = test_helpers.build_dataset({**data_us, **data_tx, **data_la})

    ds_expected = test_helpers.build_dataset({**data_us, **data_la})
    test_helpers.assert_dataset_like(ds.get_regions_subset([region_us, region_la]), ds_expected)
    test_helpers.assert_dataset_like(ds.remove_regions([region_tx]), ds_expected)


def test_dataset_regions_property(nyc_region):
    az_region = Region.from_state("AZ")
    dataset = test_helpers.build_dataset(
        {nyc_region: {CommonFields.CASES: [100]}, az_region: {CommonFields.CASES: [100]}}
    )

    assert dataset.timeseries_regions == set([az_region, nyc_region])


def test_write_read_dataset_pointer_with_source_url(tmpdir):
    pointer = _make_dataset_pointer(tmpdir)
    url_str1 = UrlStr("http://foo.com/1")
    url_str2 = UrlStr("http://foo.com/2")
    url_str3 = UrlStr("http://foo.com/3")

    ts1a = TimeseriesLiteral(
        [0, 2, 4],
        annotation=[
            test_helpers.make_tag(date="2020-04-01"),
            test_helpers.make_tag(date="2020-04-02"),
        ],
        source_url=url_str1,
    )
    ts1b = TimeseriesLiteral([100, 200, 300], source_url=[url_str2, url_str3])
    dataset_in = test_helpers.build_default_region_dataset(
        {CommonFields.ICU_BEDS: ts1a, CommonFields.CASES: ts1b}
    )

    dataset_in.write_to_dataset_pointer(pointer)

    dataset_read = timeseries.MultiRegionDataset.read_from_pointer(pointer)

    test_helpers.assert_dataset_like(dataset_read, dataset_in)
    source_url_read = dataset_read.get_one_region(test_helpers.DEFAULT_REGION).source_url
    assert source_url_read[CommonFields.ICU_BEDS] == [url_str1]
    # Copy to a set because the order of the URLs in the source_url may change.
    assert set(source_url_read[CommonFields.CASES]) == {url_str2, url_str3}


def test_pickle():
    ts = TimeseriesLiteral(
        [0, 2, 4],
        annotation=[
            test_helpers.make_tag(date="2020-04-01"),
            test_helpers.make_tag(date="2020-04-02"),
        ],
        source_url=UrlStr("http://public.com"),
    )
    ds_in = test_helpers.build_default_region_dataset({CommonFields.CASES: ts})

    ds_out = pickle.loads(pickle.dumps(ds_in))

    test_helpers.assert_dataset_like(ds_in, ds_out)


def test_make_source_tags():
    url_str = UrlStr("http://foo.com/1")

    ts_prov_only = TimeseriesLiteral(
        [0, 2, 4], annotation=[test_helpers.make_tag(date="2020-04-01"),], provenance="prov_only",
    )
    ts_with_url = TimeseriesLiteral([3, 5, 7], provenance="prov_with_url", source_url=url_str)
    dataset_in = test_helpers.build_default_region_dataset(
        {CommonFields.ICU_BEDS: ts_prov_only, CommonFields.CASES: ts_with_url}
    )

    dataset_out = timeseries.make_source_tags(dataset_in)

    source_tag_prov_only = taglib.Source("prov_only")
    ts_prov_only_expected = TimeseriesLiteral(
        [0, 2, 4],
        annotation=[test_helpers.make_tag(date="2020-04-01"),],
        source=source_tag_prov_only,
    )
    source_tag_prov_with_url = taglib.Source("prov_with_url", url=url_str)
    ts_with_url_expected = TimeseriesLiteral([3, 5, 7], source=source_tag_prov_with_url,)
    dataset_expected = test_helpers.build_default_region_dataset(
        {CommonFields.ICU_BEDS: ts_prov_only_expected, CommonFields.CASES: ts_with_url_expected}
    )
    test_helpers.assert_dataset_like(dataset_out, dataset_expected)

    one_region = dataset_out.get_one_region(test_helpers.DEFAULT_REGION)
    assert one_region.sources_all_bucket(CommonFields.ICU_BEDS) == [source_tag_prov_only]
    assert one_region.sources_all_bucket(CommonFields.CASES) == [source_tag_prov_with_url]


def test_make_source_tags_no_urls():
    # There was a bug where `./run.py data update` failed at the very end when no timeseries had
    # a source_url. This tests for it.
    ts_prov_only = TimeseriesLiteral(
        [0, 2, 4], annotation=[test_helpers.make_tag(date="2020-04-01"),], provenance="prov_only",
    )
    dataset_in = test_helpers.build_default_region_dataset({CommonFields.ICU_BEDS: ts_prov_only})

    dataset_out = timeseries.make_source_tags(dataset_in)

    source_tag_prov_only = taglib.Source("prov_only")
    ts_prov_only_expected = TimeseriesLiteral(
        [0, 2, 4],
        annotation=[test_helpers.make_tag(date="2020-04-01"),],
        source=source_tag_prov_only,
    )
    dataset_expected = test_helpers.build_default_region_dataset(
        {CommonFields.ICU_BEDS: ts_prov_only_expected}
    )
    test_helpers.assert_dataset_like(dataset_out, dataset_expected)

    one_region = dataset_out.get_one_region(test_helpers.DEFAULT_REGION)
    assert one_region.sources_all_bucket(CommonFields.ICU_BEDS) == [source_tag_prov_only]


def test_make_source_url_tags():
    url_str = UrlStr("http://foo.com/1")

    source_tag_prov_only = taglib.Source("prov_only")
    ts_prov_only = TimeseriesLiteral(
        [0, 2, 4],
        annotation=[test_helpers.make_tag(date="2020-04-01"),],
        source=source_tag_prov_only,
    )
    source_tag_prov_with_url = taglib.Source("prov_with_url", url=url_str)
    ts_with_url = TimeseriesLiteral([3, 5, 7], source=source_tag_prov_with_url,)
    dataset_in = test_helpers.build_default_region_dataset(
        {CommonFields.ICU_BEDS: ts_prov_only, CommonFields.CASES: ts_with_url}
    )

    dataset_out = timeseries.make_source_url_tags(dataset_in)

    ts_with_url_expected = TimeseriesLiteral(
        [3, 5, 7], source=source_tag_prov_with_url, source_url=url_str
    )
    dataset_expected = test_helpers.build_default_region_dataset(
        {CommonFields.ICU_BEDS: ts_prov_only, CommonFields.CASES: ts_with_url_expected}
    )
    test_helpers.assert_dataset_like(dataset_out, dataset_expected)


def test_make_source_url_tags_no_source_tags():
    dataset_in = test_helpers.build_default_region_dataset({CommonFields.CASES: [1, 2, 3]})
    dataset_out = timeseries.make_source_url_tags(dataset_in)
    assert dataset_in == dataset_out


def test_make_source_url_tags_has_source_url():
    url_str = UrlStr("http://foo.com/1")
    dataset_in = test_helpers.build_default_region_dataset(
        {CommonFields.CASES: TimeseriesLiteral([1, 2, 3], source_url=url_str)}
    )
    with pytest.raises(AssertionError):
        timeseries.make_source_url_tags(dataset_in)


def test_check_timeseries_structure_empty():
    timeseries._check_timeseries_wide_vars_structure(
        timeseries.EMPTY_TIMESERIES_WIDE_VARIABLES_DF, bucketed=False
    )
    timeseries._check_timeseries_wide_vars_structure(
        timeseries.EMPTY_TIMESERIES_BUCKETED_WIDE_VARIABLES_DF, bucketed=True
    )


def test_make_and_pickle_demographic_data():
    location_id = test_helpers.DEFAULT_REGION.location_id
    date_0 = test_helpers.DEFAULT_START_DATE
    date_1 = pd.to_datetime(test_helpers.DEFAULT_START_DATE) + pd.to_timedelta(1, unit="day")
    m1 = FieldName("m1")
    age20s = DemographicBucket("age:20-29")
    age30s = DemographicBucket("age:30-39")
    all = DemographicBucket("all")

    ds = test_helpers.build_default_region_dataset(
        {m1: {age20s: [1, 2, 3], age30s: [5, 6, 7], all: [8, 9, None]}}
    )

    assert ds.timeseries_bucketed.at[(location_id, age30s, date_0), m1] == 5
    assert ds.timeseries_bucketed.at[(location_id, all, date_1), m1] == 9

    ds_unpickled = pickle.loads(pickle.dumps(ds))

    test_helpers.assert_dataset_like(ds, ds_unpickled)


def test_combine_demographic_data_basic():
    m1 = FieldName("m1")
    age20s = DemographicBucket("age:20-29")
    age30s = DemographicBucket("age:30-39")
    age40s = DemographicBucket("age:40-49")
    ds1 = test_helpers.build_default_region_dataset(
        {m1: {age20s: [21, 22, 23], age30s: [31, 32, 33],}}
    )
    ds2 = test_helpers.build_default_region_dataset(
        {m1: {age30s: [32, 33, 34], age40s: [42, 43, 44],}}
    )

    combined = timeseries.combined_datasets({m1: [ds1, ds2]}, {})
    test_helpers.assert_dataset_like(combined, ds1)

    combined = timeseries.combined_datasets({m1: [ds2, ds1]}, {})
    test_helpers.assert_dataset_like(combined, ds2)


def test_combine_demographic_data_multiple_distributions():
    """All time-series within a variable are treated as a unit when combining"""
    m1 = FieldName("m1")
    m2 = FieldName("m2")
    all = DemographicBucket("all")
    age_20s = DemographicBucket("age:20-29")
    age_30s = DemographicBucket("age:30-39")
    region_ak = Region.from_state("AK")
    region_ca = Region.from_state("CA")

    ds1 = test_helpers.build_dataset(
        {
            region_ak: {m1: {all: TimeseriesLiteral([1, 2], provenance="ds1_ak_m1_all")}},
            region_ca: {m1: {age_20s: TimeseriesLiteral([2, 3], provenance="ds1_ca_m1_20s")}},
        }
    )

    ds2 = test_helpers.build_dataset(
        {
            region_ak: {m1: {all: TimeseriesLiteral([1, 2], provenance="ds2_ak_m1_all")}},
            region_ca: {
                m1: {age_30s: TimeseriesLiteral([3, 4], provenance="ds2_ca_m1_30s")},
                m2: {age_30s: TimeseriesLiteral([6, 7], provenance="ds2_ca_m2_30s")},
            },
        }
    )

    combined = timeseries.combined_datasets({m1: [ds1, ds2], m2: [ds1, ds2]}, {})

    ds_expected = test_helpers.build_dataset(
        {
            region_ak: {m1: {all: TimeseriesLiteral([1, 2], provenance="ds1_ak_m1_all")}},
            region_ca: {
                m1: {age_20s: TimeseriesLiteral([2, 3], provenance="ds1_ca_m1_20s")},
                m2: {age_30s: TimeseriesLiteral([6, 7], provenance="ds2_ca_m2_30s")},
            },
        }
    )
    test_helpers.assert_dataset_like(combined, ds_expected)


<<<<<<< HEAD
def test_bucketed_latest_missing_location_id(nyc_region: Region):
    dataset = test_helpers.build_default_region_dataset({CommonFields.CASES: [1, 2, 3]})
    # nyc_region = Region.from_fips("97222")
    print(dataset._bucketed_latest_for_location_id(nyc_region.location_id))
    assert 0
=======
def test_print_stats():
    all_bucket = DemographicBucket("all")
    age_20s = DemographicBucket("age:20-29")
    age_30s = DemographicBucket("age:30-39")

    test_helpers.build_default_region_dataset(
        {
            CommonFields.ICU_BEDS: TimeseriesLiteral(
                [0, 2, 4], annotation=[test_helpers.make_tag(date="2020-04-01"),],
            ),
            CommonFields.CASES: [100, 200, 300],
        }
    ).print_stats("DS1")

    test_helpers.build_default_region_dataset(
        {
            CommonFields.CASES: {
                age_20s: TimeseriesLiteral([3, 4, 5], source=taglib.Source(type="MySource")),
                age_30s: [4, 5, 6],
                all_bucket: [1, 2, 3],
            }
        }
    ).print_stats("DS2")
>>>>>>> dccc8eb6
<|MERGE_RESOLUTION|>--- conflicted
+++ resolved
@@ -1757,13 +1757,13 @@
     test_helpers.assert_dataset_like(combined, ds_expected)
 
 
-<<<<<<< HEAD
 def test_bucketed_latest_missing_location_id(nyc_region: Region):
     dataset = test_helpers.build_default_region_dataset({CommonFields.CASES: [1, 2, 3]})
     # nyc_region = Region.from_fips("97222")
     print(dataset._bucketed_latest_for_location_id(nyc_region.location_id))
     assert 0
-=======
+
+
 def test_print_stats():
     all_bucket = DemographicBucket("all")
     age_20s = DemographicBucket("age:20-29")
@@ -1786,5 +1786,4 @@
                 all_bucket: [1, 2, 3],
             }
         }
-    ).print_stats("DS2")
->>>>>>> dccc8eb6
+    ).print_stats("DS2")