import datetime
import io
import pathlib
import dataclasses
import pickle

import pytest
import pandas as pd
import structlog

from covidactnow.datapublic.common_fields import CommonFields
from covidactnow.datapublic.common_fields import DemographicBucket
from covidactnow.datapublic.common_fields import FieldName
from covidactnow.datapublic.common_fields import PdFields

from covidactnow.datapublic.common_test_helpers import to_dict

from libs import github_utils
from libs.datasets import AggregationLevel
from libs.datasets import combined_datasets
from libs.datasets import dataset_pointer
from libs.datasets import taglib

from libs.datasets import timeseries
from libs.datasets.taglib import TagType
from libs.datasets.taglib import UrlStr
from libs.pipeline import Region
from tests import test_helpers
from tests.dataset_utils_test import read_csv_and_index_fips
from tests.dataset_utils_test import read_csv_and_index_fips_date
from tests.test_helpers import TimeseriesLiteral


# turns all warnings into errors for this module
pytestmark = pytest.mark.filterwarnings("error", "ignore::libs.pipeline.BadFipsWarning")


def _make_dataset_pointer(tmpdir, filename: str = "somefile.csv") -> dataset_pointer.DatasetPointer:
    # The fixture passes in a py.path, which is not the type in DatasetPointer.
    path = pathlib.Path(tmpdir) / filename

    fake_git_summary = github_utils.GitSummary(sha="abcdef", branch="main", is_dirty=True)

    return dataset_pointer.DatasetPointer(
        dataset_type=dataset_pointer.DatasetType.MULTI_REGION,
        path=path,
        data_git_info=fake_git_summary,
        model_git_info=fake_git_summary,
        updated_at=datetime.datetime.utcnow(),
    )


@pytest.mark.parametrize("include_na_at_end", [False, True])
def test_remove_padded_nans(include_na_at_end):
    rows = [
        {"date": "2020-02-01", "cases": pd.NA},
        {"date": "2020-02-02", "cases": pd.NA},
        {"date": "2020-02-03", "cases": 1},
        {"date": "2020-02-04", "cases": pd.NA},
        {"date": "2020-02-05", "cases": 2},
        {"date": "2020-02-06", "cases": 3},
    ]
    if include_na_at_end:
        rows += [{"date": "2020-02-07", "cases": pd.NA}]

    df = pd.DataFrame(rows)

    results = timeseries._remove_padded_nans(df, ["cases"])
    expected_series = pd.Series([1, pd.NA, 2, 3], name="cases")

    pd.testing.assert_series_equal(results.cases, expected_series)


def test_multi_region_to_from_timeseries_and_latest_values(tmp_path: pathlib.Path):
    ts_df = read_csv_and_index_fips_date(
        "fips,county,aggregate_level,date,m1,m2\n"
        "97111,Bar County,county,2020-04-02,2,\n"
        "97222,Foo County,county,2020-04-01,,10\n"
        "01,,state,2020-04-01,,20\n"
    ).reset_index()
    latest_values_df = read_csv_and_index_fips(
        "fips,county,aggregate_level,c1,c2\n"
        "97111,Bar County,county,3,\n"
        "97222,Foo County,county,4,10.5\n"
        "01,,state,,123.4\n"
    ).reset_index()
    multiregion = (
        timeseries.MultiRegionDataset.from_fips_timeseries_df(ts_df)
        .add_fips_static_df(latest_values_df)
        .add_provenance_csv(
            io.StringIO("location_id,variable,provenance\n" "iso1:us#fips:97111,m1,ts197111prov\n")
        )
    )
    region_97111 = multiregion.get_one_region(Region.from_fips("97111"))
    assert region_97111.date_indexed.at["2020-04-02", "m1"] == 2
    assert region_97111.latest["c1"] == 3
    assert multiregion.get_one_region(Region.from_fips("01")).latest["c2"] == 123.4

    csv_path = tmp_path / "multiregion.csv"
    multiregion.to_csv(csv_path)
    multiregion_loaded = timeseries.MultiRegionDataset.from_csv(csv_path)
    region_97111 = multiregion_loaded.get_one_region(Region.from_fips("97111"))
    assert region_97111.date_indexed.at["2020-04-02", "m1"] == 2
    assert region_97111.latest["c1"] == 3
    assert region_97111.region.fips == "97111"
    assert multiregion_loaded.get_one_region(Region.from_fips("01")).latest["c2"] == 123.4
    test_helpers.assert_dataset_like(
        multiregion, multiregion_loaded, drop_na_latest=True, drop_na_timeseries=True
    )


def test_multi_region_get_one_region():
    ts = timeseries.MultiRegionDataset.from_csv(
        io.StringIO(
            "location_id,county,aggregate_level,date,m1,m2\n"
            "iso1:us#fips:97111,Bar County,county,2020-04-02,2,\n"
            "iso1:us#fips:97222,Foo County,county,2020-04-01,,10\n"
            "iso1:us#fips:97111,Bar County,county,,3,\n"
            "iso1:us#fips:97222,Foo County,county,,,11\n"
        )
    )
    region_97111_ts = ts.get_one_region(Region.from_fips("97111"))
    assert to_dict(["date"], region_97111_ts.data[["date", "m1", "m2"]]) == {
        pd.to_datetime("2020-04-02"): {"m1": 2}
    }
    assert region_97111_ts.latest["m1"] == 3
    assert region_97111_ts.region.fips == "97111"

    region_97222_ts = ts.get_one_region(Region.from_fips("97222"))
    assert to_dict(["date"], region_97222_ts.data) == {
        pd.to_datetime("2020-04-01"): {"m2": 10, "location_id": "iso1:us#fips:97222",}
    }
    assert region_97222_ts.latest["m2"] == 11


def test_multi_region_get_counties_and_places():
    ds_in = timeseries.MultiRegionDataset.from_csv(
        io.StringIO(
            "location_id,county,aggregate_level,date,m1,m2\n"
            "iso1:us#fips:97111,Bar County,county,2020-04-02,2,\n"
            "iso1:us#fips:97111,Bar County,county,2020-04-03,3,\n"
            "iso1:us#fips:97222,Foo County,county,2020-04-01,,10\n"
            "iso1:us#fips:9711122,,place,2020-04-02,5,60\n"
            "iso1:us#fips:97,Great State,state,2020-04-01,1,2\n"
            "iso1:us#fips:97111,Bar County,county,,3,\n"
            "iso1:us#fips:9711122,,place,,3,\n"
            "iso1:us#fips:97222,Foo County,county,,,10\n"
            "iso1:us#fips:97,Great State,state,,1,2\n"
        )
    )
    ds_out = ds_in.get_counties_and_places(
        after=pd.to_datetime("2020-04-01")
    ).timeseries.reset_index()
    assert to_dict(["location_id", "date"], ds_out[["location_id", "date", "m1"]]) == {
        ("iso1:us#fips:97111", pd.to_datetime("2020-04-02")): {"m1": 2},
        ("iso1:us#fips:97111", pd.to_datetime("2020-04-03")): {"m1": 3},
        ("iso1:us#fips:9711122", pd.to_datetime("2020-04-02")): {"m1": 5},
    }


def test_multi_region_groupby():
    ts = timeseries.MultiRegionDataset.from_csv(
        io.StringIO(
            "location_id,county,aggregate_level,date,m1,m2\n"
            "iso1:us#fips:97222,Foo County,county,2020-04-01,,10\n"
            "iso1:us#fips:97222,Foo County,county,2020-04-02,,20\n"
            "iso1:us#fips:97,Great State,state,2020-04-01,1,2\n"
            "iso1:us#fips:97222,Foo County,county,,,20\n"
            "iso1:us#fips:97,Great State,state,,1,2\n"
        )
    )

    assert ts.groupby_region()["m2"].last().to_dict() == {
        "iso1:us#fips:97": 2,
        "iso1:us#fips:97222": 20,
    }


def test_one_region_dataset():
    bar_county_row = {
        "location_id": "iso1:us#fips:97111",
        "county": "Bar County",
        "aggregate_level": "county",
        "date": "2020-04-02",
        "m1": 2,
        "m2": pd.NA,
    }
    ts = timeseries.OneRegionTimeseriesDataset(
        Region.from_fips("97111"), pd.DataFrame([bar_county_row]), {}
    )
    assert ts.has_one_region() == True

    foo_county_row = {
        "location_id": "iso1:us#fips:97222",
        "county": "Foo County",
        "aggregate_level": "county",
        "date": "2020-04-01",
        "m1": pd.NA,
        "m2": 10,
    }
    with pytest.raises(ValueError):
        timeseries.OneRegionTimeseriesDataset(
            Region.from_fips("97222"), pd.DataFrame([bar_county_row, foo_county_row]), {},
        )

    with structlog.testing.capture_logs() as logs:
        ts = timeseries.OneRegionTimeseriesDataset(
            Region.from_fips("99999"),
            pd.DataFrame([], columns="location_id county aggregate_level date m1 m2".split()),
            {},
        )
    assert [l["event"] for l in logs] == ["Creating OneRegionTimeseriesDataset with zero regions"]
    assert ts.empty


def test_multiregion_provenance():
    input_df = read_csv_and_index_fips_date(
        "fips,county,aggregate_level,date,m1,m2\n"
        "97111,Bar County,county,2020-04-01,1,\n"
        "97111,Bar County,county,2020-04-02,2,\n"
        "97222,Foo County,county,2020-04-01,,10\n"
        "97222,Foo County,county,2020-04-03,3,30\n"
        "03,,state,2020-04-03,4,40\n"
    ).reset_index()
    provenance = combined_datasets.provenance_wide_metrics_to_series(
        read_csv_and_index_fips_date(
            "fips,date,m1,m2\n"
            "97111,2020-04-01,src11,\n"
            "97111,2020-04-02,src11,\n"
            "97222,2020-04-01,,src22\n"
            "97222,2020-04-03,src21,src22\n"
            "03,2020-04-03,src31,src32\n"
        ),
        structlog.get_logger(),
    )
    out = timeseries.MultiRegionDataset.from_fips_timeseries_df(input_df).add_fips_provenance(
        provenance
    )
    # Use loc[...].at[...] as work-around for https://github.com/pandas-dev/pandas/issues/26989
    assert out.provenance.loc["iso1:us#fips:97111"].at["m1"] == "src11"
    assert out.get_one_region(Region.from_fips("97111")).provenance["m1"] == ["src11"]
    assert out.provenance.loc["iso1:us#fips:97222"].at["m2"] == "src22"
    assert out.get_one_region(Region.from_fips("97222")).provenance["m2"] == ["src22"]
    assert out.provenance.loc["iso1:us#fips:03"].at["m2"] == "src32"
    assert out.get_one_region(Region.from_fips("03")).provenance["m2"] == ["src32"]

    counties = out.get_counties_and_places(after=pd.to_datetime("2020-04-01"))
    assert "iso1:us#fips:03" not in counties.provenance.index
    assert counties.provenance.loc["iso1:us#fips:97222"].at["m1"] == "src21"
    assert counties.get_one_region(Region.from_fips("97222")).provenance["m1"] == ["src21"]


def test_one_region_multiple_provenance():
    tag1 = test_helpers.make_tag(date="2020-04-01")
    tag2 = test_helpers.make_tag(date="2020-04-02")
    one_region = test_helpers.build_one_region_dataset(
        {
            CommonFields.ICU_BEDS: TimeseriesLiteral(
                [0, 2, 4], annotation=[tag1, tag2], provenance=["prov1", "prov2"],
            ),
            CommonFields.CASES: [100, 200, 300],
        }
    )

    assert set(one_region.annotations(CommonFields.ICU_BEDS)) == {tag1, tag2}
    assert sorted(one_region.provenance[CommonFields.ICU_BEDS]) == ["prov1", "prov2"]


def test_append_regions():
    ts_fips = timeseries.MultiRegionDataset.from_csv(
        io.StringIO(
            "location_id,date,county,aggregate_level,m1,m2\n"
            "iso1:us#fips:97111,2020-04-02,Bar County,county,2,\n"
            "iso1:us#fips:97111,2020-04-03,Bar County,county,3,\n"
            "iso1:us#fips:97222,2020-04-04,Foo County,county,,11\n"
            "iso1:us#fips:97111,,Bar County,county,3,\n"
            "iso1:us#fips:97222,,Foo County,county,,11\n"
        )
    ).add_provenance_csv(
        io.StringIO("location_id,variable,provenance\n" "iso1:us#fips:97111,m1,prov97111m1\n")
    )
    ts_cbsa = timeseries.MultiRegionDataset.from_csv(
        io.StringIO(
            "location_id,date,m2\n"
            "iso1:us#cbsa:10100,2020-04-02,2\n"
            "iso1:us#cbsa:10100,2020-04-03,3\n"
            "iso1:us#cbsa:20200,2020-04-03,4\n"
            "iso1:us#cbsa:10100,,3\n"
            "iso1:us#cbsa:20200,,4\n"
        )
    ).add_provenance_csv(
        io.StringIO("location_id,variable,provenance\n" "iso1:us#cbsa:20200,m1,prov20200m2\n")
    )
    # Check that merge is symmetric
    ts_merged_1 = ts_fips.append_regions(ts_cbsa)
    ts_merged_2 = ts_cbsa.append_regions(ts_fips)
    test_helpers.assert_dataset_like(ts_merged_1, ts_merged_2)

    ts_expected = timeseries.MultiRegionDataset.from_csv(
        io.StringIO(
            "location_id,date,county,aggregate_level,m1,m2\n"
            "iso1:us#cbsa:10100,2020-04-02,,,,2\n"
            "iso1:us#cbsa:10100,2020-04-03,,,,3\n"
            "iso1:us#cbsa:20200,2020-04-03,,,,4\n"
            "iso1:us#cbsa:10100,,,,,3\n"
            "iso1:us#cbsa:20200,,,,,4\n"
            "iso1:us#fips:97111,2020-04-02,Bar County,county,2,\n"
            "iso1:us#fips:97111,2020-04-03,Bar County,county,3,\n"
            "iso1:us#fips:97222,2020-04-04,Foo County,county,,11\n"
            "iso1:us#fips:97111,,Bar County,county,3,\n"
            "iso1:us#fips:97222,,Foo County,county,,11\n"
        )
    ).add_provenance_csv(
        io.StringIO(
            "location_id,variable,provenance\n"
            "iso1:us#fips:97111,m1,prov97111m1\n"
            "iso1:us#cbsa:20200,m1,prov20200m2\n"
        )
    )
    test_helpers.assert_dataset_like(ts_merged_1, ts_expected)


def test_append_regions_duplicate_region_raises():
    ts1 = timeseries.MultiRegionDataset.from_csv(
        io.StringIO(
            "location_id,date,county,aggregate_level,m1,m2\n"
            "iso1:us#fips:97111,2020-04-02,Bar County,county,2,\n"
        )
    )
    ts2 = timeseries.MultiRegionDataset.from_csv(
        io.StringIO(
            "location_id,date,county,aggregate_level,m1,m2\n"
            "iso1:us#fips:97111,2020-04-03,Bar County,county,2,\n"
        )
    )
    with pytest.raises(ValueError):
        ts1.append_regions(ts2)


def test_calculate_new_cases():
    mrts_before = timeseries.MultiRegionDataset.from_csv(
        io.StringIO(
            "location_id,date,cases\n"
            "iso1:us#fips:1,2020-01-01,0\n"
            "iso1:us#fips:1,2020-01-02,1\n"
            "iso1:us#fips:1,2020-01-03,1\n"
            "iso1:us#fips:2,2020-01-01,5\n"
            "iso1:us#fips:2,2020-01-02,7\n"
            "iso1:us#fips:3,2020-01-01,9\n"
            "iso1:us#fips:4,2020-01-01,\n"
            "iso1:us#fips:1,,100\n"
            "iso1:us#fips:2,,\n"
            "iso1:us#fips:3,,\n"
            "iso1:us#fips:4,,\n"
        )
    )

    mrts_expected = timeseries.MultiRegionDataset.from_csv(
        io.StringIO(
            "location_id,date,cases,new_cases\n"
            "iso1:us#fips:1,2020-01-01,0,0\n"
            "iso1:us#fips:1,2020-01-02,1,1\n"
            "iso1:us#fips:1,2020-01-03,1,0\n"
            "iso1:us#fips:2,2020-01-01,5,5\n"
            "iso1:us#fips:2,2020-01-02,7,2\n"
            "iso1:us#fips:3,2020-01-01,9,9\n"
            "iso1:us#fips:4,2020-01-01,,\n"
            "iso1:us#fips:1,,100,0.0\n"
            "iso1:us#fips:2,,,2.0\n"
            "iso1:us#fips:3,,,9.0\n"
            "iso1:us#fips:4,,,\n"
        )
    )

    timeseries_after = timeseries.add_new_cases(mrts_before)
    test_helpers.assert_dataset_like(mrts_expected, timeseries_after)


def test_new_cases_remove_negative():
    mrts_before = timeseries.MultiRegionDataset.from_csv(
        io.StringIO(
            "location_id,date,cases\n"
            "iso1:us#fips:1,2020-01-01,100\n"
            "iso1:us#fips:1,2020-01-02,50\n"
            "iso1:us#fips:1,2020-01-03,75\n"
            "iso1:us#fips:1,2020-01-04,74\n"
            "iso1:us#fips:1,,75\n"
        )
    )

    mrts_expected = timeseries.MultiRegionDataset.from_csv(
        io.StringIO(
            "location_id,date,cases,new_cases\n"
            "iso1:us#fips:1,2020-01-01,100,100\n"
            "iso1:us#fips:1,2020-01-02,50,\n"
            "iso1:us#fips:1,2020-01-03,75,25\n"
            "iso1:us#fips:1,2020-01-04,74,0\n"
            "iso1:us#fips:1,,75,0.0\n"
        )
    )

    timeseries_after = timeseries.add_new_cases(mrts_before)
    test_helpers.assert_dataset_like(mrts_expected, timeseries_after)


def test_new_cases_gap_in_date():
    mrts_before = timeseries.MultiRegionDataset.from_csv(
        io.StringIO(
            "location_id,date,cases\n"
            "iso1:us#fips:1,2020-01-01,100\n"
            "iso1:us#fips:1,2020-01-02,\n"
            "iso1:us#fips:1,2020-01-03,110\n"
            "iso1:us#fips:1,2020-01-04,130\n"
        )
    )

    mrts_expected = timeseries.MultiRegionDataset.from_csv(
        io.StringIO(
            "location_id,date,cases,new_cases\n"
            "iso1:us#fips:1,2020-01-01,100,100\n"
            "iso1:us#fips:1,2020-01-02,,\n"
            "iso1:us#fips:1,2020-01-03,110,\n"
            "iso1:us#fips:1,2020-01-04,130,20\n"
        )
    )

    timeseries_after = timeseries.add_new_cases(mrts_before)
    test_helpers.assert_dataset_like(mrts_expected, timeseries_after)


def test_timeseries_long():
    ts = timeseries.MultiRegionDataset.from_csv(
        io.StringIO(
            "location_id,date,county,aggregate_level,m1,m2\n"
            "iso1:us#cbsa:10100,2020-04-02,,,,2\n"
            "iso1:us#cbsa:10100,2020-04-03,,,,3\n"
            "iso1:us#cbsa:10100,,,,,3\n"
            "iso1:us#fips:97111,2020-04-02,Bar County,county,2,\n"
            "iso1:us#fips:97111,2020-04-04,Bar County,county,4,\n"
            "iso1:us#fips:97111,,Bar County,county,4,\n"
        )
    )

    expected = pd.read_csv(
        io.StringIO(
            "location_id,date,variable,value\n"
            "iso1:us#cbsa:10100,2020-04-02,m2,2\n"
            "iso1:us#cbsa:10100,2020-04-03,m2,3\n"
            "iso1:us#fips:97111,2020-04-02,m1,2\n"
            "iso1:us#fips:97111,2020-04-04,m1,4\n"
        ),
        parse_dates=[CommonFields.DATE],
        dtype={"value": float},
    )
    long_series = ts._timeseries_long()
    assert long_series.index.names == [
        CommonFields.LOCATION_ID,
        CommonFields.DATE,
        PdFields.VARIABLE,
    ]
    assert long_series.name == PdFields.VALUE
    long_df = long_series.reset_index()
    pd.testing.assert_frame_equal(long_df, expected, check_like=True)


def test_timeseries_wide_dates():
    ds = timeseries.MultiRegionDataset.from_csv(
        io.StringIO(
            "location_id,date,county,aggregate_level,m1,m2\n"
            "iso1:us#cbsa:10100,2020-04-02,,,,2\n"
            "iso1:us#cbsa:10100,2020-04-03,,,,3\n"
            "iso1:us#cbsa:10100,,,,,3\n"
            "iso1:us#fips:97111,2020-04-02,Bar County,county,2,\n"
            "iso1:us#fips:97111,2020-04-04,Bar County,county,4,\n"
            "iso1:us#fips:97111,,Bar County,county,4,\n"
        )
    )

    ds_wide = ds.timeseries_wide_dates()
    assert ds_wide.index.names == [CommonFields.LOCATION_ID, PdFields.VARIABLE]
    assert ds_wide.columns.names == [CommonFields.DATE]

    expected = (
        pd.read_csv(
            io.StringIO(
                "location_id,variable,2020-04-02,2020-04-03,2020-04-04\n"
                "iso1:us#cbsa:10100,m2,2,3,\n"
                "iso1:us#fips:97111,m1,2,,4\n"
            ),
        )
        .set_index(ds_wide.index.names)
        .rename_axis(columns="date")
        .astype(float)
    )
    expected.columns = pd.to_datetime(expected.columns)

    pd.testing.assert_frame_equal(ds_wide, expected)

    # Recreate the dataset using `from_timeseries_wide_dates_df`.
    ds_recreated = timeseries.MultiRegionDataset.from_timeseries_wide_dates_df(
        ds_wide
    ).add_static_values(ds.static.reset_index())
    test_helpers.assert_dataset_like(ds, ds_recreated)


def test_timeseries_wide_dates_empty():
    ts = timeseries.MultiRegionDataset.from_csv(
        io.StringIO(
            "location_id,date,county,aggregate_level,m1,m2\n"
            "iso1:us#cbsa:10100,,,,,3\n"
            "iso1:us#fips:97111,,Bar County,county,4,\n"
        )
    )

    timeseries_wide = ts.timeseries_wide_dates()
    assert timeseries_wide.index.names == [CommonFields.LOCATION_ID, PdFields.VARIABLE]
    assert timeseries_wide.columns.names == [CommonFields.DATE]
    assert timeseries_wide.empty


def test_write_read_wide_dates_csv_compare_literal(tmpdir):
    pointer = _make_dataset_pointer(tmpdir)

    region_as = Region.from_state("AS")
    region_sf = Region.from_fips("06075")
    metrics_as = {
        CommonFields.ICU_BEDS: TimeseriesLiteral([0, 2, 4], provenance="pt_src1"),
        CommonFields.CASES: [100, 200, 300],
    }
    metrics_sf = {
        CommonFields.DEATHS: TimeseriesLiteral([1, 2, None], provenance="pt_src2"),
        CommonFields.CASES: [None, 210, 310],
    }
    dataset_in = test_helpers.build_dataset({region_as: metrics_as, region_sf: metrics_sf})

    dataset_in.write_to_dataset_pointer(pointer)

    # Compare written file with a string literal so a test fails if something changes in how the
    # file is written. The literal contains spaces to align the columns in the source.
    assert pointer.path_wide_dates().read_text() == (
        "                  location_id,variable,provenance,2020-04-03,2020-04-02,2020-04-01\n"
        "           iso1:us#iso2:us-as,   cases,          ,       300,       200,       100\n"
        "           iso1:us#iso2:us-as,icu_beds,   pt_src1,         4,         2,         0\n"
        "iso1:us#iso2:us-ca#fips:06075,   cases,          ,       310,       210\n"
        "iso1:us#iso2:us-ca#fips:06075,  deaths,   pt_src2,          ,         2,         1\n"
    ).replace(" ", "")

    dataset_read = timeseries.MultiRegionDataset.read_from_pointer(pointer)

    test_helpers.assert_dataset_like(dataset_read, dataset_in)


def test_write_read_wide_dates_csv_with_annotation(tmpdir):
    pointer = _make_dataset_pointer(tmpdir)

    region = Region.from_state("AS")
    metrics = {
        CommonFields.ICU_BEDS: TimeseriesLiteral(
            [0, 2, 4],
            annotation=[
                test_helpers.make_tag(date="2020-04-01"),
                test_helpers.make_tag(TagType.ZSCORE_OUTLIER, date="2020-04-02"),
            ],
        ),
        CommonFields.CASES: [100, 200, 300],
    }
    dataset_in = test_helpers.build_dataset({region: metrics})

    dataset_in.write_to_dataset_pointer(pointer)
    dataset_read = timeseries.MultiRegionDataset.read_from_pointer(pointer)

    test_helpers.assert_dataset_like(dataset_read, dataset_in)


def test_write_read_dataset_pointer_with_provenance_list(tmpdir):
    pointer = _make_dataset_pointer(tmpdir)

    dataset_in = test_helpers.build_default_region_dataset(
        {
            CommonFields.ICU_BEDS: TimeseriesLiteral(
                [0, 2, 4],
                annotation=[
                    test_helpers.make_tag(date="2020-04-01"),
                    test_helpers.make_tag(date="2020-04-02"),
                ],
                provenance=["prov1", "prov2"],
            ),
            CommonFields.CASES: [100, 200, 300],
        }
    )

    dataset_in.write_to_dataset_pointer(pointer)
    dataset_read = timeseries.MultiRegionDataset.read_from_pointer(pointer)

    test_helpers.assert_dataset_like(dataset_read, dataset_in)


def test_timeseries_drop_stale_timeseries_entire_region():
    ds_in = timeseries.MultiRegionDataset.from_csv(
        io.StringIO(
            "location_id,date,county,aggregate_level,m1,m2\n"
            "iso1:us#cbsa:10100,2020-04-02,,,,2\n"
            "iso1:us#cbsa:10100,2020-04-03,,,,3\n"
            "iso1:us#cbsa:10100,,,,,3\n"
            "iso1:us#fips:97111,2020-04-02,Bar County,county,2,\n"
            "iso1:us#fips:97111,2020-04-04,Bar County,county,4,\n"
            "iso1:us#fips:97111,,Bar County,county,4,\n"
        )
    )

    ds_out = ds_in.drop_stale_timeseries(pd.to_datetime("2020-04-04"))

    ds_expected = timeseries.MultiRegionDataset.from_csv(
        io.StringIO(
            "location_id,date,county,aggregate_level,m1,m2\n"
            "iso1:us#cbsa:10100,,,,,3\n"
            "iso1:us#fips:97111,2020-04-02,Bar County,county,2,\n"
            "iso1:us#fips:97111,2020-04-04,Bar County,county,4,\n"
            "iso1:us#fips:97111,,Bar County,county,4,\n"
        )
    )
    test_helpers.assert_dataset_like(ds_out, ds_expected)


def test_timeseries_drop_stale_timeseries_one_metric():
    csv_in = (
        "location_id,date,county,aggregate_level,m1,m2\n"
        "iso1:us#cbsa:10100,2020-04-02,,,11,2\n"
        "iso1:us#cbsa:10100,2020-04-03,,,,3\n"
        "iso1:us#cbsa:10100,,,,,3\n"
        "iso1:us#fips:97111,2020-04-02,Bar County,county,2,\n"
        "iso1:us#fips:97111,2020-04-04,Bar County,county,4,\n"
        "iso1:us#fips:97111,,Bar County,county,4,\n"
    )
    ds_in = timeseries.MultiRegionDataset.from_csv(io.StringIO(csv_in)).add_provenance_csv(
        io.StringIO(
            "location_id,variable,provenance\n"
            "iso1:us#cbsa:10100,m1,m1-10100prov\n"
            "iso1:us#cbsa:10100,m2,m2-10100prov\n"
            "iso1:us#fips:97111,m1,m1-97111prov\n"
        )
    )

    ds_out = ds_in.drop_stale_timeseries(pd.to_datetime("2020-04-03"))

    # The only timeseries that is stale with cutoff of 4/3 is the CBSA m1. The expected
    # dataset is the same as the input with "11" removed from the timeseries and
    # corresponding provenance removed.
    ds_expected = timeseries.MultiRegionDataset.from_csv(
        io.StringIO(csv_in.replace(",11,", ",,"))
    ).add_provenance_csv(
        io.StringIO(
            "location_id,variable,provenance\n"
            "iso1:us#cbsa:10100,m2,m2-10100prov\n"
            "iso1:us#fips:97111,m1,m1-97111prov\n"
        )
    )
    test_helpers.assert_dataset_like(ds_out, ds_expected)


def test_timeseries_drop_stale_timeseries_with_tag():
    region = Region.from_state("TX")
    values_recent = [100, 200, 300, 400]
    values_stale = [100, 200, None, None]
    ts_recent = TimeseriesLiteral(values_recent, annotation=[test_helpers.make_tag()])
    ts_stale = TimeseriesLiteral(values_stale, annotation=[test_helpers.make_tag()])

    dataset_in = test_helpers.build_dataset(
        {region: {CommonFields.CASES: ts_recent, CommonFields.DEATHS: ts_stale}}
    )

    dataset_out = dataset_in.drop_stale_timeseries(pd.to_datetime("2020-04-03"))

    assert len(dataset_out.tag) == 1
    # drop_stale_timeseries preserves the empty DEATHS column so add it to dataset_expected
    dataset_expected = test_helpers.build_dataset(
        {region: {CommonFields.CASES: ts_recent}}, timeseries_columns=[CommonFields.DEATHS]
    )
    test_helpers.assert_dataset_like(dataset_out, dataset_expected)


def test_append_region_and_get_regions_subset_with_tag():
    region_tx = Region.from_state("TX")
    region_sf = Region.from_fips("06075")
    values = [100, 200, 300, 400]
    ts_with_tag = TimeseriesLiteral(values, annotation=[test_helpers.make_tag()])

    dataset_tx = test_helpers.build_dataset({region_tx: {CommonFields.CASES: ts_with_tag}})
    dataset_sf = test_helpers.build_dataset({region_sf: {CommonFields.CASES: ts_with_tag}})

    dataset_appended = dataset_tx.append_regions(dataset_sf)

    assert len(dataset_appended.tag) == 2
    dataset_tx_and_sf = test_helpers.build_dataset(
        {region_tx: {CommonFields.CASES: ts_with_tag}, region_sf: {CommonFields.CASES: ts_with_tag}}
    )
    test_helpers.assert_dataset_like(dataset_appended, dataset_tx_and_sf)

    dataset_out = dataset_tx_and_sf.get_regions_subset([region_tx])
    assert len(dataset_out.tag) == 1
    test_helpers.assert_dataset_like(dataset_out, dataset_tx)


def test_one_region_annotations():
    region_tx = Region.from_state("TX")
    region_sf = Region.from_fips("06075")
    values = [100, 200, 300, 400]
    tag1 = test_helpers.make_tag(date="2020-04-01")
    tag2a = test_helpers.make_tag(date="2020-04-02")
    tag2b = test_helpers.make_tag(date="2020-04-03")

    dataset_tx_and_sf = test_helpers.build_dataset(
        {
            region_tx: {CommonFields.CASES: (TimeseriesLiteral(values, annotation=[tag1]))},
            region_sf: {CommonFields.CASES: (TimeseriesLiteral(values, annotation=[tag2a, tag2b]))},
        }
    )

    # get_one_region and iter_one_regions use separate code to split up the tags. Test both of them.
    one_region_tx = dataset_tx_and_sf.get_one_region(region_tx)
    assert one_region_tx.annotations(CommonFields.CASES) == [tag1]
    one_region_sf = dataset_tx_and_sf.get_one_region(region_sf)
    assert one_region_sf.annotations(CommonFields.CASES) == [
        tag2a,
        tag2b,
    ]
    assert set(one_region_sf.sources(CommonFields.CASES)) == set()

    assert {
        region: one_region_dataset.annotations(CommonFields.CASES)
        for region, one_region_dataset in dataset_tx_and_sf.iter_one_regions()
    } == {region_sf: [tag2a, tag2b], region_tx: [tag1],}


def test_one_region_empty_annotations():
    one_region = test_helpers.build_one_region_dataset({CommonFields.CASES: [100, 200, 300]})

    assert one_region.annotations(CommonFields.CASES) == []
    assert one_region.source_url == {}
    assert one_region.provenance == {}
    assert set(one_region.sources(CommonFields.ICU_BEDS)) == set()
    assert set(one_region.sources(CommonFields.CASES)) == set()


def test_one_region_tag_objects_series():
    values = [100, 200]
    tag1 = test_helpers.make_tag(TagType.ZSCORE_OUTLIER, date="2020-04-01")
    tag2a = test_helpers.make_tag(date="2020-04-02")
    tag2b = test_helpers.make_tag(date="2020-04-03")

    one_region = test_helpers.build_one_region_dataset(
        {
            CommonFields.CASES: TimeseriesLiteral(values, annotation=[tag1]),
            CommonFields.ICU_BEDS: TimeseriesLiteral(values, provenance="prov1"),
            CommonFields.DEATHS: TimeseriesLiteral(values, annotation=[tag2a, tag2b]),
        }
    )

    assert isinstance(one_region.tag_objects_series, pd.Series)
    assert one_region.tag.index.equals(one_region.tag_objects_series.index)
    assert set(one_region.tag_objects_series.reset_index().itertuples(index=False)) == {
        (CommonFields.CASES, tag1.tag_type, tag1),
        (CommonFields.ICU_BEDS, "provenance", taglib.ProvenanceTag(source="prov1")),
        (CommonFields.DEATHS, tag2a.tag_type, tag2a),
        (CommonFields.DEATHS, tag2b.tag_type, tag2b),
    }


def test_one_region_tag_objects_series_empty():
    one_region = test_helpers.build_one_region_dataset({CommonFields.CASES: [1, 2, 3]})
    assert one_region.tag.empty
    assert isinstance(one_region.tag_objects_series, pd.Series)
    assert one_region.tag_objects_series.empty


def test_timeseries_latest_values():
    dataset = timeseries.MultiRegionDataset.from_csv(
        io.StringIO(
            "location_id,date,county,aggregate_level,m1,m2\n"
            "iso1:us#cbsa:10100,2020-04-02,,,,2\n"
            "iso1:us#cbsa:10100,2020-04-03,,,10,3\n"
            "iso1:us#cbsa:10100,2020-04-04,,,,1\n"
            "iso1:us#cbsa:10100,,,,,4\n"
            "iso1:us#fips:97111,2020-04-02,Bar County,county,2,\n"
            "iso1:us#fips:97111,2020-04-04,Bar County,county,4,\n"
            "iso1:us#fips:97111,,Bar County,county,5,\n"
        )
    )

    # Check bulk access via _timeseries_latest_values
    expected = pd.read_csv(
        io.StringIO("location_id,m1,m2\n" "iso1:us#cbsa:10100,10,1\n" "iso1:us#fips:97111,4,\n")
    )
    latest_from_timeseries = dataset._timeseries_latest_values().reset_index()
    pd.testing.assert_frame_equal(
        latest_from_timeseries, expected, check_like=True, check_dtype=False
    )

    # Check access to timeseries latests values via get_one_region
    region_10100 = dataset.get_one_region(Region.from_cbsa_code("10100"))
    assert region_10100.latest == {
        "aggregate_level": None,
        "county": None,
        "m1": 10,  # Derived from timeseries
        "m2": 4,  # Explicitly in recent values
    }
    region_97111 = dataset.get_one_region(Region.from_fips("97111"))
    assert region_97111.latest == {
        "aggregate_level": "county",
        "county": "Bar County",
        "m1": 5,
        "m2": None,
    }


def test_timeseries_latest_values_copied_to_static():
    dataset = timeseries.MultiRegionDataset.from_csv(
        io.StringIO(
            "location_id,date,county,aggregate_level,t1,s1\n"
            "iso1:us#cbsa:10100,2020-04-02,,,,2\n"
            "iso1:us#cbsa:10100,2020-04-03,,,10,3\n"
            "iso1:us#cbsa:10100,2020-04-04,,,,1\n"
            "iso1:us#cbsa:10100,,,,,4\n"
            "iso1:us#fips:97111,2020-04-02,Bar County,county,2,\n"
            "iso1:us#fips:97111,2020-04-04,Bar County,county,4,\n"
            "iso1:us#fips:97111,,Bar County,county,,\n"
        )
    )

    # Check access to latest values as copied to static
    t1 = FieldName("t1")
    s1 = FieldName("s1")
    dataset_t1_latest_in_static = dataset.latest_in_static(t1)
    assert dataset_t1_latest_in_static.static.loc["iso1:us#cbsa:10100", t1] == 10
    assert dataset_t1_latest_in_static.static.loc["iso1:us#fips:97111", t1] == 4

    # Trying to copy the latest values of s1 fails because s1 already has a real value in static.
    # See also longer comment where the ValueError is raised.
    with pytest.raises(ValueError):
        dataset.latest_in_static(s1)


@pytest.mark.needsempty
def test_join_columns():
    ts_1 = timeseries.MultiRegionDataset.from_csv(
        io.StringIO(
            "location_id,date,county,aggregate_level,m1\n"
            "iso1:us#cbsa:10100,2020-04-02,,,\n"
            "iso1:us#cbsa:10100,2020-04-03,,,\n"
            "iso1:us#cbsa:10100,,,,\n"
            "iso1:us#fips:97111,2020-04-02,Bar County,county,2\n"
            "iso1:us#fips:97111,2020-04-04,Bar County,county,4\n"
            "iso1:us#fips:97111,,Bar County,county,4\n"
        )
    ).add_provenance_csv(
        io.StringIO(
            "location_id,variable,provenance\n"
            "iso1:us#cbsa:10100,m1,ts110100prov\n"
            "iso1:us#fips:97111,m1,ts197111prov\n"
        )
    )
    ts_2 = timeseries.MultiRegionDataset.from_csv(
        io.StringIO(
            "location_id,date,county,aggregate_level,m2\n"
            "iso1:us#cbsa:10100,2020-04-02,,,2\n"
            "iso1:us#cbsa:10100,2020-04-03,,,3\n"
            "iso1:us#fips:97111,2020-04-02,Bar County,county,\n"
            "iso1:us#fips:97111,2020-04-04,Bar County,county,\n"
        )
    ).add_provenance_csv(
        io.StringIO(
            "location_id,variable,provenance\n"
            "iso1:us#cbsa:10100,m2,ts110100prov\n"
            "iso1:us#fips:97111,m2,ts197111prov\n"
        )
    )
    ts_expected = timeseries.MultiRegionDataset.from_csv(
        io.StringIO(
            "location_id,date,county,aggregate_level,m1,m2\n"
            "iso1:us#cbsa:10100,2020-04-02,,,,2\n"
            "iso1:us#cbsa:10100,2020-04-03,,,,3\n"
            "iso1:us#cbsa:10100,,,,,\n"
            "iso1:us#fips:97111,2020-04-02,Bar County,county,2,\n"
            "iso1:us#fips:97111,2020-04-04,Bar County,county,4,\n"
            "iso1:us#fips:97111,,Bar County,county,4,\n"
        )
    ).add_provenance_csv(
        io.StringIO(
            "location_id,variable,provenance\n"
            "iso1:us#cbsa:10100,m1,ts110100prov\n"
            "iso1:us#cbsa:10100,m2,ts110100prov\n"
            "iso1:us#fips:97111,m1,ts197111prov\n"
            "iso1:us#fips:97111,m2,ts197111prov\n"
        )
    )
    ts_joined = ts_1.join_columns(ts_2)
    test_helpers.assert_dataset_like(ts_joined, ts_expected, drop_na_latest=True)

    with pytest.raises(NotImplementedError):
        ts_2.join_columns(ts_1)

    with pytest.raises(ValueError):
        # Raises because the same column is in both datasets
        ts_2.join_columns(ts_2)

    # Checking geo attributes is currently disabled.
    # ts_2_variation_df = ts_2.combined_df.copy()
    # ts_2_variation_df.loc[
    #     ts_2_variation_df[CommonFields.COUNTY] == "Bar County", CommonFields.COUNTY
    # ] = "Bart County"
    # ts_2_variation = timeseries.MultiRegionDataset.from_combined_dataframe(
    #     ts_2_variation_df
    # )
    # with pytest.raises(ValueError):
    #     ts_1.join_columns(ts_2_variation)


def test_join_columns_missing_regions():
    ts_1 = timeseries.MultiRegionDataset.from_csv(
        io.StringIO(
            "location_id,date,county,aggregate_level,m1\n"
            "iso1:us#cbsa:10100,2020-04-02,,,\n"
            "iso1:us#cbsa:10100,2020-04-03,,,\n"
            "iso1:us#cbsa:10100,,,,\n"
            "iso1:us#fips:97111,2020-04-02,Bar County,county,2\n"
            "iso1:us#fips:97111,2020-04-04,Bar County,county,4\n"
            "iso1:us#fips:97111,,Bar County,county,4\n"
        )
    )
    ts_2 = timeseries.MultiRegionDataset.from_csv(
        io.StringIO(
            "location_id,date,county,aggregate_level,m2\n" "iso1:us#cbsa:10100,2020-04-02,,,2\n"
        )
    )
    ts_expected = timeseries.MultiRegionDataset.from_csv(
        io.StringIO(
            "location_id,date,county,aggregate_level,m1,m2\n"
            "iso1:us#cbsa:10100,2020-04-02,,,,2\n"
            "iso1:us#cbsa:10100,2020-04-03,,,,\n"
            "iso1:us#cbsa:10100,,,,,\n"
            "iso1:us#fips:97111,2020-04-02,Bar County,county,2,\n"
            "iso1:us#fips:97111,2020-04-04,Bar County,county,4,\n"
            "iso1:us#fips:97111,,Bar County,county,4,\n"
        )
    )
    ts_joined = ts_1.join_columns(ts_2)
    test_helpers.assert_dataset_like(ts_joined, ts_expected, drop_na_latest=True)


@pytest.mark.needsempty
def test_iter_one_region():
    ts = timeseries.MultiRegionDataset.from_csv(
        io.StringIO(
            "location_id,date,county,aggregate_level,m1\n"
            "iso1:us#cbsa:10100,2020-04-02,,,\n"
            "iso1:us#cbsa:10100,2020-04-03,,,\n"
            "iso1:us#cbsa:10100,,,,\n"
            "iso1:us#fips:97111,2020-04-02,Bar County,county,2\n"
            "iso1:us#fips:97111,2020-04-04,Bar County,county,4\n"
            "iso1:us#fips:97111,,Bar County,county,4\n"
            # 97222 does not have a row of latest data to make sure it still works
            "iso1:us#fips:97222,2020-04-02,No Recent County,county,3\n"
            "iso1:us#fips:97222,2020-04-04,No Recent County,county,5\n"
        )
    )
    assert {region.location_id for region, _ in ts.iter_one_regions()} == {
        "iso1:us#cbsa:10100",
        "iso1:us#fips:97111",
        "iso1:us#fips:97222",
    }
    for it_region, it_one_region in ts.iter_one_regions():
        one_region = ts.get_one_region(it_region)
        assert (one_region.data.fillna("") == it_one_region.data.fillna("")).all(axis=None)
        assert one_region.latest == it_one_region.latest
        assert one_region.provenance == it_one_region.provenance
        assert one_region.region == it_region
        assert one_region.region == it_one_region.region


def test_drop_regions_without_population():
    # Only regions with location_id containing 1 have population, those with 2 don't
    ts_in = timeseries.MultiRegionDataset.from_csv(
        io.StringIO(
            "location_id,date,county,aggregate_level,population,m1\n"
            "iso1:us#cbsa:10100,2020-04-02,,,,\n"
            "iso1:us#cbsa:10100,,,,80000,\n"
            "iso1:us#fips:97111,2020-04-02,Bar County,county,,2\n"
            "iso1:us#fips:97111,,Bar County,county,40000,4\n"
            "iso1:us#cbsa:20200,2020-04-02,,,,\n"
            "iso1:us#cbsa:20200,,,,,\n"
            "iso1:us#fips:97222,2020-04-02,Bar County,county,,2\n"
            "iso1:us#fips:97222,,Bar County,county,,4\n"
        )
    )
    ts_expected = timeseries.MultiRegionDataset.from_csv(
        io.StringIO(
            "location_id,date,county,aggregate_level,population,m1\n"
            "iso1:us#cbsa:10100,2020-04-02,,,,\n"
            "iso1:us#cbsa:10100,,,,80000,\n"
            "iso1:us#fips:97111,2020-04-02,Bar County,county,,2\n"
            "iso1:us#fips:97111,,Bar County,county,40000,4\n"
        )
    )
    with structlog.testing.capture_logs() as logs:
        ts_out = timeseries.drop_regions_without_population(
            ts_in, ["iso1:us#fips:97222"], structlog.get_logger()
        )
    test_helpers.assert_dataset_like(ts_out, ts_expected)

    assert [l["event"] for l in logs] == ["Dropping unexpected regions without populaton"]
    assert [l["location_ids"] for l in logs] == [["iso1:us#cbsa:20200"]]


@pytest.mark.needsempty
def test_merge_provenance():
    ts = timeseries.MultiRegionDataset.from_csv(
        io.StringIO(
            "location_id,date,county,aggregate_level,m1\n"
            "iso1:us#cbsa:10100,2020-04-02,,,\n"
            "iso1:us#cbsa:10100,2020-04-03,,,\n"
            "iso1:us#cbsa:10100,,,,\n"
            "iso1:us#fips:97111,2020-04-02,Bar County,county,2\n"
            "iso1:us#fips:97111,2020-04-04,Bar County,county,4\n"
            "iso1:us#fips:97111,,Bar County,county,4\n"
        )
    ).add_provenance_csv(
        io.StringIO("location_id,variable,provenance\n" "iso1:us#cbsa:10100,m1,ts110100prov\n")
    )

    with pytest.raises(NotImplementedError):
        ts.add_provenance_csv(
            io.StringIO("location_id,variable,provenance\n" "iso1:us#fips:97111,m1,ts197111prov\n")
        )


def test_append_tags():
    region_sf = Region.from_fips("06075")
    cases_values = [100, 200, 300, 400]
    metrics_sf = {
        CommonFields.POSITIVE_TESTS: TimeseriesLiteral([1, 2, 3, 4], provenance="pt_src2"),
        CommonFields.CASES: cases_values,
    }
    dataset_in = test_helpers.build_dataset({region_sf: metrics_sf})
    tag_sf_cases = test_helpers.make_tag(TagType.CUMULATIVE_TAIL_TRUNCATED, date="2020-04-02")
    tag_df = test_helpers.make_tag_df(region_sf, CommonFields.CASES, [tag_sf_cases])
    dataset_out = dataset_in.append_tag_df(tag_df)
    metrics_sf[CommonFields.CASES] = TimeseriesLiteral(cases_values, annotation=[tag_sf_cases])
    dataset_expected = test_helpers.build_dataset({region_sf: metrics_sf})

    test_helpers.assert_dataset_like(dataset_out, dataset_expected)


def test_add_provenance_all_with_tags():
    """Checks that add_provenance_all (and add_provenance_series that it calls) preserves tags."""
    region = Region.from_state("TX")
    cases_values = [100, 200, 300, 400]
    timeseries = TimeseriesLiteral(cases_values, annotation=[(test_helpers.make_tag())])
    dataset_in = test_helpers.build_dataset({region: {CommonFields.CASES: timeseries}})

    dataset_out = dataset_in.add_provenance_all("prov_prov")

    timeseries = dataclasses.replace(timeseries, provenance=["prov_prov"])
    dataset_expected = test_helpers.build_dataset({region: {CommonFields.CASES: timeseries}})

    test_helpers.assert_dataset_like(dataset_out, dataset_expected)


def test_join_columns_with_tags():
    """Checks that join_columns preserves tags."""
    region = Region.from_state("TX")
    cases_values = [100, 200, 300, 400]
    ts_lit = TimeseriesLiteral(cases_values, annotation=[test_helpers.make_tag()])
    dataset_cases = test_helpers.build_dataset({region: {CommonFields.CASES: ts_lit}})
    dataset_deaths = test_helpers.build_dataset({region: {CommonFields.DEATHS: ts_lit}})

    dataset_out = dataset_cases.join_columns(dataset_deaths)

    assert len(dataset_out.tag) == 2
    # The following checks that the tags in `ts_lit` have been preserved.
    dataset_expected = test_helpers.build_dataset(
        {region: {CommonFields.CASES: ts_lit, CommonFields.DEATHS: ts_lit}}
    )

    test_helpers.assert_dataset_like(dataset_out, dataset_expected)


def test_drop_column_with_tags():
    """Checks that join_columns preserves tags."""
    region = Region.from_state("TX")
    cases_values = [100, 200, 300, 400]
    ts_lit = TimeseriesLiteral(cases_values, annotation=[test_helpers.make_tag()])

    dataset_in = test_helpers.build_dataset(
        {region: {CommonFields.CASES: ts_lit, CommonFields.DEATHS: ts_lit}}
    )

    dataset_out = dataset_in.drop_column_if_present(CommonFields.DEATHS)

    assert len(dataset_out.tag) == 1
    dataset_expected = test_helpers.build_dataset({region: {CommonFields.CASES: ts_lit}})
    test_helpers.assert_dataset_like(dataset_out, dataset_expected)


def test_remove_outliers():
    values = [10.0] * 7 + [1000.0]
    dataset = test_helpers.build_default_region_dataset({CommonFields.NEW_CASES: values})
    dataset = timeseries.drop_new_case_outliers(dataset)

    # Expected result is the same series with the last value removed
    expected_tag = test_helpers.make_tag(
        TagType.ZSCORE_OUTLIER, date="2020-04-08", original_observation=1000.0,
    )
    expected_ts = TimeseriesLiteral([10.0] * 7, annotation=[expected_tag])
    expected = test_helpers.build_default_region_dataset({CommonFields.NEW_CASES: expected_ts})
    test_helpers.assert_dataset_like(dataset, expected, drop_na_dates=True)


def test_remove_outliers_threshold():
    values = [1.0] * 7 + [30.0]
    dataset = test_helpers.build_default_region_dataset({CommonFields.NEW_CASES: values})
    result = timeseries.drop_new_case_outliers(dataset, case_threshold=30)

    # Should not modify becasue not higher than threshold
    test_helpers.assert_dataset_like(dataset, result)

    result = timeseries.drop_new_case_outliers(dataset, case_threshold=29)

    # Expected result is the same series with the last value removed
    expected_tag = test_helpers.make_tag(
        TagType.ZSCORE_OUTLIER, date="2020-04-08", original_observation=30.0
    )
    expected_ts = TimeseriesLiteral([1.0] * 7, annotation=[expected_tag])
    expected = test_helpers.build_default_region_dataset({CommonFields.NEW_CASES: expected_ts})
    test_helpers.assert_dataset_like(result, expected, drop_na_dates=True)


def test_not_removing_short_series():
    values = [None] * 7 + [1, 1, 300]
    dataset = test_helpers.build_default_region_dataset({CommonFields.NEW_CASES: values})
    result = timeseries.drop_new_case_outliers(dataset, case_threshold=30)

    # Should not modify because not higher than threshold
    test_helpers.assert_dataset_like(dataset, result)


def test_timeseries_empty_timeseries_and_static():
    # Check that empty dataset creates a MultiRegionDataset
    # and that get_one_region raises expected exception.
    dataset = timeseries.MultiRegionDataset.new_without_timeseries()
    with pytest.raises(timeseries.RegionLatestNotFound):
        dataset.get_one_region(Region.from_fips("01001"))


def test_timeseries_empty():
    # Check that empty geodata_timeseries_df creates a MultiRegionDataset
    # and that get_one_region raises expected exception.
    dataset = timeseries.MultiRegionDataset.from_geodata_timeseries_df(
        pd.DataFrame([], columns=[CommonFields.LOCATION_ID, CommonFields.DATE])
    )
    with pytest.raises(timeseries.RegionLatestNotFound):
        dataset.get_one_region(Region.from_fips("01001"))


def test_timeseries_empty_static_not_empty():
    # Check that empty timeseries does not prevent static data working as expected.
    dataset = timeseries.MultiRegionDataset.from_geodata_timeseries_df(
        pd.DataFrame([], columns=[CommonFields.LOCATION_ID, CommonFields.DATE])
    ).add_static_values(pd.DataFrame([{"location_id": "iso1:us#fips:97111", "m1": 1234}]))
    assert dataset.get_one_region(Region.from_fips("97111")).latest["m1"] == 1234


def test_combined_timeseries():
    ds1 = timeseries.MultiRegionDataset.from_csv(
        io.StringIO(
            "location_id,date,county,aggregate_level,m1\n"
            "iso1:us#cbsa:10100,2020-04-02,,,2.2\n"
            "iso1:us#cbsa:10100,2020-04-03,,,3.3\n"
            "iso1:us#fips:97111,2020-04-02,Bar County,county,2\n"
            "iso1:us#fips:97111,2020-04-04,Bar County,county,4\n"
        )
    ).add_provenance_csv(
        io.StringIO("location_id,variable,provenance\n" "iso1:us#cbsa:10100,m1,ds110100prov\n")
    )
    ds2 = timeseries.MultiRegionDataset.from_csv(
        io.StringIO(
            "location_id,date,county,aggregate_level,m1\n"
            "iso1:us#cbsa:10100,2020-04-02,,,333\n"
            "iso1:us#cbsa:10100,2020-04-03,,,333\n"
            "iso1:us#fips:97222,2020-04-03,Foo County,county,30\n"
            "iso1:us#fips:97222,2020-04-04,Foo County,county,40\n"
        )
    ).add_provenance_csv(
        io.StringIO("location_id,variable,provenance\n" "iso1:us#cbsa:10100,m1,ds110100prov\n")
    )
    combined = timeseries.combined_datasets({FieldName("m1"): [ds1, ds2]}, {})
    expected = timeseries.MultiRegionDataset.from_csv(
        io.StringIO(
            "location_id,date,m1\n"
            "iso1:us#cbsa:10100,2020-04-02,2.2\n"
            "iso1:us#cbsa:10100,2020-04-03,3.3\n"
            "iso1:us#fips:97111,2020-04-02,2\n"
            "iso1:us#fips:97111,2020-04-04,4\n"
            "iso1:us#fips:97222,2020-04-03,30\n"
            "iso1:us#fips:97222,2020-04-04,40\n"
        )
    ).add_provenance_csv(
        io.StringIO("location_id,variable,provenance\n" "iso1:us#cbsa:10100,m1,ds110100prov\n")
    )

    test_helpers.assert_dataset_like(expected, combined)


def test_combined_annotation():
    ts1a = TimeseriesLiteral(
        [0, 2, 4],
        annotation=[
            test_helpers.make_tag(date="2020-04-01"),
            test_helpers.make_tag(date="2020-04-02"),
        ],
    )
    ts1b = [100, 200, 300]
    ds1 = test_helpers.build_default_region_dataset(
        {CommonFields.ICU_BEDS: ts1a, CommonFields.CASES: ts1b}
    )
    ts2a = TimeseriesLiteral([1, 3, 5], annotation=[test_helpers.make_tag(date="2020-04-01")],)
    ts2b = [150, 250, 350]
    ds2 = test_helpers.build_default_region_dataset(
        {CommonFields.ICU_BEDS: ts2a, CommonFields.CASES: ts2b}
    )
    combined = timeseries.combined_datasets(
        {CommonFields.ICU_BEDS: [ds1, ds2], CommonFields.CASES: [ds2, ds1]}, {}
    )

    expected = test_helpers.build_default_region_dataset(
        {CommonFields.ICU_BEDS: ts1a, CommonFields.CASES: ts2b}
    )

    test_helpers.assert_dataset_like(combined, expected)


def test_combined_missing_field():
    ts1 = timeseries.MultiRegionDataset.from_csv(
        io.StringIO(
            "location_id,date,county,aggregate_level,m1\n"
            "iso1:us#fips:97111,2020-04-02,Bar County,county,2\n"
            "iso1:us#fips:97111,2020-04-04,Bar County,county,4\n"
        )
    )
    ts2 = timeseries.MultiRegionDataset.from_csv(
        io.StringIO(
            "location_id,date,county,aggregate_level,m2\n"
            "iso1:us#fips:97111,2020-04-02,Bar County,county,111\n"
            "iso1:us#fips:97111,2020-04-04,Bar County,county,111\n"
        )
    )
    # m1 is output, m2 is dropped.
    field_source_map = {FieldName("m1"): [ts1, ts2]}

    # Check that combining finishes and produces the expected result.
    combined_1 = timeseries.combined_datasets(field_source_map, {})
    expected = timeseries.MultiRegionDataset.from_csv(
        io.StringIO(
            "location_id,date,m1\n"
            "iso1:us#fips:97111,2020-04-02,2\n"
            "iso1:us#fips:97111,2020-04-04,4\n"
        )
    )
    test_helpers.assert_dataset_like(expected, combined_1)

    # Because there is only one source for the output timeseries reversing the source list
    # produces the same output.
    combined_2 = timeseries.combined_datasets(
        {name: list(reversed(source_list)) for name, source_list in field_source_map.items()}, {}
    )
    test_helpers.assert_dataset_like(expected, combined_2)


def test_combined_static():
    ds1 = timeseries.MultiRegionDataset.from_csv(
        io.StringIO(
            "location_id,date,county,aggregate_level,s1\n"
            "iso1:us#cbsa:10100,,,,\n"
            "iso1:us#fips:97222,,Foo County,county,22\n"
        )
    )
    ds2 = timeseries.MultiRegionDataset.from_csv(
        io.StringIO(
            "location_id,date,county,aggregate_level,s1\n"
            "iso1:us#cbsa:10100,,,,111\n"
            "iso1:us#fips:97222,,Foo County,county,222\n"
        )
    )
    combined = timeseries.combined_datasets({}, {FieldName("s1"): [ds1, ds2]})
    expected = timeseries.MultiRegionDataset.from_csv(
        io.StringIO("location_id,date,s1\n" "iso1:us#cbsa:10100,,111\n" "iso1:us#fips:97222,,22\n")
    )

    test_helpers.assert_dataset_like(expected, combined, drop_na_timeseries=True)


def test_timeseries_rows():
    ts = timeseries.MultiRegionDataset.from_csv(
        io.StringIO(
            "location_id,county,aggregate_level,date,m1,m2,population\n"
            "iso1:us#iso2:us-tx,Texas,state,2020-04-01,4,2,\n"
            "iso1:us#iso2:us-tx,Texas,state,2020-04-02,4,4,\n"
            "iso1:us#iso2:us-tx,Texas,state,,,,2500\n"
            "iso1:us#iso2:us-az,Arizona,state,2020-04-01,8,20,\n"
            "iso1:us#iso2:us-az,Arizona,state,2020-04-02,12,40,\n"
            "iso1:us#iso2:us-az,Arizona,state,,,,7500\n"
        )
    )

    rows = ts.timeseries_rows()
    expected = pd.read_csv(
        io.StringIO(
            "       location_id,variable,2020-04-02,2020-04-01\n"
            "iso1:us#iso2:us-az,      m1,        12,         8\n"
            "iso1:us#iso2:us-az,      m2,        40,        20\n"
            "iso1:us#iso2:us-tx,      m1,         4,         4\n"
            "iso1:us#iso2:us-tx,      m2,         4,         2\n".replace(" ", "")
        )
    ).set_index([CommonFields.LOCATION_ID, PdFields.VARIABLE])
    pd.testing.assert_frame_equal(rows, expected, check_dtype=False, check_exact=False)


def test_multi_region_dataset_get_subset():
    ds = timeseries.MultiRegionDataset.from_csv(
        io.StringIO(
            "location_id,aggregate_level,state,fips,date,m1,m2,population\n"
            "iso1:us,country,,,2020-04-01,100,200,\n"
            "iso1:us,country,,,,,,10000\n"
            "iso1:us#iso2:us-tx,state,TX,,2020-04-01,4,2,\n"
            "iso1:us#iso2:us-tx,state,TX,,,,,5000\n"
            "iso1:us#fips:97222,county,,97222,2020-04-01,1,2,\n"
            "iso1:us#fips:97222,county,,97222,,,,1000\n"
            "iso1:us#cbsa:10100,cbsa,,,2020-04-01,1,2,20000\n"
        )
    )

    subset = ds.get_subset(aggregation_level=AggregationLevel.COUNTRY)
    assert subset.static.at["iso1:us", CommonFields.POPULATION] == 10000

    subset = ds.get_subset(fips="97222")
    assert subset.timeseries.at[("iso1:us#fips:97222", "2020-04-01"), "m2"] == 2

    subset = ds.get_subset(state="TX")
    assert subset.static.at["iso1:us#iso2:us-tx", CommonFields.POPULATION] == 5000

    subset = ds.get_subset(states=["TX"])
    assert subset.static.at["iso1:us#iso2:us-tx", CommonFields.POPULATION] == 5000

    subset = ds.get_subset(location_id_matches=r"\A(iso1\:us|iso1\:us\#cbsa.+)\Z")
    assert {r.location_id for r, _ in subset.iter_one_regions()} == {
        "iso1:us",
        "iso1:us#cbsa:10100",
    }


def test_dataset_regions_property(nyc_region):
    az_region = Region.from_state("AZ")
    dataset = test_helpers.build_dataset(
        {nyc_region: {CommonFields.CASES: [100]}, az_region: {CommonFields.CASES: [100]}}
    )

    assert dataset.timeseries_regions == set([az_region, nyc_region])


def test_provenance_map():
    region_tx = Region.from_state("TX")
    region_sf = Region.from_fips("06075")
    tag1 = test_helpers.make_tag(date="2020-04-01")
    tag2 = test_helpers.make_tag(date="2020-04-02")
    dataset = test_helpers.build_dataset(
        {
            region_tx: {
                CommonFields.ICU_BEDS: TimeseriesLiteral(
                    [2, 4], annotation=[tag1, tag2], provenance=["prov1", "prov2"],
                ),
                CommonFields.CASES: TimeseriesLiteral([200, 300], provenance="prov1"),
            },
            region_sf: {
                CommonFields.ICU_BEDS: TimeseriesLiteral([2, 4], provenance="prov2",),
                CommonFields.CASES: TimeseriesLiteral([200, 300], provenance="prov3"),
                CommonFields.DEATHS: TimeseriesLiteral([1, 2], provenance="prov1"),
            },
        }
    )

    assert dataset.provenance_map() == {
        CommonFields.ICU_BEDS: {"prov1", "prov2"},
        CommonFields.CASES: {"prov1", "prov3"},
        CommonFields.DEATHS: {"prov1"},
    }


def test_provenance_map_empty():
    region_tx = Region.from_state("TX")
    region_sf = Region.from_fips("06075")
    tag1 = test_helpers.make_tag(date="2020-04-01")
    tag2 = test_helpers.make_tag(date="2020-04-02")
    dataset = test_helpers.build_dataset(
        {
            region_tx: {
                CommonFields.ICU_BEDS: TimeseriesLiteral([2, 4], annotation=[tag1, tag2]),
                CommonFields.CASES: [200, 300],
            },
            region_sf: {CommonFields.ICU_BEDS: [2, 4],},
        }
    )

    assert dataset.provenance_map() == {}


def test_write_read_dataset_pointer_with_source_url(tmpdir):
    pointer = _make_dataset_pointer(tmpdir)
    url_str1 = UrlStr("http://foo.com/1")
    url_str2 = UrlStr("http://foo.com/2")
    url_str3 = UrlStr("http://foo.com/3")

    ts1a = TimeseriesLiteral(
        [0, 2, 4],
        annotation=[
            test_helpers.make_tag(date="2020-04-01"),
            test_helpers.make_tag(date="2020-04-02"),
        ],
        source_url=url_str1,
    )
    ts1b = TimeseriesLiteral([100, 200, 300], source_url=[url_str2, url_str3])
    dataset_in = test_helpers.build_default_region_dataset(
        {CommonFields.ICU_BEDS: ts1a, CommonFields.CASES: ts1b}
    )

    dataset_in.write_to_dataset_pointer(pointer)

    dataset_read = timeseries.MultiRegionDataset.read_from_pointer(pointer)

    test_helpers.assert_dataset_like(dataset_read, dataset_in)
    source_url_read = dataset_read.get_one_region(test_helpers.DEFAULT_REGION).source_url
    assert source_url_read[CommonFields.ICU_BEDS] == [url_str1]
    # Copy to a set because the order of the URLs in the source_url may change.
    assert set(source_url_read[CommonFields.CASES]) == {url_str2, url_str3}


# TODO(chris): Make test stronger, doesn't cover all edge cases
@pytest.mark.parametrize("last_value,is_outlier", [(0.02, False), (0.045, True)])
def test_remove_test_positivity_outliers(last_value, is_outlier):
    values = [0.015] * 7 + [last_value]
    dataset_in = test_helpers.build_default_region_dataset(
        {CommonFields.TEST_POSITIVITY_7D: values}
    )
    dataset_out = timeseries.drop_tail_positivity_outliers(dataset_in)

    # Expected result is the same series with the last value removed
    if is_outlier:
        expected_tag = test_helpers.make_tag(
            TagType.ZSCORE_OUTLIER, date="2020-04-08", original_observation=last_value,
        )
        expected_ts = TimeseriesLiteral([0.015] * 7, annotation=[expected_tag])
        expected = test_helpers.build_default_region_dataset(
            {CommonFields.TEST_POSITIVITY_7D: expected_ts}
        )
        test_helpers.assert_dataset_like(dataset_out, expected, drop_na_dates=True)

    else:
        test_helpers.assert_dataset_like(dataset_in, dataset_out, drop_na_dates=True)


def test_pickle():
    ts = TimeseriesLiteral(
        [0, 2, 4],
        annotation=[
            test_helpers.make_tag(date="2020-04-01"),
            test_helpers.make_tag(date="2020-04-02"),
        ],
        source_url=UrlStr("http://public.com"),
    )
    ds_in = test_helpers.build_default_region_dataset({CommonFields.CASES: ts})

    ds_out = pickle.loads(pickle.dumps(ds_in))

    test_helpers.assert_dataset_like(ds_in, ds_out)


def test_make_source_tags():
    url_str = UrlStr("http://foo.com/1")

    ts_prov_only = TimeseriesLiteral(
        [0, 2, 4], annotation=[test_helpers.make_tag(date="2020-04-01"),], provenance="prov_only",
    )
    ts_with_url = TimeseriesLiteral([3, 5, 7], provenance="prov_with_url", source_url=url_str)
    dataset_in = test_helpers.build_default_region_dataset(
        {CommonFields.ICU_BEDS: ts_prov_only, CommonFields.CASES: ts_with_url}
    )

    dataset_out = timeseries.make_source_tags(dataset_in)

    source_tag_prov_only = taglib.Source("prov_only")
    ts_prov_only_expected = TimeseriesLiteral(
        [0, 2, 4],
        annotation=[test_helpers.make_tag(date="2020-04-01"),],
        source=source_tag_prov_only,
    )
    source_tag_prov_with_url = taglib.Source("prov_with_url", url=url_str)
    ts_with_url_expected = TimeseriesLiteral([3, 5, 7], source=source_tag_prov_with_url,)
    dataset_expected = test_helpers.build_default_region_dataset(
        {CommonFields.ICU_BEDS: ts_prov_only_expected, CommonFields.CASES: ts_with_url_expected}
    )
    test_helpers.assert_dataset_like(dataset_out, dataset_expected)

    one_region = dataset_out.get_one_region(test_helpers.DEFAULT_REGION)
    assert one_region.sources(CommonFields.ICU_BEDS) == [source_tag_prov_only]
    assert one_region.sources(CommonFields.CASES) == [source_tag_prov_with_url]


def test_make_source_tags_no_urls():
    # There was a bug where `./run.py data update` failed at the very end when no timeseries had
    # a source_url. This tests for it.
    ts_prov_only = TimeseriesLiteral(
        [0, 2, 4], annotation=[test_helpers.make_tag(date="2020-04-01"),], provenance="prov_only",
    )
    dataset_in = test_helpers.build_default_region_dataset({CommonFields.ICU_BEDS: ts_prov_only})

    dataset_out = timeseries.make_source_tags(dataset_in)

    source_tag_prov_only = taglib.Source("prov_only")
    ts_prov_only_expected = TimeseriesLiteral(
        [0, 2, 4],
        annotation=[test_helpers.make_tag(date="2020-04-01"),],
        source=source_tag_prov_only,
    )
    dataset_expected = test_helpers.build_default_region_dataset(
        {CommonFields.ICU_BEDS: ts_prov_only_expected}
    )
    test_helpers.assert_dataset_like(dataset_out, dataset_expected)

    one_region = dataset_out.get_one_region(test_helpers.DEFAULT_REGION)
    assert one_region.sources(CommonFields.ICU_BEDS) == [source_tag_prov_only]


def test_make_source_url_tags():
    url_str = UrlStr("http://foo.com/1")

    source_tag_prov_only = taglib.Source("prov_only")
    ts_prov_only = TimeseriesLiteral(
        [0, 2, 4],
        annotation=[test_helpers.make_tag(date="2020-04-01"),],
        source=source_tag_prov_only,
    )
    source_tag_prov_with_url = taglib.Source("prov_with_url", url=url_str)
    ts_with_url = TimeseriesLiteral([3, 5, 7], source=source_tag_prov_with_url,)
    dataset_in = test_helpers.build_default_region_dataset(
        {CommonFields.ICU_BEDS: ts_prov_only, CommonFields.CASES: ts_with_url}
    )

    dataset_out = timeseries.make_source_url_tags(dataset_in)

    ts_with_url_expected = TimeseriesLiteral(
        [3, 5, 7], source=source_tag_prov_with_url, source_url=url_str
    )
    dataset_expected = test_helpers.build_default_region_dataset(
        {CommonFields.ICU_BEDS: ts_prov_only, CommonFields.CASES: ts_with_url_expected}
    )
    test_helpers.assert_dataset_like(dataset_out, dataset_expected)


def test_make_source_url_tags_no_source_tags():
    dataset_in = test_helpers.build_default_region_dataset({CommonFields.CASES: [1, 2, 3]})
    dataset_out = timeseries.make_source_url_tags(dataset_in)
    assert dataset_in == dataset_out


def test_make_source_url_tags_has_source_url():
    url_str = UrlStr("http://foo.com/1")
    dataset_in = test_helpers.build_default_region_dataset(
        {CommonFields.CASES: TimeseriesLiteral([1, 2, 3], source_url=url_str)}
    )
    with pytest.raises(AssertionError):
        timeseries.make_source_url_tags(dataset_in)


def test_check_timeseries_structure_empty():
<<<<<<< HEAD
    timeseries._check_timeseries_wide_vars_structure(timeseries.EMPTY_TIMESERIES_WIDE_VARIABLES_DF)
    timeseries._check_timeseries_long_structure(timeseries.EMPTY_TIMESERIES_LONG_SERIES)


def test_demographic_data():
    ts_lit = TimeseriesLiteral([0, 2, 4],)
    ds_in = test_helpers.build_default_region_dataset(
        {
            CommonFields.CASES: {
                DemographicBucket("age:20-29"): ts_lit,
                DemographicBucket("age:30-39"): [5, 6, 7],
            }
        }
    )

    ds_out = pickle.loads(pickle.dumps(ds_in))

    test_helpers.assert_dataset_like(ds_in, ds_out)


def test_combine_demographic_data():
    m1 = FieldName("m1")
    ds1 = test_helpers.build_default_region_dataset(
        {
            m1: {
                DemographicBucket("age:20-29"): [1, 2, 3],
                DemographicBucket("age:30-39"): [5, 6, 7],
            }
        }
    )
    ds2 = test_helpers.build_default_region_dataset(
        {
            m1: {
                DemographicBucket("age:20-29"): [2, 3, 4],
                DemographicBucket("age:30-39"): [6, 7, 8],
            }
        }
    )

    combined = timeseries.combined_datasets({FieldName("m1"): [ds1, ds2]}, {})

    # XXX Check that combined is correct
=======
    timeseries._check_timeseries_wide_vars_structure(
        timeseries.EMPTY_TIMESERIES_WIDE_VARIABLES_DF, bucketed=False
    )
    timeseries._check_timeseries_wide_vars_structure(
        timeseries.EMPTY_TIMESERIES_BUCKETED_WIDE_VARIABLES_DF, bucketed=True
    )


def test_make_and_pickle_demographic_data():
    location_id = test_helpers.DEFAULT_REGION.location_id
    date_0 = test_helpers.DEFAULT_START_DATE
    date_1 = pd.to_datetime(test_helpers.DEFAULT_START_DATE) + pd.to_timedelta(1, unit="day")
    m1 = FieldName("m1")
    age20s = DemographicBucket("age:20-29")
    age30s = DemographicBucket("age:30-39")
    all = DemographicBucket("all")

    ds = test_helpers.build_default_region_dataset(
        {m1: {age20s: [1, 2, 3], age30s: [5, 6, 7], all: [8, 9, None]}}
    )

    assert ds.timeseries_bucketed.at[(location_id, age30s, date_0), m1] == 5
    assert ds.timeseries_bucketed.at[(location_id, all, date_1), m1] == 9

    ds_unpickled = pickle.loads(pickle.dumps(ds))

    test_helpers.assert_dataset_like(ds, ds_unpickled)
>>>>>>> 0bcdbdf3
<|MERGE_RESOLUTION|>--- conflicted
+++ resolved
@@ -840,7 +840,6 @@
         dataset.latest_in_static(s1)
 
 
-@pytest.mark.needsempty
 def test_join_columns():
     ts_1 = timeseries.MultiRegionDataset.from_csv(
         io.StringIO(
@@ -947,7 +946,6 @@
     test_helpers.assert_dataset_like(ts_joined, ts_expected, drop_na_latest=True)
 
 
-@pytest.mark.needsempty
 def test_iter_one_region():
     ts = timeseries.MultiRegionDataset.from_csv(
         io.StringIO(
@@ -1011,7 +1009,6 @@
     assert [l["location_ids"] for l in logs] == [["iso1:us#cbsa:20200"]]
 
 
-@pytest.mark.needsempty
 def test_merge_provenance():
     ts = timeseries.MultiRegionDataset.from_csv(
         io.StringIO(
@@ -1139,7 +1136,7 @@
     dataset = test_helpers.build_default_region_dataset({CommonFields.NEW_CASES: values})
     result = timeseries.drop_new_case_outliers(dataset, case_threshold=30)
 
-    # Should not modify because not higher than threshold
+    # Should not modify becasue not higher than threshold
     test_helpers.assert_dataset_like(dataset, result)
 
 
@@ -1580,25 +1577,33 @@
 
 
 def test_check_timeseries_structure_empty():
-<<<<<<< HEAD
-    timeseries._check_timeseries_wide_vars_structure(timeseries.EMPTY_TIMESERIES_WIDE_VARIABLES_DF)
-    timeseries._check_timeseries_long_structure(timeseries.EMPTY_TIMESERIES_LONG_SERIES)
-
-
-def test_demographic_data():
-    ts_lit = TimeseriesLiteral([0, 2, 4],)
-    ds_in = test_helpers.build_default_region_dataset(
-        {
-            CommonFields.CASES: {
-                DemographicBucket("age:20-29"): ts_lit,
-                DemographicBucket("age:30-39"): [5, 6, 7],
-            }
-        }
-    )
-
-    ds_out = pickle.loads(pickle.dumps(ds_in))
-
-    test_helpers.assert_dataset_like(ds_in, ds_out)
+    timeseries._check_timeseries_wide_vars_structure(
+        timeseries.EMPTY_TIMESERIES_WIDE_VARIABLES_DF, bucketed=False
+    )
+    timeseries._check_timeseries_wide_vars_structure(
+        timeseries.EMPTY_TIMESERIES_BUCKETED_WIDE_VARIABLES_DF, bucketed=True
+    )
+
+
+def test_make_and_pickle_demographic_data():
+    location_id = test_helpers.DEFAULT_REGION.location_id
+    date_0 = test_helpers.DEFAULT_START_DATE
+    date_1 = pd.to_datetime(test_helpers.DEFAULT_START_DATE) + pd.to_timedelta(1, unit="day")
+    m1 = FieldName("m1")
+    age20s = DemographicBucket("age:20-29")
+    age30s = DemographicBucket("age:30-39")
+    all = DemographicBucket("all")
+
+    ds = test_helpers.build_default_region_dataset(
+        {m1: {age20s: [1, 2, 3], age30s: [5, 6, 7], all: [8, 9, None]}}
+    )
+
+    assert ds.timeseries_bucketed.at[(location_id, age30s, date_0), m1] == 5
+    assert ds.timeseries_bucketed.at[(location_id, all, date_1), m1] == 9
+
+    ds_unpickled = pickle.loads(pickle.dumps(ds))
+
+    test_helpers.assert_dataset_like(ds, ds_unpickled)
 
 
 def test_combine_demographic_data():
@@ -1622,33 +1627,4 @@
 
     combined = timeseries.combined_datasets({FieldName("m1"): [ds1, ds2]}, {})
 
-    # XXX Check that combined is correct
-=======
-    timeseries._check_timeseries_wide_vars_structure(
-        timeseries.EMPTY_TIMESERIES_WIDE_VARIABLES_DF, bucketed=False
-    )
-    timeseries._check_timeseries_wide_vars_structure(
-        timeseries.EMPTY_TIMESERIES_BUCKETED_WIDE_VARIABLES_DF, bucketed=True
-    )
-
-
-def test_make_and_pickle_demographic_data():
-    location_id = test_helpers.DEFAULT_REGION.location_id
-    date_0 = test_helpers.DEFAULT_START_DATE
-    date_1 = pd.to_datetime(test_helpers.DEFAULT_START_DATE) + pd.to_timedelta(1, unit="day")
-    m1 = FieldName("m1")
-    age20s = DemographicBucket("age:20-29")
-    age30s = DemographicBucket("age:30-39")
-    all = DemographicBucket("all")
-
-    ds = test_helpers.build_default_region_dataset(
-        {m1: {age20s: [1, 2, 3], age30s: [5, 6, 7], all: [8, 9, None]}}
-    )
-
-    assert ds.timeseries_bucketed.at[(location_id, age30s, date_0), m1] == 5
-    assert ds.timeseries_bucketed.at[(location_id, all, date_1), m1] == 9
-
-    ds_unpickled = pickle.loads(pickle.dumps(ds))
-
-    test_helpers.assert_dataset_like(ds, ds_unpickled)
->>>>>>> 0bcdbdf3
+    # XXX Check that combined is correct