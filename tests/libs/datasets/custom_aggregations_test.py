import dataclasses
import io
import pytest
from covidactnow.datapublic.common_fields import CommonFields

from libs import pipeline
from libs.datasets import combined_datasets
from libs.datasets import custom_aggregations
from libs.datasets import timeseries
from tests import test_helpers


@pytest.mark.slow
def test_aggregate_to_new_york_city(nyc_region):
    dataset_in = combined_datasets.load_us_timeseries_dataset().get_regions_subset(
        custom_aggregations.ALL_NYC_REGIONS
    )
    dataset_out = custom_aggregations.aggregate_to_new_york_city(dataset_in)
    assert dataset_out


@pytest.mark.slow
def test_replace_dc_county(nyc_region):
    dc_state_region = pipeline.Region.from_fips("11")
    dc_county_region = pipeline.Region.from_fips("11001")

    dataset = combined_datasets.load_us_timeseries_dataset().get_regions_subset(
        [nyc_region, dc_state_region, dc_county_region]
    )
    # TODO(tom): Find some way to have this test read data that hasn't already gone
    # through replace_dc_county_with_state_data and remove this hack.
    timeseries_modified = dataset.timeseries.copy()
    dc_state_rows = (
        timeseries_modified.index.get_level_values("location_id") == dc_state_region.location_id
    )
    # Modify DC state cases so that they're not equal to county values.
    timeseries_modified.loc[dc_state_rows, CommonFields.CASES] = 10
<<<<<<< HEAD
    dataset = dataclasses.replace(dataset, timeseries=timeseries_modified, timeseries_long=None)
=======
    dataset = dataclasses.replace(dataset, timeseries=timeseries_modified, timeseries_bucketed=None)
>>>>>>> 0bcdbdf3

    # Verify that county and state DC numbers are different to better
    # assert after that the replace worked.
    dc_state_dataset = dataset.get_regions_subset([dc_state_region])
    dc_county_dataset = dataset.get_regions_subset([dc_county_region])
    ts1 = dc_state_dataset.timeseries[CommonFields.CASES].reset_index(drop=True)
    ts2 = dc_county_dataset.timeseries[CommonFields.CASES].reset_index(drop=True)
    assert not ts1.equals(ts2)

    output = custom_aggregations.replace_dc_county_with_state_data(dataset)

    # Verify that the regions are the same input and output
    assert dataset.timeseries_regions == output.timeseries_regions

    # Verify that the state cases from before replacement are now the
    # same as the county cases
    dc_county_dataset = output.get_regions_subset([dc_county_region])
    ts1 = dc_state_dataset.timeseries[CommonFields.CASES].reset_index(drop=True)
    ts2 = dc_county_dataset.timeseries[CommonFields.CASES].reset_index(drop=True)
    assert ts1.equals(ts2)


@pytest.mark.skip(reason="test not written, needs proper columns")
def test_calculate_puerto_rico_bed_occupancy_rate():
    ds = timeseries.MultiRegionDataset.from_csv(
        io.StringIO(
            "location_id,county,aggregate_level,date,population\n"
            "iso1:us#iso2:us-pr,Texas,state,2020-04-01,4,,\n"
            "iso1:us#iso2:us-pr,Texas,state,,,4,2500\n"
        )
    )

    actual = custom_aggregations.aggregate_puerto_rico_from_counties(ds)

    expected = timeseries.MultiRegionDataset.from_csv(
        io.StringIO(
            "location_id,aggregate_level,date,m1,s1,population\n"
            "iso1:us,country,2020-04-01,7,,\n"
            "iso1:us,country,,,10,10000\n"
        )
    )
    test_helpers.assert_dataset_like(actual, expected)<|MERGE_RESOLUTION|>--- conflicted
+++ resolved
@@ -35,11 +35,7 @@
     )
     # Modify DC state cases so that they're not equal to county values.
     timeseries_modified.loc[dc_state_rows, CommonFields.CASES] = 10
-<<<<<<< HEAD
-    dataset = dataclasses.replace(dataset, timeseries=timeseries_modified, timeseries_long=None)
-=======
     dataset = dataclasses.replace(dataset, timeseries=timeseries_modified, timeseries_bucketed=None)
->>>>>>> 0bcdbdf3
 
     # Verify that county and state DC numbers are different to better
     # assert after that the replace worked.
