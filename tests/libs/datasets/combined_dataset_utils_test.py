import pathlib

import pytest
from covidactnow.datapublic.common_fields import CommonFields

from libs.datasets import AggregationLevel
from libs.datasets import combined_dataset_utils
from libs.datasets import combined_datasets
from libs.datasets import data_source
from libs.datasets import timeseries
from libs.datasets.timeseries import MultiRegionDataset
from libs.pipeline import Region
from libs.pipeline import RegionMask
from libs.qa.common_df_diff import DatasetDiff
from tests import test_helpers


def test_persist_and_load_dataset(tmp_path, nyc_fips):
    region = Region.from_fips(nyc_fips)
    dataset = test_helpers.load_test_dataset()
    timeseries_nyc = dataset.get_regions_subset([region])

    pointer = combined_dataset_utils.persist_dataset(timeseries_nyc, tmp_path)

    downloaded_dataset = MultiRegionDataset.read_from_pointer(pointer)
    differ_l = DatasetDiff.make(downloaded_dataset.timeseries)
    differ_r = DatasetDiff.make(timeseries_nyc.timeseries)
    differ_l.compare(differ_r)

    assert not len(differ_l.my_ts)


def test_update_and_load(tmp_path: pathlib.Path, nyc_fips, nyc_region):
    # restricting the datasets being persisted to one county to speed up tests a bit.
    multiregion_timeseries_nyc = test_helpers.load_test_dataset().get_regions_subset([nyc_region])
    one_region_nyc = multiregion_timeseries_nyc.get_one_region(nyc_region)
    assert one_region_nyc.latest[CommonFields.POPULATION] > 1_000_000
    assert one_region_nyc.region.location_id

    combined_dataset_utils.persist_dataset(
        multiregion_timeseries_nyc, tmp_path,
    )

    timeseries_loaded = combined_datasets.load_us_timeseries_dataset(pointer_directory=tmp_path)
    one_region_loaded = timeseries_loaded.get_one_region(nyc_region)
    assert one_region_nyc.latest == pytest.approx(one_region_loaded.latest)
    test_helpers.assert_dataset_like(
        timeseries_loaded, multiregion_timeseries_nyc, drop_na_timeseries=True
    )


def test_include_exclude_regions():
    # TODO(tom): move to combined_datasets_test.
    ds_in = test_helpers.build_dataset(
        {
            Region.from_state("TX"): {CommonFields.CASES: [1, 2, 3]},
            Region.from_state("DC"): {CommonFields.CASES: [1, 2, 3]},
            Region.from_fips("36061"): {CommonFields.CASES: [1, 2, 3]},
            Region.from_fips("36063"): {CommonFields.CASES: [1, 2, 3]},
            Region.from_fips("11001"): {CommonFields.CASES: [1, 2, 3]},
        }
    )

    class DataSourceForTest(data_source.DataSource):
        EXPECTED_FIELDS = [CommonFields.CASES]

        @classmethod
        def make_dataset(cls) -> timeseries.MultiRegionDataset:
            return ds_in

    mask = combined_datasets.DataSourceAndRegionMasks(
        DataSourceForTest,
        include=[],
<<<<<<< HEAD
        exclude=[Region.from_fips("36061"), RegionMask(AggregationLevel.COUNTY, states=["DC"]),],
=======
        exclude=[Region.from_fips("36061"), RegionMask(AggregationLevel.COUNTY, states=["DC"])],
>>>>>>> 171d9f45
        manual_filter_config=None,
    )

    location_ids = set(mask.make_dataset().location_ids)
    assert location_ids == {
        "iso1:us#iso2:us-tx",
        "iso1:us#iso2:us-dc",
        "iso1:us#iso2:us-ny#fips:36063",
    }<|MERGE_RESOLUTION|>--- conflicted
+++ resolved
@@ -71,11 +71,7 @@
     mask = combined_datasets.DataSourceAndRegionMasks(
         DataSourceForTest,
         include=[],
-<<<<<<< HEAD
-        exclude=[Region.from_fips("36061"), RegionMask(AggregationLevel.COUNTY, states=["DC"]),],
-=======
         exclude=[Region.from_fips("36061"), RegionMask(AggregationLevel.COUNTY, states=["DC"])],
->>>>>>> 171d9f45
         manual_filter_config=None,
     )
 
