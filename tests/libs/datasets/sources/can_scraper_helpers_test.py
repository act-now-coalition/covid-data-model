import dataclasses
import itertools
from typing import Dict, List
import io
import datetime
from typing import Iterable
from typing import Iterator
from typing import Optional
from typing import Union

import pytest
from covidactnow.datapublic.common_fields import CommonFields
from covidactnow.datapublic import common_df
import pandas as pd
from covidactnow.datapublic.common_fields import PdFields

<<<<<<< HEAD
from libs import pipeline
=======
>>>>>>> 6a93d50f
from libs.datasets import data_source
from libs.datasets import taglib
from libs.datasets.sources import can_scraper_helpers as ccd_helpers


# Match fields in the CAN Scraper DB
from libs.datasets.sources import can_scraper_usafacts
from libs.datasets.taglib import UrlStr
<<<<<<< HEAD
from tests import test_helpers

DEFAULT_LOCATION = "36"
DEFAULT_LOCATION_TYPE = "state"
DEFAULT_LOCATION_ID = pipeline.Region.from_fips(DEFAULT_LOCATION).location_id
=======
from libs.pipeline import Region
from tests import test_helpers
from tests.test_helpers import TimeseriesLiteral

DEFAULT_LOCATION = "36"
DEFAULT_LOCATION_TYPE = "state"
DEFAULT_START_DATE = test_helpers.DEFAULT_START_DATE
>>>>>>> 6a93d50f


def _make_iterator(maybe_iterable: Union[None, str, Iterable[str]]) -> Optional[Iterator[str]]:
    if maybe_iterable is None:
        return None
    elif isinstance(maybe_iterable, str):
        return itertools.repeat(maybe_iterable)
    else:
        return iter(maybe_iterable)


def build_can_scraper_dataframe(
    data_by_variable: Dict[ccd_helpers.ScraperVariable, List[float]],
    location=DEFAULT_LOCATION,
    location_type=DEFAULT_LOCATION_TYPE,
<<<<<<< HEAD
    location_id=DEFAULT_LOCATION_ID,
    start_date="2021-01-01",
=======
    start_date=DEFAULT_START_DATE,
>>>>>>> 6a93d50f
    source_url: Union[None, str, Iterable[str]] = None,
    source_name: Union[None, str, Iterable[str]] = None,
) -> pd.DataFrame:
    """Creates a DataFrame with the same structure as the CAN Scraper parquet file.

    Args:
        source_url: None to not include the column or a string for every observation or
        an iterable of strings to add to each observation in the order created.
    """
    source_url_iter = _make_iterator(source_url)
    source_name_iter = _make_iterator(source_name)
    start_date = datetime.datetime.fromisoformat(start_date)
    rows = []
    for variable, data in data_by_variable.items():

        for i, value in enumerate(data):
            date = start_date + datetime.timedelta(days=i)
            row = {
                "provider": variable.provider,
                "dt": date,
                "location_type": location_type,
                "location_id": location_id,
                "location": location,
                "variable_name": variable.variable_name,
                "measurement": variable.measurement,
                "unit": variable.unit,
                "age": variable.age,
                "race": variable.race,
                "ethnicity": variable.ethnicity,
                "sex": variable.sex,
                "value": value,
            }
            if source_url:
                row["source_url"] = next(source_url_iter)
            if source_name:
                row["source_name"] = next(source_name_iter)
            rows.append(row)

    return pd.DataFrame(rows)


def test_query_multiple_variables():
    variable = ccd_helpers.ScraperVariable(
        variable_name="total_vaccine_completed",
        measurement="cumulative",
        unit="people",
        provider="cdc",
        common_field=CommonFields.VACCINATIONS_COMPLETED,
    )
    not_included_variable = ccd_helpers.ScraperVariable(
        variable_name="total_vaccine_completed",
        measurement="cumulative",
        unit="people",
        # Different provider, so query shouldn't return it
        provider="hhs",
        common_field=CommonFields.VACCINATIONS_COMPLETED,
    )

    input_data = build_can_scraper_dataframe(
        {variable: [10, 20, 30], not_included_variable: [10, 20, 40]}
    )
    data = ccd_helpers.CanScraperLoader(input_data)

    # Make a new subclass to keep this test separate from others in the make_dataset lru_cache.
    class CANScraperForTest(data_source.CanScraperBase):
        VARIABLES = [variable]
        SOURCE_TYPE = "MySource"

        @staticmethod
        def _get_covid_county_dataset() -> ccd_helpers.CanScraperLoader:
            return data

    ds = CANScraperForTest.make_dataset()

    vaccinations_completed = TimeseriesLiteral([10, 20, 30], source=taglib.Source(type="MySource"))
    expected_ds = test_helpers.build_default_region_dataset(
        {CommonFields.VACCINATIONS_COMPLETED: vaccinations_completed},
        region=Region.from_fips("36"),
        static={CommonFields.STATE: "NY", CommonFields.FIPS: "36"},
    )

    test_helpers.assert_dataset_like(ds, expected_ds)


def test_query_multiple_variables_with_ethnicity():
    variable = ccd_helpers.ScraperVariable(
        variable_name="cases",
        measurement="cumulative",
        unit="people",
        provider="cdc",
        common_field=CommonFields.CASES,
        ethnicity="all",
    )
    variable_hispanic = dataclasses.replace(variable, ethnicity="hispanic")

    input_data = build_can_scraper_dataframe({variable: [100, 100], variable_hispanic: [40, 40]})

    class CANScraperForTest(data_source.CanScraperBase):
        VARIABLES = [variable]
        SOURCE_TYPE = "MySource"

        @staticmethod
        def _get_covid_county_dataset() -> ccd_helpers.CanScraperLoader:
            return ccd_helpers.CanScraperLoader(input_data)

    ds = CANScraperForTest.make_dataset()

    cases = TimeseriesLiteral([100, 100], source=taglib.Source(type="MySource"))
    expected_ds = test_helpers.build_default_region_dataset(
        {CommonFields.CASES: cases},
        region=Region.from_fips("36"),
        static={CommonFields.STATE: "NY", CommonFields.FIPS: "36"},
    )

    test_helpers.assert_dataset_like(ds, expected_ds)


def test_query_source_url():
    variable = ccd_helpers.ScraperVariable(
        variable_name="total_vaccine_completed",
        measurement="cumulative",
        unit="people",
        provider="cdc",
        common_field=CommonFields.VACCINATIONS_COMPLETED,
    )
    source_url = UrlStr("http://foo.com")
    input_data = build_can_scraper_dataframe({variable: [10, 20, 30]}, source_url=source_url)

    class CANScraperForTest(data_source.CanScraperBase):
        VARIABLES = [variable]
        SOURCE_TYPE = "MySource"

        @staticmethod
        def _get_covid_county_dataset() -> ccd_helpers.CanScraperLoader:
            return ccd_helpers.CanScraperLoader(input_data)

    ds = CANScraperForTest.make_dataset()

    vaccinations_completed = TimeseriesLiteral(
        [10, 20, 30], source=taglib.Source(type="MySource", url=source_url)
    )
    expected_ds = test_helpers.build_default_region_dataset(
        {CommonFields.VACCINATIONS_COMPLETED: vaccinations_completed},
        region=Region.from_fips("36"),
        static={CommonFields.STATE: "NY", CommonFields.FIPS: "36"},
    )

    test_helpers.assert_dataset_like(ds, expected_ds)


def test_query_multiple_variables_extra_field():
    variable = ccd_helpers.ScraperVariable(
        variable_name="cases",
        measurement="cumulative",
        unit="people",
        provider="cdc",
        common_field=CommonFields.CASES,
    )
    input_data = build_can_scraper_dataframe({variable: [10, 20, 30]})
    input_data["extra_column"] = 123
    data = ccd_helpers.CanScraperLoader(input_data)
    with pytest.raises(ValueError):
        data.query_multiple_variables([variable], source_type="MySource")


def test_query_multiple_variables_duplicate_observation():
    variable = ccd_helpers.ScraperVariable(
        variable_name="cases",
        measurement="cumulative",
        unit="people",
        provider="cdc",
        common_field=CommonFields.CASES,
        ethnicity="all",
    )

    input_data = build_can_scraper_dataframe({variable: [100, 100]})
    data = ccd_helpers.CanScraperLoader(pd.concat([input_data, input_data]))
    with pytest.raises(NotImplementedError):
        data.query_multiple_variables([variable], source_type="MySource")


def test_single_provider_per_class():
    cls: data_source.CanScraperBase
    for cls in test_helpers.get_concrete_subclasses(data_source.CanScraperBase):
        providers = set(v.provider for v in cls.VARIABLES)
        assert len(providers) == 1

        variable_names = set(v.variable_name for v in cls.VARIABLES)
        assert len(variable_names) == len(cls.VARIABLES)<|MERGE_RESOLUTION|>--- conflicted
+++ resolved
@@ -14,10 +14,7 @@
 import pandas as pd
 from covidactnow.datapublic.common_fields import PdFields
 
-<<<<<<< HEAD
 from libs import pipeline
-=======
->>>>>>> 6a93d50f
 from libs.datasets import data_source
 from libs.datasets import taglib
 from libs.datasets.sources import can_scraper_helpers as ccd_helpers
@@ -26,13 +23,6 @@
 # Match fields in the CAN Scraper DB
 from libs.datasets.sources import can_scraper_usafacts
 from libs.datasets.taglib import UrlStr
-<<<<<<< HEAD
-from tests import test_helpers
-
-DEFAULT_LOCATION = "36"
-DEFAULT_LOCATION_TYPE = "state"
-DEFAULT_LOCATION_ID = pipeline.Region.from_fips(DEFAULT_LOCATION).location_id
-=======
 from libs.pipeline import Region
 from tests import test_helpers
 from tests.test_helpers import TimeseriesLiteral
@@ -40,7 +30,6 @@
 DEFAULT_LOCATION = "36"
 DEFAULT_LOCATION_TYPE = "state"
 DEFAULT_START_DATE = test_helpers.DEFAULT_START_DATE
->>>>>>> 6a93d50f
 
 
 def _make_iterator(maybe_iterable: Union[None, str, Iterable[str]]) -> Optional[Iterator[str]]:
@@ -56,12 +45,8 @@
     data_by_variable: Dict[ccd_helpers.ScraperVariable, List[float]],
     location=DEFAULT_LOCATION,
     location_type=DEFAULT_LOCATION_TYPE,
-<<<<<<< HEAD
     location_id=DEFAULT_LOCATION_ID,
-    start_date="2021-01-01",
-=======
     start_date=DEFAULT_START_DATE,
->>>>>>> 6a93d50f
     source_url: Union[None, str, Iterable[str]] = None,
     source_name: Union[None, str, Iterable[str]] = None,
 ) -> pd.DataFrame:
