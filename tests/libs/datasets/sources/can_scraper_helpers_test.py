--- conflicted
+++ resolved
@@ -24,15 +24,12 @@
     start_date="2021-01-01",
     source_url: Union[None, str, Iterable[str]] = None,
 ) -> pd.DataFrame:
-<<<<<<< HEAD
-=======
     """Creates a DataFrame with the same structure as the CAN Scraper parquet file.
 
     Args:
         source_url: None to not include the column or a string for every observation or
         an iterable of strings to add to each observation in the order created.
     """
->>>>>>> 3b2b6baa
     if source_url is None:
         source_url_iter = None
     elif isinstance(source_url, str):
@@ -107,13 +104,7 @@
         common_field=CommonFields.VACCINATIONS_COMPLETED,
     )
 
-<<<<<<< HEAD
-    input_data = _build_can_scraper_dataframe(
-        {variable: [10, 20, 30]}, source_url="http://foo.com",
-    )
-=======
     input_data = build_can_scraper_dataframe({variable: [10, 20, 30]}, source_url="http://foo.com")
->>>>>>> 3b2b6baa
     data = ccd_helpers.CanScraperLoader(input_data)
     results, tags = data.query_multiple_variables([variable])
 
@@ -127,11 +118,7 @@
     pd.testing.assert_frame_equal(expected, results)
 
     expected_tag_buf = io.StringIO(
-<<<<<<< HEAD
-        "fips,      date,              variable,    source_url\n"
-=======
         "fips,      date,              variable,       content\n"
->>>>>>> 3b2b6baa
         "  36,2021-01-01,vaccinations_completed,http://foo.com\n"
         "  36,2021-01-02,vaccinations_completed,http://foo.com\n"
         "  36,2021-01-03,vaccinations_completed,http://foo.com\n".replace(" ", "")
