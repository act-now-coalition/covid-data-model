import pytest

from covidactnow.datapublic.common_fields import CommonFields
from covidactnow.datapublic.common_fields import DemographicBucket

from libs.datasets.taglib import TagType
from libs.pipeline import Region
from tests import test_helpers
from tests.test_helpers import TimeseriesLiteral
from libs.datasets import vaccine_backfills


@pytest.mark.parametrize(
    "initiated_values,initiated_expected,annotation",
    [([50, None], [50, None], False), ([None, None], [50, 150], True)],
)
def test_backfill_vaccine_initiated(initiated_values, initiated_expected, annotation):
    ny_region = Region.from_state("NY")
    az_region = Region.from_state("AZ")

    # Initiated has a hole, but since they're reporting some data we don't
    # want to fill
    ny_metrics = {
        CommonFields.VACCINES_ADMINISTERED: [100, 200],
        CommonFields.VACCINATIONS_INITIATED: initiated_values,
        CommonFields.VACCINATIONS_COMPLETED: [50, 50],
    }
    az_metrics = {
        CommonFields.VACCINES_ADMINISTERED: [100, 200],
        CommonFields.VACCINATIONS_COMPLETED: [30, 40],
        # These are intentionally incorrect to make sure the computed initiated is dropped.
        CommonFields.VACCINATIONS_INITIATED: [71, 161],
    }
    metrics = {ny_region: ny_metrics, az_region: az_metrics}
    dataset = test_helpers.build_dataset(metrics)
    result = vaccine_backfills.backfill_vaccination_initiated(dataset)
<<<<<<< HEAD
    derived = test_helpers.make_tag(TagType.DERIVED, f="backfill_vaccination_initiated")
=======
    derived = test_helpers.make_tag(TagType.DERIVED, function_name="backfill_vaccination_initiated")
>>>>>>> ca92ffa7
    if annotation:
        initiated_expected = TimeseriesLiteral(initiated_expected, annotation=[derived])
    expected_ny = {
        CommonFields.VACCINES_ADMINISTERED: [100, 200],
        CommonFields.VACCINATIONS_COMPLETED: [50, 50],
        CommonFields.VACCINATIONS_INITIATED: initiated_expected,
    }
    expected_metrics = {ny_region: expected_ny, az_region: az_metrics}
    expected_dataset = test_helpers.build_dataset(expected_metrics)

    test_helpers.assert_dataset_like(result, expected_dataset)


def test_backfill_vaccine_initiated_by_bucket():
    bucket_all = DemographicBucket.ALL
    bucket_40s = DemographicBucket("age:40-49")
<<<<<<< HEAD
    derived = test_helpers.make_tag(TagType.DERIVED, f="backfill_vaccination_initiated")
=======
    derived = test_helpers.make_tag(TagType.DERIVED, function_name="backfill_vaccination_initiated")
>>>>>>> ca92ffa7

    ds_in = test_helpers.build_default_region_dataset(
        {
            CommonFields.VACCINES_ADMINISTERED: {bucket_all: [100, 200], bucket_40s: [40, 60]},
            CommonFields.VACCINATIONS_INITIATED: [None, None],
            CommonFields.VACCINATIONS_COMPLETED: {bucket_all: [50, 50], bucket_40s: [10, 20]},
        }
    )

    ds_result = vaccine_backfills.backfill_vaccination_initiated(ds_in)
    ds_expected = test_helpers.build_default_region_dataset(
        {
            CommonFields.VACCINES_ADMINISTERED: {bucket_all: [100, 200], bucket_40s: [40, 60]},
            CommonFields.VACCINATIONS_INITIATED: {
                bucket_all: TimeseriesLiteral([50, 150], annotation=[derived]),
                bucket_40s: TimeseriesLiteral([30, 40], annotation=[derived]),
            },
            CommonFields.VACCINATIONS_COMPLETED: {bucket_all: [50, 50], bucket_40s: [10, 20]},
        }
    )

    test_helpers.assert_dataset_like(ds_result, ds_expected)


def test_backfill_vaccine_without_completed():
    """Make sure nothing is changed when VACCINATIONS_COMPLETED is incomplete."""
<<<<<<< HEAD
    ds_in = test_helpers.build_default_region_dataset(
        {CommonFields.VACCINES_ADMINISTERED: [100, 200],}
    )

    ds_result = vaccine_backfills.backfill_vaccination_initiated(ds_in)

    test_helpers.assert_dataset_like(ds_result, ds_in)
=======
    region_tx = Region.from_state("TX")
    region_sf = Region.from_fips("06075")
    metrics_tx = {
        CommonFields.VACCINES_ADMINISTERED: [None, 200],
        CommonFields.VACCINATIONS_COMPLETED: [200, None],
    }
    metrics_sf = {
        CommonFields.VACCINES_ADMINISTERED: [300, 300],
        CommonFields.VACCINATIONS_COMPLETED: [100, 100],
    }
    ds_in = test_helpers.build_dataset({region_tx: metrics_tx, region_sf: metrics_sf})

    ds_result = vaccine_backfills.backfill_vaccination_initiated(ds_in)

    derived = test_helpers.make_tag(TagType.DERIVED, function_name="backfill_vaccination_initiated")
    ds_expected = test_helpers.build_dataset(
        {
            region_tx: metrics_tx,
            region_sf: {
                **metrics_sf,
                CommonFields.VACCINATIONS_INITIATED: TimeseriesLiteral(
                    [200, 200], annotation=[derived]
                ),
            },
        }
    )

    test_helpers.assert_dataset_like(ds_result, ds_expected)
>>>>>>> ca92ffa7


def test_derive_vaccine_pct():
    region_tx = Region.from_state("TX")
    region_sf = Region.from_fips("06075")
    # TX has metrics that will be transformed to a percent of the population. Include some other
    # data to make sure it is not dropped.
    tx_timeseries_in = {
        CommonFields.VACCINATIONS_INITIATED: TimeseriesLiteral(
            [1_000, 2_000],
            annotation=[test_helpers.make_tag(date="2020-04-01")],
            provenance=["prov1"],
        ),
        CommonFields.VACCINATIONS_COMPLETED: [None, 1_000],
        CommonFields.CASES: TimeseriesLiteral([1, 2], provenance=["caseprov"]),
    }
    # SF does not have any vaccination metrics that can be transformed to a percentage so for it
    # the input and output are the same.
    sf_timeseries = {
        CommonFields.VACCINATIONS_COMPLETED_PCT: [0.1, 1],
    }
    static_data_map = {
        region_tx: {CommonFields.POPULATION: 100_000},
        region_sf: {CommonFields.POPULATION: 10_000},
    }

    ds_in = test_helpers.build_dataset(
        {region_tx: tx_timeseries_in, region_sf: sf_timeseries},
        static_by_region_then_field_name=static_data_map,
    )

    ds_out = vaccine_backfills.derive_vaccine_pct(ds_in)

    ds_expected = test_helpers.build_dataset(
        {
            region_tx: {
                **tx_timeseries_in,
                CommonFields.VACCINATIONS_INITIATED_PCT: [1, 2],
                CommonFields.VACCINATIONS_COMPLETED_PCT: [None, 1],
            },
            region_sf: sf_timeseries,
        },
        static_by_region_then_field_name=static_data_map,
    )

    test_helpers.assert_dataset_like(ds_out, ds_expected)


def test_derive_vaccine_pct_least_stale():
    # Test data with cumulative people counts and percentages having slightly different values so
    # that they can be differentiated.
    ts_metrics_in = {
        # These two have the same freshness so the percentage is left untouched.
        CommonFields.VACCINATIONS_INITIATED: [500, 600, 700],
        CommonFields.VACCINATIONS_INITIATED_PCT: [51, 61, 71],
        # The completed percentage is less fresh (NA for most recent date) so will be overwritten
        # by a time series derived from the cumulative people count.
        CommonFields.VACCINATIONS_COMPLETED: [700, 800, 900],
        CommonFields.VACCINATIONS_COMPLETED_PCT: [71, 81, None],
    }
    static = {CommonFields.POPULATION: 1_000}
    ds_in = test_helpers.build_default_region_dataset(ts_metrics_in, static=static)

    ds_out = vaccine_backfills.derive_vaccine_pct(ds_in)

    ts_metrics_expected = {**ts_metrics_in, CommonFields.VACCINATIONS_COMPLETED_PCT: [70, 80, 90]}
    ds_expected = test_helpers.build_default_region_dataset(ts_metrics_expected, static=static)

    test_helpers.assert_dataset_like(ds_out, ds_expected)


def test_estimate_initiated_from_state_ratio():
    region_no = Region.from_fips("22071")  # Orleans Parish
    metrics_unmodified_regions = {
        # State of Louisiana, used to estimate region_no vaccinations
        Region.from_state("LA"): {
            CommonFields.VACCINATIONS_COMPLETED: [100, 200],
            CommonFields.VACCINATIONS_INITIATED: [50, 150],
        },
    }

    ds_in = test_helpers.build_dataset(
        {**metrics_unmodified_regions, region_no: {CommonFields.VACCINATIONS_COMPLETED: [20, 40]}}
    )

    ds_result = vaccine_backfills.estimate_initiated_from_state_ratio(ds_in)
    derived = test_helpers.make_tag(TagType.DERIVED, f="estimate_initiated_from_state_ratio")
    ds_expected = test_helpers.build_dataset(
        {
            **metrics_unmodified_regions,
            region_no: {
                CommonFields.VACCINATIONS_COMPLETED: [20, 40],
                CommonFields.VACCINATIONS_INITIATED: TimeseriesLiteral(
                    [10, 30], annotation=[derived]
                ),
            },
        }
    )
    test_helpers.assert_dataset_like(ds_result, ds_expected)<|MERGE_RESOLUTION|>--- conflicted
+++ resolved
@@ -34,11 +34,7 @@
     metrics = {ny_region: ny_metrics, az_region: az_metrics}
     dataset = test_helpers.build_dataset(metrics)
     result = vaccine_backfills.backfill_vaccination_initiated(dataset)
-<<<<<<< HEAD
-    derived = test_helpers.make_tag(TagType.DERIVED, f="backfill_vaccination_initiated")
-=======
     derived = test_helpers.make_tag(TagType.DERIVED, function_name="backfill_vaccination_initiated")
->>>>>>> ca92ffa7
     if annotation:
         initiated_expected = TimeseriesLiteral(initiated_expected, annotation=[derived])
     expected_ny = {
@@ -55,11 +51,7 @@
 def test_backfill_vaccine_initiated_by_bucket():
     bucket_all = DemographicBucket.ALL
     bucket_40s = DemographicBucket("age:40-49")
-<<<<<<< HEAD
-    derived = test_helpers.make_tag(TagType.DERIVED, f="backfill_vaccination_initiated")
-=======
     derived = test_helpers.make_tag(TagType.DERIVED, function_name="backfill_vaccination_initiated")
->>>>>>> ca92ffa7
 
     ds_in = test_helpers.build_default_region_dataset(
         {
@@ -86,15 +78,6 @@
 
 def test_backfill_vaccine_without_completed():
     """Make sure nothing is changed when VACCINATIONS_COMPLETED is incomplete."""
-<<<<<<< HEAD
-    ds_in = test_helpers.build_default_region_dataset(
-        {CommonFields.VACCINES_ADMINISTERED: [100, 200],}
-    )
-
-    ds_result = vaccine_backfills.backfill_vaccination_initiated(ds_in)
-
-    test_helpers.assert_dataset_like(ds_result, ds_in)
-=======
     region_tx = Region.from_state("TX")
     region_sf = Region.from_fips("06075")
     metrics_tx = {
@@ -123,7 +106,6 @@
     )
 
     test_helpers.assert_dataset_like(ds_result, ds_expected)
->>>>>>> ca92ffa7
 
 
 def test_derive_vaccine_pct():
