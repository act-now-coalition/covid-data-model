from covidactnow.datapublic.common_fields import CommonFields
<<<<<<< HEAD
from datetime import datetime, timedelta
=======
from datetime import datetime
from datetime import timedelta
>>>>>>> b23b01cf

from libs.datasets.taglib import TagType
from libs.pipeline import Region
from tests import test_helpers
from tests.test_helpers import TimeseriesLiteral
from libs.datasets import vaccine_backfills


def test_derive_vaccine_pct():
    region_tx = Region.from_state("TX")
    region_sf = Region.from_fips("06075")
    # TX has metrics that will be transformed to a percent of the population. Include some other
    # data to make sure it is not dropped.
    tx_timeseries_in = {
        CommonFields.VACCINATIONS_INITIATED: TimeseriesLiteral(
            [1_000, 2_000],
            annotation=[test_helpers.make_tag(date="2020-04-01")],
            provenance=["prov1"],
        ),
        CommonFields.VACCINATIONS_COMPLETED: [None, 1_000],
        CommonFields.CASES: TimeseriesLiteral([1, 2], provenance=["caseprov"]),
    }
    # SF does not have any vaccination metrics that can be transformed to a percentage so for it
    # the input and output are the same.
    sf_timeseries = {
        CommonFields.VACCINATIONS_COMPLETED_PCT: [0.1, 1],
    }
    static_data_map = {
        region_tx: {CommonFields.POPULATION: 100_000},
        region_sf: {CommonFields.POPULATION: 10_000},
    }

    ds_in = test_helpers.build_dataset(
        {region_tx: tx_timeseries_in, region_sf: sf_timeseries},
        static_by_region_then_field_name=static_data_map,
    )

    ds_out = vaccine_backfills.derive_vaccine_pct(ds_in)

    ds_expected = test_helpers.build_dataset(
        {
            region_tx: {
                **tx_timeseries_in,
                CommonFields.VACCINATIONS_INITIATED_PCT: [1, 2],
                CommonFields.VACCINATIONS_COMPLETED_PCT: [None, 1],
            },
            region_sf: sf_timeseries,
        },
        static_by_region_then_field_name=static_data_map,
    )

    test_helpers.assert_dataset_like(ds_out, ds_expected)


def test_derive_vaccine_pct_least_stale():
    # Test data with cumulative people counts and percentages having slightly different values so
    # that they can be differentiated.
    ts_metrics_in = {
        # These two have the same freshness so the percentage is left untouched.
        CommonFields.VACCINATIONS_INITIATED: [500, 600, 700],
        CommonFields.VACCINATIONS_INITIATED_PCT: [51, 61, 71],
        # The completed percentage is less fresh (NA for most recent date) so will be overwritten
        # by a time series derived from the cumulative people count.
        CommonFields.VACCINATIONS_COMPLETED: [700, 800, 900],
        CommonFields.VACCINATIONS_COMPLETED_PCT: [71, 81, None],
    }
    static = {CommonFields.POPULATION: 1_000}
    ds_in = test_helpers.build_default_region_dataset(ts_metrics_in, static=static)

    ds_out = vaccine_backfills.derive_vaccine_pct(ds_in)

    ts_metrics_expected = {**ts_metrics_in, CommonFields.VACCINATIONS_COMPLETED_PCT: [70, 80, 90]}
    ds_expected = test_helpers.build_default_region_dataset(ts_metrics_expected, static=static)

    test_helpers.assert_dataset_like(ds_out, ds_expected)


def test_estimate_initiated_from_state_ratio():
    region_no = Region.from_fips("22071")  # Orleans Parish
    metrics_unmodified_regions = {
        # State of Louisiana, used to estimate region_no vaccinations
        Region.from_state("LA"): {
            CommonFields.VACCINATIONS_COMPLETED: [100, 200],
            CommonFields.VACCINATIONS_INITIATED: [50, 150],
        },
    }

    ds_in = test_helpers.build_dataset(
        {**metrics_unmodified_regions, region_no: {CommonFields.VACCINATIONS_COMPLETED: [20, 40]}},
        start_date=datetime.today().strftime("%Y-%m-%d"),
    )

    ds_result = vaccine_backfills.estimate_initiated_from_state_ratio(ds_in)
    derived = test_helpers.make_tag(
        TagType.DERIVED, function_name="estimate_initiated_from_state_ratio"
    )
    ds_expected = test_helpers.build_dataset(
        {
            **metrics_unmodified_regions,
            region_no: {
                CommonFields.VACCINATIONS_COMPLETED: [20, 40],
                CommonFields.VACCINATIONS_INITIATED: TimeseriesLiteral(
                    [10, 30], annotation=[derived]
                ),
            },
        },
        start_date=datetime.today().strftime("%Y-%m-%d"),
    )
    test_helpers.assert_dataset_like(ds_result, ds_expected)


def test_estimate_initiated_from_state_ratio_respects_lookback_days():
    # lookback period is 16 days so we'll start our data 17 days back.
    start_date = (datetime.today() - timedelta(days=17)).strftime("%Y-%m-%d")

    region_to_estimate = Region.from_fips("22071")  # Orleans Parish
    metrics_unmodified_regions = {
        # State of Louisiana, used to estimate region_no vaccinations
        Region.from_state("LA"): {
            CommonFields.VACCINATIONS_COMPLETED: [100, 200],
            CommonFields.VACCINATIONS_INITIATED: [50, 150],
        },
        # Because we have 2 days of data, we'll have 1 data point within the 16
        # days lookback period and estimation won't be applied.
        Region.from_fips("22073"): {
            CommonFields.VACCINATIONS_COMPLETED: [20, 40],
            CommonFields.VACCINATIONS_INITIATED: [15, 35],
        },
    }

    ds_in = test_helpers.build_dataset(
        {
            **metrics_unmodified_regions,
            region_to_estimate: {
                CommonFields.VACCINATIONS_COMPLETED: [20, 40],
                # Because we have 1 data point, it won't be within the 16 day
                # lookback period, so estimation will be applied.
                CommonFields.VACCINATIONS_INITIATED: [5],
            },
        },
        start_date=start_date,
    )

    ds_result = vaccine_backfills.estimate_initiated_from_state_ratio(ds_in)
    derived = test_helpers.make_tag(
        TagType.DERIVED, function_name="estimate_initiated_from_state_ratio"
    )
    ds_expected = test_helpers.build_dataset(
        {
            **metrics_unmodified_regions,
            region_to_estimate: {
                CommonFields.VACCINATIONS_COMPLETED: [20, 40],
                CommonFields.VACCINATIONS_INITIATED: TimeseriesLiteral(
                    [10, 30], annotation=[derived]
                ),
            },
        },
        start_date=start_date,
    )
    test_helpers.assert_dataset_like(ds_result, ds_expected)<|MERGE_RESOLUTION|>--- conflicted
+++ resolved
@@ -1,10 +1,6 @@
 from covidactnow.datapublic.common_fields import CommonFields
-<<<<<<< HEAD
-from datetime import datetime, timedelta
-=======
 from datetime import datetime
 from datetime import timedelta
->>>>>>> b23b01cf
 
 from libs.datasets.taglib import TagType
 from libs.pipeline import Region
