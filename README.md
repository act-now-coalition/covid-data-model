--- conflicted
+++ resolved
@@ -41,8 +41,15 @@
 
 Run all models, generate DoD datasets, upload the files to S3 bucket specified by `BUCKET_NAME`.
 ```bash
-<<<<<<< HEAD
-BUCKET_NAME=<bucket name> python deploy_sir_dataset.py
+BUCKET_NAME=<bucket name> ./deploy_dod.sh
+```
+
+If you've previously ran the full model, you can just re-run the DoD dataset part via:
+```
+# Output artifacts locally to dod_results/:
+python deploy_dod_dataset.py
+# Upload artifacts to S3 bucket:
+BUCKET_NAME=<bucket name> python deploy_dod_dataset.py
 ```
 
 
@@ -68,16 +75,4 @@
 `pyseir run-all --state=California`
 
 This will take a few minutes to download today's data, run inference and model
-ensembles, and generate the output. Then check the `output/` folder for results.
-=======
-BUCKET_NAME=<bucket name> ./deploy_dod.sh
-```
-
-If you've previously ran the full model, you can just re-run the DoD dataset part via:
-```
-# Output artifacts locally to dod_results/:
-python deploy_dod_dataset.py
-# Upload artifacts to S3 bucket:
-BUCKET_NAME=<bucket name> python deploy_dod_dataset.py
-```
->>>>>>> 9c5041ef
+ensembles, and generate the output. Then check the `output/` folder for results.