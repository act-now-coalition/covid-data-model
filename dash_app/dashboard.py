--- conflicted
+++ resolved
@@ -20,12 +20,6 @@
 from libs.datasets.taglib import TagField
 from libs.datasets.tail_filter import TagType
 from libs.qa import timeseries_stats
-<<<<<<< HEAD
-from libs.qa.timeseries_stats import PerTimeseriesStats
-from libs.qa.timeseries_stats import RegionAggregationMethod
-from libs.qa.timeseries_stats import VariableAggregationMethod
-=======
->>>>>>> 2102d76f
 
 EXTERNAL_STYLESHEETS = ["https://codepen.io/chriddyp/pen/bWLwgP.css"]
 
@@ -40,11 +34,7 @@
 
 
 def region_table(
-<<<<<<< HEAD
     stats: timeseries_stats.PerLocation, dataset: timeseries.MultiRegionDataset
-=======
-    stats: timeseries_stats.PerVariable, dataset: timeseries.MultiRegionDataset
->>>>>>> 2102d76f
 ) -> pd.DataFrame:
     # Use an index to preserve the order while keeping only columns actually present.
     static_columns = pd.Index(
@@ -83,17 +73,10 @@
 
     variable_groups = ["all"] + list(common_fields.FieldGroup)
 
-<<<<<<< HEAD
-    per_timeseries_stats = PerTimeseriesStats.make(ds)
+    per_timeseries_stats = timeseries_stats.PerTimeseriesStats.make(ds)
 
     agg_stats = per_timeseries_stats.aggregate(
-        RegionAggregationMethod.LEVEL, VariableAggregationMethod.FIELD_GROUP
-=======
-    per_region_stats_all_vars = timeseries_stats.PerVariable.make(ds)
-
-    agg_stats = per_region_stats_all_vars.aggregate(
         timeseries_stats.RegionAggregation.LEVEL, timeseries_stats.VariableAggregation.FIELD_GROUP
->>>>>>> 2102d76f
     )
 
     source_url_value_counts = (
@@ -104,11 +87,7 @@
     )
 
     counties = ds.get_subset(aggregation_level=AggregationLevel.COUNTY)
-<<<<<<< HEAD
-    county_stats = PerTimeseriesStats.make(counties)
-=======
-    county_stats = timeseries_stats.PerVariable.make(counties)
->>>>>>> 2102d76f
+    county_stats = timeseries_stats.PerTimeseriesStats.make(counties)
     county_variable_population_ratio = pd.DataFrame(
         {
             "has_url": population_ratio_by_variable(counties, county_stats.has_url),
@@ -217,11 +196,7 @@
 def _init_callbacks(
     dash_app,
     ds: timeseries.MultiRegionDataset,
-<<<<<<< HEAD
-    per_timeseries_stats: PerTimeseriesStats,
-=======
-    per_region_stats_all_vars: timeseries_stats.PerVariable,
->>>>>>> 2102d76f
+    per_timeseries_stats: timeseries_stats.PerTimeseriesStats,
     region_id_series: pd.Series,
 ):
     @dash_app.callback(
