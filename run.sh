--- conflicted
+++ resolved
@@ -61,12 +61,8 @@
   cd "$(dirname "$0")"
 
   echo ">>> Generating state and county models to ${API_OUTPUT_DIR}"
-<<<<<<< HEAD
   # TODO(#148): We need to clean up the output of these scripts!
   pyseir build-all --run-mode=can-before-hospitalization-new-params --output-dir="${API_OUTPUT_DIR}" > /dev/null
-=======
-  pyseir run-all --run-mode=can-before-hospitalization-new-params --output-dir="${API_OUTPUT_DIR}"
->>>>>>> d2e5ff93
 
   # Move state output to the expected location.
   mkdir -p ${API_OUTPUT_DIR}/
