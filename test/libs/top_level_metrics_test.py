--- conflicted
+++ resolved
@@ -1,8 +1,4 @@
-<<<<<<< HEAD
-=======
 import io
-import pytest
->>>>>>> 1c3b1b00
 import numpy as np
 import pandas as pd
 from covidactnow.datapublic import common_df
