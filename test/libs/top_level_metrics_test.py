--- conflicted
+++ resolved
@@ -125,39 +125,7 @@
 
 
 def test_top_level_metrics_incomplete_latest():
-<<<<<<< HEAD
-    data = (
-        "date,fips,cases,positive_tests,negative_tests,contact_tracers_count"
-        ",current_icu,current_icu_total,icu_beds\n"
-        "2020-08-17,36,10,10,90,1,10,20,\n"
-        "2020-08-18,36,20,20,180,2,10,20,\n"
-        "2020-08-19,36,,,,3,10,20,\n"
-        "2020-08-20,36,40,40,360,4,10,20,\n"
-    )
-    one_region = _fips_csv_to_one_region(data, Region.from_fips("36"))
-    latest = {
-        CommonFields.POPULATION: 100_000,
-        CommonFields.FIPS: "36",
-        CommonFields.STATE: "NY",
-    }
-    one_region = dataclasses.replace(one_region, latest=latest)
-    results, _ = top_level_metrics.calculate_metrics_for_timeseries(
-        one_region, None, None, require_recent_icu_data=False
-    )
-
-    expected = _build_metrics_df(
-        "2020-08-17,36,,,,,,\n"
-        "2020-08-18,36,10,0.1,0.04,,,\n"
-        "2020-08-19,36,,0.1,,,,\n"
-        "2020-08-20,36,,0.1,,,,\n"
-    )
-    pd.testing.assert_frame_equal(expected, results)
-
-
-def test_top_level_metrics_no_test_positivity():
-=======
     # This test doesn't have ICU_BEDS set in `latest`. It checks that the metrics are still built.
->>>>>>> 3434370b
     data = (
         "date,fips,new_cases,cases,positive_tests,negative_tests,contact_tracers_count"
         ",current_icu,current_icu_total,icu_beds\n"
