--- conflicted
+++ resolved
@@ -486,17 +486,7 @@
         one_region = ts.get_one_region(it_region)
         assert (one_region.data.fillna("") == it_one_region.data.fillna("")).all(axis=None)
         assert one_region.latest == it_one_region.latest
-<<<<<<< HEAD
         assert one_region.provenance == it_one_region.provenance
-
-
-def parse_provenance_csv(csv_str: str) -> pd.Series:
-    """Parses a string with columns for location_id, variable and provenance."""
-    df = pd.read_csv(io.StringIO(csv_str))
-    assert list(df.columns) == [CommonFields.LOCATION_ID, PdFields.VARIABLE, PdFields.PROVENANCE]
-    df = df.set_index([CommonFields.LOCATION_ID, PdFields.VARIABLE])[PdFields.PROVENANCE]
-    return df
-=======
 
 
 def test_drop_regions_without_population():
@@ -531,4 +521,11 @@
 
     assert [l["event"] for l in logs] == ["Dropping unexpected regions without populaton"]
     assert [l["location_ids"] for l in logs] == [["iso1:us#cbsa:20200"]]
->>>>>>> 3750419e
+
+
+def parse_provenance_csv(csv_str: str) -> pd.Series:
+    """Parses a string with columns for location_id, variable and provenance."""
+    df = pd.read_csv(io.StringIO(csv_str))
+    assert list(df.columns) == [CommonFields.LOCATION_ID, PdFields.VARIABLE, PdFields.PROVENANCE]
+    df = df.set_index([CommonFields.LOCATION_ID, PdFields.VARIABLE])[PdFields.PROVENANCE]
+    return df