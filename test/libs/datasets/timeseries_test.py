--- conflicted
+++ resolved
@@ -8,8 +8,6 @@
 from covidactnow.datapublic.common_fields import PdFields
 
 from covidactnow.datapublic.common_test_helpers import to_dict
-
-from libs.datasets import AggregationLevel
 from libs.datasets import combined_datasets
 
 from libs.datasets import timeseries
@@ -537,7 +535,6 @@
             "iso1:us#cbsa:10100,,,,,3\n"
             "iso1:us#fips:97111,,Bar County,county,4,\n"
         )
-<<<<<<< HEAD
     )
 
     timeseries_wide = ts.timeseries_wide_dates()
@@ -583,53 +580,6 @@
         "iso1:us#fips:97111,2020-04-04,Bar County,county,4,\n"
         "iso1:us#fips:97111,,Bar County,county,4,\n"
     )
-=======
-    )
-
-    timeseries_wide = ts.timeseries_wide_dates()
-    assert timeseries_wide.index.names == [CommonFields.LOCATION_ID, PdFields.VARIABLE]
-    assert timeseries_wide.columns.names == [CommonFields.DATE]
-    assert timeseries_wide.empty
-
-
-def test_timeseries_drop_stale_timeseries_entire_region():
-    ds_in = timeseries.MultiRegionDataset.from_csv(
-        io.StringIO(
-            "location_id,date,county,aggregate_level,m1,m2\n"
-            "iso1:us#cbsa:10100,2020-04-02,,,,2\n"
-            "iso1:us#cbsa:10100,2020-04-03,,,,3\n"
-            "iso1:us#cbsa:10100,,,,,3\n"
-            "iso1:us#fips:97111,2020-04-02,Bar County,county,2,\n"
-            "iso1:us#fips:97111,2020-04-04,Bar County,county,4,\n"
-            "iso1:us#fips:97111,,Bar County,county,4,\n"
-        )
-    )
-
-    ds_out = ds_in.drop_stale_timeseries(pd.to_datetime("2020-04-04"))
-
-    ds_expected = timeseries.MultiRegionDataset.from_csv(
-        io.StringIO(
-            "location_id,date,county,aggregate_level,m1,m2\n"
-            "iso1:us#cbsa:10100,,,,,3\n"
-            "iso1:us#fips:97111,2020-04-02,Bar County,county,2,\n"
-            "iso1:us#fips:97111,2020-04-04,Bar County,county,4,\n"
-            "iso1:us#fips:97111,,Bar County,county,4,\n"
-        )
-    )
-    assert_dataset_like(ds_out, ds_expected)
-
-
-def test_timeseries_drop_stale_timeseries_one_metric():
-    csv_in = (
-        "location_id,date,county,aggregate_level,m1,m2\n"
-        "iso1:us#cbsa:10100,2020-04-02,,,11,2\n"
-        "iso1:us#cbsa:10100,2020-04-03,,,,3\n"
-        "iso1:us#cbsa:10100,,,,,3\n"
-        "iso1:us#fips:97111,2020-04-02,Bar County,county,2,\n"
-        "iso1:us#fips:97111,2020-04-04,Bar County,county,4,\n"
-        "iso1:us#fips:97111,,Bar County,county,4,\n"
-    )
->>>>>>> 7b5ccadd
     ds_in = timeseries.MultiRegionDataset.from_csv(io.StringIO(csv_in))
 
     ds_out = ds_in.drop_stale_timeseries(pd.to_datetime("2020-04-03"))
@@ -951,83 +901,6 @@
     assert dataset.get_one_region(Region.from_fips("97111")).latest["m1"] == 1234
 
 
-<<<<<<< HEAD
-def test_combined():
-    ts1 = timeseries.MultiRegionDataset.from_csv(
-        io.StringIO(
-            "location_id,date,county,aggregate_level,m1\n"
-            "iso1:us#cbsa:10100,2020-04-02,,,2.2\n"
-            "iso1:us#cbsa:10100,2020-04-03,,,3.3\n"
-            "iso1:us#fips:97111,2020-04-02,Bar County,county,2\n"
-            "iso1:us#fips:97111,2020-04-04,Bar County,county,4\n"
-        )
-    ).add_provenance_csv(
-        io.StringIO("location_id,variable,provenance\n" "iso1:us#cbsa:10100,m1,ts110100prov\n")
-    )
-    ts2 = timeseries.MultiRegionDataset.from_csv(
-        io.StringIO(
-            "location_id,date,county,aggregate_level,m1\n"
-            "iso1:us#cbsa:10100,2020-04-02,,,333\n"
-            "iso1:us#cbsa:10100,2020-04-03,,,333\n"
-            "iso1:us#fips:97222,2020-04-03,Foo County,county,30\n"
-            "iso1:us#fips:97222,2020-04-04,Foo County,county,40\n"
-        )
-    ).add_provenance_csv(
-        io.StringIO("location_id,variable,provenance\n" "iso1:us#cbsa:10100,m1,ts110100prov\n")
-    )
-    combined = timeseries.combined_datasets(
-        {DatasetName("ts1"): ts1, DatasetName("ts2"): ts2},
-        {"m1": [DatasetName("ts1"), DatasetName("ts2")]},
-    )
-    expected = timeseries.MultiRegionDataset.from_csv(
-        io.StringIO(
-            "location_id,date,m1\n"
-            "iso1:us#cbsa:10100,2020-04-02,2.2\n"
-            "iso1:us#cbsa:10100,2020-04-03,3.3\n"
-            "iso1:us#fips:97111,2020-04-02,2\n"
-            "iso1:us#fips:97111,2020-04-04,4\n"
-            "iso1:us#fips:97222,2020-04-03,30\n"
-            "iso1:us#fips:97222,2020-04-04,40\n"
-        )
-    ).add_provenance_csv(
-        io.StringIO("location_id,variable,provenance\n" "iso1:us#cbsa:10100,m1,ts110100prov\n")
-    )
-
-    assert_dataset_like(expected, combined)
-
-
-def test_combined_missing_field():
-    ts1 = timeseries.MultiRegionDataset.from_csv(
-        io.StringIO(
-            "location_id,date,county,aggregate_level,m1\n"
-            "iso1:us#fips:97111,2020-04-02,Bar County,county,2\n"
-            "iso1:us#fips:97111,2020-04-04,Bar County,county,4\n"
-        )
-    )
-    ts2 = timeseries.MultiRegionDataset.from_csv(
-        io.StringIO(
-            "location_id,date,county,aggregate_level,m2\n"
-            "iso1:us#fips:97111,2020-04-02,Bar County,county,111\n"
-            "iso1:us#fips:97111,2020-04-04,Bar County,county,111\n"
-        )
-    )
-    dataset_map = {DatasetName("ts1"): ts1, DatasetName("ts2"): ts2}
-    # Check that combining in either order finishes and produces the expected result.
-    combined_1 = timeseries.combined_datasets(dataset_map, {"m1": list(dataset_map.keys())},)
-    combined_2 = timeseries.combined_datasets(
-        dataset_map, {"m1": list(reversed(dataset_map.keys()))},
-    )
-    expected = timeseries.MultiRegionDataset.from_csv(
-        io.StringIO(
-            "location_id,date,m1\n"
-            "iso1:us#fips:97111,2020-04-02,2\n"
-            "iso1:us#fips:97111,2020-04-04,4\n"
-        )
-    )
-
-    assert_dataset_like(expected, combined_1)
-    assert_dataset_like(expected, combined_2)
-=======
 def test_aggregate_states_to_country():
     ts = timeseries.MultiRegionDataset.from_csv(
         io.StringIO(
@@ -1055,4 +928,80 @@
         )
     )
     assert_dataset_like(country, expected)
->>>>>>> 7b5ccadd
+
+
+def test_combined():
+    ts1 = timeseries.MultiRegionDataset.from_csv(
+        io.StringIO(
+            "location_id,date,county,aggregate_level,m1\n"
+            "iso1:us#cbsa:10100,2020-04-02,,,2.2\n"
+            "iso1:us#cbsa:10100,2020-04-03,,,3.3\n"
+            "iso1:us#fips:97111,2020-04-02,Bar County,county,2\n"
+            "iso1:us#fips:97111,2020-04-04,Bar County,county,4\n"
+        )
+    ).add_provenance_csv(
+        io.StringIO("location_id,variable,provenance\n" "iso1:us#cbsa:10100,m1,ts110100prov\n")
+    )
+    ts2 = timeseries.MultiRegionDataset.from_csv(
+        io.StringIO(
+            "location_id,date,county,aggregate_level,m1\n"
+            "iso1:us#cbsa:10100,2020-04-02,,,333\n"
+            "iso1:us#cbsa:10100,2020-04-03,,,333\n"
+            "iso1:us#fips:97222,2020-04-03,Foo County,county,30\n"
+            "iso1:us#fips:97222,2020-04-04,Foo County,county,40\n"
+        )
+    ).add_provenance_csv(
+        io.StringIO("location_id,variable,provenance\n" "iso1:us#cbsa:10100,m1,ts110100prov\n")
+    )
+    combined = timeseries.combined_datasets(
+        {DatasetName("ts1"): ts1, DatasetName("ts2"): ts2},
+        {"m1": [DatasetName("ts1"), DatasetName("ts2")]},
+    )
+    expected = timeseries.MultiRegionDataset.from_csv(
+        io.StringIO(
+            "location_id,date,m1\n"
+            "iso1:us#cbsa:10100,2020-04-02,2.2\n"
+            "iso1:us#cbsa:10100,2020-04-03,3.3\n"
+            "iso1:us#fips:97111,2020-04-02,2\n"
+            "iso1:us#fips:97111,2020-04-04,4\n"
+            "iso1:us#fips:97222,2020-04-03,30\n"
+            "iso1:us#fips:97222,2020-04-04,40\n"
+        )
+    ).add_provenance_csv(
+        io.StringIO("location_id,variable,provenance\n" "iso1:us#cbsa:10100,m1,ts110100prov\n")
+    )
+
+    assert_dataset_like(expected, combined)
+
+
+def test_combined_missing_field():
+    ts1 = timeseries.MultiRegionDataset.from_csv(
+        io.StringIO(
+            "location_id,date,county,aggregate_level,m1\n"
+            "iso1:us#fips:97111,2020-04-02,Bar County,county,2\n"
+            "iso1:us#fips:97111,2020-04-04,Bar County,county,4\n"
+        )
+    )
+    ts2 = timeseries.MultiRegionDataset.from_csv(
+        io.StringIO(
+            "location_id,date,county,aggregate_level,m2\n"
+            "iso1:us#fips:97111,2020-04-02,Bar County,county,111\n"
+            "iso1:us#fips:97111,2020-04-04,Bar County,county,111\n"
+        )
+    )
+    dataset_map = {DatasetName("ts1"): ts1, DatasetName("ts2"): ts2}
+    # Check that combining in either order finishes and produces the expected result.
+    combined_1 = timeseries.combined_datasets(dataset_map, {"m1": list(dataset_map.keys())},)
+    combined_2 = timeseries.combined_datasets(
+        dataset_map, {"m1": list(reversed(dataset_map.keys()))},
+    )
+    expected = timeseries.MultiRegionDataset.from_csv(
+        io.StringIO(
+            "location_id,date,m1\n"
+            "iso1:us#fips:97111,2020-04-02,2\n"
+            "iso1:us#fips:97111,2020-04-04,4\n"
+        )
+    )
+
+    assert_dataset_like(expected, combined_1)
+    assert_dataset_like(expected, combined_2)