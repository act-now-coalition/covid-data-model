import datetime
import io
import pathlib

import pytest
import pandas as pd
import structlog

from covidactnow.datapublic.common_fields import CommonFields
from covidactnow.datapublic.common_fields import FieldName
from covidactnow.datapublic.common_fields import PdFields

from covidactnow.datapublic.common_test_helpers import to_dict

from libs import github_utils
from libs.datasets import AggregationLevel
from libs.datasets import combined_datasets
from libs.datasets import dataset_pointer

from libs.datasets import timeseries
from libs.datasets.timeseries import TagType
from libs.datasets.timeseries import DatasetName
from libs.pipeline import Region
from test import test_helpers
from test.dataset_utils_test import read_csv_and_index_fips
from test.dataset_utils_test import read_csv_and_index_fips_date
from test.test_helpers import TimeseriesLiteral


# turns all warnings into errors for this module
pytestmark = pytest.mark.filterwarnings("error", "ignore::libs.pipeline.BadFipsWarning")


def _make_dataset_pointer(tmpdir, filename: str = "somefile.csv") -> dataset_pointer.DatasetPointer:
    # The fixture passes in a py.path, which is not the type in DatasetPointer.
    path = pathlib.Path(tmpdir) / filename

    fake_git_summary = github_utils.GitSummary(sha="abcdef", branch="main", is_dirty=True)

    return dataset_pointer.DatasetPointer(
        dataset_type=dataset_pointer.DatasetType.MULTI_REGION,
        path=path,
        data_git_info=fake_git_summary,
        model_git_info=fake_git_summary,
        updated_at=datetime.datetime.utcnow(),
    )


@pytest.mark.parametrize("include_na_at_end", [False, True])
def test_remove_padded_nans(include_na_at_end):
    rows = [
        {"date": "2020-02-01", "cases": pd.NA},
        {"date": "2020-02-02", "cases": pd.NA},
        {"date": "2020-02-03", "cases": 1},
        {"date": "2020-02-04", "cases": pd.NA},
        {"date": "2020-02-05", "cases": 2},
        {"date": "2020-02-06", "cases": 3},
    ]
    if include_na_at_end:
        rows += [{"date": "2020-02-07", "cases": pd.NA}]

    df = pd.DataFrame(rows)

    results = timeseries._remove_padded_nans(df, ["cases"])
    expected_series = pd.Series([1, pd.NA, 2, 3], name="cases")

    pd.testing.assert_series_equal(results.cases, expected_series)


def test_multi_region_to_from_timeseries_and_latest_values(tmp_path: pathlib.Path):
    ts_df = read_csv_and_index_fips_date(
        "fips,county,aggregate_level,date,m1,m2\n"
        "97111,Bar County,county,2020-04-02,2,\n"
        "97222,Foo County,county,2020-04-01,,10\n"
        "01,,state,2020-04-01,,20\n"
    ).reset_index()
    latest_values_df = read_csv_and_index_fips(
        "fips,county,aggregate_level,c1,c2\n"
        "97111,Bar County,county,3,\n"
        "97222,Foo County,county,4,10.5\n"
        "01,,state,,123.4\n"
    ).reset_index()
    multiregion = (
        timeseries.MultiRegionDataset.from_fips_timeseries_df(ts_df)
        .add_fips_static_df(latest_values_df)
        .add_provenance_csv(
            io.StringIO("location_id,variable,provenance\n" "iso1:us#fips:97111,m1,ts197111prov\n")
        )
    )
    region_97111 = multiregion.get_one_region(Region.from_fips("97111"))
    assert region_97111.date_indexed.at["2020-04-02", "m1"] == 2
    assert region_97111.latest["c1"] == 3
    assert multiregion.get_one_region(Region.from_fips("01")).latest["c2"] == 123.4

    csv_path = tmp_path / "multiregion.csv"
    multiregion.to_csv(csv_path)
    multiregion_loaded = timeseries.MultiRegionDataset.from_csv(csv_path)
    region_97111 = multiregion_loaded.get_one_region(Region.from_fips("97111"))
    assert region_97111.date_indexed.at["2020-04-02", "m1"] == 2
    assert region_97111.latest["c1"] == 3
    assert region_97111.region.fips == "97111"
    assert multiregion_loaded.get_one_region(Region.from_fips("01")).latest["c2"] == 123.4
    test_helpers.assert_dataset_like(
        multiregion, multiregion_loaded, drop_na_latest=True, drop_na_timeseries=True
    )


def test_multi_region_get_one_region():
    ts = timeseries.MultiRegionDataset.from_csv(
        io.StringIO(
            "location_id,county,aggregate_level,date,m1,m2\n"
            "iso1:us#fips:97111,Bar County,county,2020-04-02,2,\n"
            "iso1:us#fips:97222,Foo County,county,2020-04-01,,10\n"
            "iso1:us#fips:97111,Bar County,county,,3,\n"
            "iso1:us#fips:97222,Foo County,county,,,11\n"
        )
    )
    region_97111_ts = ts.get_one_region(Region.from_fips("97111"))
    assert to_dict(["date"], region_97111_ts.data[["date", "m1", "m2"]]) == {
        pd.to_datetime("2020-04-02"): {"m1": 2}
    }
    assert region_97111_ts.latest["m1"] == 3
    assert region_97111_ts.region.fips == "97111"

    region_97222_ts = ts.get_one_region(Region.from_fips("97222"))
    assert to_dict(["date"], region_97222_ts.data) == {
        pd.to_datetime("2020-04-01"): {"m2": 10, "location_id": "iso1:us#fips:97222",}
    }
    assert region_97222_ts.latest["m2"] == 11


def test_multi_region_get_counties_and_places():
    ds_in = timeseries.MultiRegionDataset.from_csv(
        io.StringIO(
            "location_id,county,aggregate_level,date,m1,m2\n"
            "iso1:us#fips:97111,Bar County,county,2020-04-02,2,\n"
            "iso1:us#fips:97111,Bar County,county,2020-04-03,3,\n"
            "iso1:us#fips:97222,Foo County,county,2020-04-01,,10\n"
            "iso1:us#fips:9711122,,place,2020-04-02,5,60\n"
            "iso1:us#fips:97,Great State,state,2020-04-01,1,2\n"
            "iso1:us#fips:97111,Bar County,county,,3,\n"
            "iso1:us#fips:9711122,,place,,3,\n"
            "iso1:us#fips:97222,Foo County,county,,,10\n"
            "iso1:us#fips:97,Great State,state,,1,2\n"
        )
    )
    ds_out = ds_in.get_counties_and_places(
        after=pd.to_datetime("2020-04-01")
    ).timeseries.reset_index()
    assert to_dict(["location_id", "date"], ds_out[["location_id", "date", "m1"]]) == {
        ("iso1:us#fips:97111", pd.to_datetime("2020-04-02")): {"m1": 2},
        ("iso1:us#fips:97111", pd.to_datetime("2020-04-03")): {"m1": 3},
        ("iso1:us#fips:9711122", pd.to_datetime("2020-04-02")): {"m1": 5},
    }


def test_multi_region_groupby():
    ts = timeseries.MultiRegionDataset.from_csv(
        io.StringIO(
            "location_id,county,aggregate_level,date,m1,m2\n"
            "iso1:us#fips:97222,Foo County,county,2020-04-01,,10\n"
            "iso1:us#fips:97222,Foo County,county,2020-04-02,,20\n"
            "iso1:us#fips:97,Great State,state,2020-04-01,1,2\n"
            "iso1:us#fips:97222,Foo County,county,,,20\n"
            "iso1:us#fips:97,Great State,state,,1,2\n"
        )
    )

    assert ts.groupby_region()["m2"].last().to_dict() == {
        "iso1:us#fips:97": 2,
        "iso1:us#fips:97222": 20,
    }


def test_one_region_dataset():
    bar_county_row = {
        "location_id": "iso1:us#fips:97111",
        "county": "Bar County",
        "aggregate_level": "county",
        "date": "2020-04-02",
        "m1": 2,
        "m2": pd.NA,
    }
    ts = timeseries.OneRegionTimeseriesDataset(
        Region.from_fips("97111"), pd.DataFrame([bar_county_row]), {}
    )
    assert ts.has_one_region() == True

    foo_county_row = {
        "location_id": "iso1:us#fips:97222",
        "county": "Foo County",
        "aggregate_level": "county",
        "date": "2020-04-01",
        "m1": pd.NA,
        "m2": 10,
    }
    with pytest.raises(ValueError):
        timeseries.OneRegionTimeseriesDataset(
            Region.from_fips("97222"), pd.DataFrame([bar_county_row, foo_county_row]), {},
        )

    with structlog.testing.capture_logs() as logs:
        ts = timeseries.OneRegionTimeseriesDataset(
            Region.from_fips("99999"),
            pd.DataFrame([], columns="location_id county aggregate_level date m1 m2".split()),
            {},
        )
    assert [l["event"] for l in logs] == ["Creating OneRegionTimeseriesDataset with zero regions"]
    assert ts.empty


def test_multiregion_provenance():
    input_df = read_csv_and_index_fips_date(
        "fips,county,aggregate_level,date,m1,m2\n"
        "97111,Bar County,county,2020-04-01,1,\n"
        "97111,Bar County,county,2020-04-02,2,\n"
        "97222,Foo County,county,2020-04-01,,10\n"
        "97222,Foo County,county,2020-04-03,3,30\n"
        "03,,state,2020-04-03,4,40\n"
    ).reset_index()
    provenance = combined_datasets.provenance_wide_metrics_to_series(
        read_csv_and_index_fips_date(
            "fips,date,m1,m2\n"
            "97111,2020-04-01,src11,\n"
            "97111,2020-04-02,src11,\n"
            "97222,2020-04-01,,src22\n"
            "97222,2020-04-03,src21,src22\n"
            "03,2020-04-03,src31,src32\n"
        ),
        structlog.get_logger(),
    )
    out = timeseries.MultiRegionDataset.from_fips_timeseries_df(input_df).add_fips_provenance(
        provenance
    )
    # Use loc[...].at[...] as work-around for https://github.com/pandas-dev/pandas/issues/26989
    assert out.provenance.loc["iso1:us#fips:97111"].at["m1"] == "src11"
    assert out.get_one_region(Region.from_fips("97111")).provenance["m1"] == ["src11"]
    assert out.provenance.loc["iso1:us#fips:97222"].at["m2"] == "src22"
    assert out.get_one_region(Region.from_fips("97222")).provenance["m2"] == ["src22"]
    assert out.provenance.loc["iso1:us#fips:03"].at["m2"] == "src32"
    assert out.get_one_region(Region.from_fips("03")).provenance["m2"] == ["src32"]

    counties = out.get_counties_and_places(after=pd.to_datetime("2020-04-01"))
    assert "iso1:us#fips:03" not in counties.provenance.index
    assert counties.provenance.loc["iso1:us#fips:97222"].at["m1"] == "src21"
    assert counties.get_one_region(Region.from_fips("97222")).provenance["m1"] == ["src21"]


def test_one_region_multiple_provenance():
    tag1 = test_helpers.make_tag(date="2020-04-01")
    tag2 = test_helpers.make_tag(date="2020-04-02")
    dataset_in = test_helpers.build_default_region_dataset(
        {
            CommonFields.ICU_BEDS: TimeseriesLiteral(
                [0, 2, 4], annotation=[tag1, tag2], provenance=["prov1", "prov2"],
            ),
            CommonFields.CASES: [100, 200, 300],
        }
    )

    one_region = dataset_in.get_one_region(test_helpers.DEFAULT_REGION)

    assert set(one_region.annotations(CommonFields.ICU_BEDS)) == {tag1, tag2}
    assert sorted(one_region.provenance[CommonFields.ICU_BEDS]) == ["prov1", "prov2"]


def test_append_regions():
    ts_fips = timeseries.MultiRegionDataset.from_csv(
        io.StringIO(
            "location_id,date,county,aggregate_level,m1,m2\n"
            "iso1:us#fips:97111,2020-04-02,Bar County,county,2,\n"
            "iso1:us#fips:97111,2020-04-03,Bar County,county,3,\n"
            "iso1:us#fips:97222,2020-04-04,Foo County,county,,11\n"
            "iso1:us#fips:97111,,Bar County,county,3,\n"
            "iso1:us#fips:97222,,Foo County,county,,11\n"
        )
    ).add_provenance_csv(
        io.StringIO("location_id,variable,provenance\n" "iso1:us#fips:97111,m1,prov97111m1\n")
    )
    ts_cbsa = timeseries.MultiRegionDataset.from_csv(
        io.StringIO(
            "location_id,date,m2\n"
            "iso1:us#cbsa:10100,2020-04-02,2\n"
            "iso1:us#cbsa:10100,2020-04-03,3\n"
            "iso1:us#cbsa:20200,2020-04-03,4\n"
            "iso1:us#cbsa:10100,,3\n"
            "iso1:us#cbsa:20200,,4\n"
        )
    ).add_provenance_csv(
        io.StringIO("location_id,variable,provenance\n" "iso1:us#cbsa:20200,m1,prov20200m2\n")
    )
    # Check that merge is symmetric
    ts_merged_1 = ts_fips.append_regions(ts_cbsa)
    ts_merged_2 = ts_cbsa.append_regions(ts_fips)
    test_helpers.assert_dataset_like(ts_merged_1, ts_merged_2)

    ts_expected = timeseries.MultiRegionDataset.from_csv(
        io.StringIO(
            "location_id,date,county,aggregate_level,m1,m2\n"
            "iso1:us#cbsa:10100,2020-04-02,,,,2\n"
            "iso1:us#cbsa:10100,2020-04-03,,,,3\n"
            "iso1:us#cbsa:20200,2020-04-03,,,,4\n"
            "iso1:us#cbsa:10100,,,,,3\n"
            "iso1:us#cbsa:20200,,,,,4\n"
            "iso1:us#fips:97111,2020-04-02,Bar County,county,2,\n"
            "iso1:us#fips:97111,2020-04-03,Bar County,county,3,\n"
            "iso1:us#fips:97222,2020-04-04,Foo County,county,,11\n"
            "iso1:us#fips:97111,,Bar County,county,3,\n"
            "iso1:us#fips:97222,,Foo County,county,,11\n"
        )
    ).add_provenance_csv(
        io.StringIO(
            "location_id,variable,provenance\n"
            "iso1:us#fips:97111,m1,prov97111m1\n"
            "iso1:us#cbsa:20200,m1,prov20200m2\n"
        )
    )
    test_helpers.assert_dataset_like(ts_merged_1, ts_expected)


def test_append_regions_duplicate_region_raises():
    ts1 = timeseries.MultiRegionDataset.from_csv(
        io.StringIO(
            "location_id,date,county,aggregate_level,m1,m2\n"
            "iso1:us#fips:97111,2020-04-02,Bar County,county,2,\n"
        )
    )
    ts2 = timeseries.MultiRegionDataset.from_csv(
        io.StringIO(
            "location_id,date,county,aggregate_level,m1,m2\n"
            "iso1:us#fips:97111,2020-04-03,Bar County,county,2,\n"
        )
    )
    with pytest.raises(ValueError):
        ts1.append_regions(ts2)


def test_calculate_new_cases():
    mrts_before = timeseries.MultiRegionDataset.from_csv(
        io.StringIO(
            "location_id,date,cases\n"
            "iso1:us#fips:1,2020-01-01,0\n"
            "iso1:us#fips:1,2020-01-02,1\n"
            "iso1:us#fips:1,2020-01-03,1\n"
            "iso1:us#fips:2,2020-01-01,5\n"
            "iso1:us#fips:2,2020-01-02,7\n"
            "iso1:us#fips:3,2020-01-01,9\n"
            "iso1:us#fips:4,2020-01-01,\n"
            "iso1:us#fips:1,,100\n"
            "iso1:us#fips:2,,\n"
            "iso1:us#fips:3,,\n"
            "iso1:us#fips:4,,\n"
        )
    )

    mrts_expected = timeseries.MultiRegionDataset.from_csv(
        io.StringIO(
            "location_id,date,cases,new_cases\n"
            "iso1:us#fips:1,2020-01-01,0,0\n"
            "iso1:us#fips:1,2020-01-02,1,1\n"
            "iso1:us#fips:1,2020-01-03,1,0\n"
            "iso1:us#fips:2,2020-01-01,5,5\n"
            "iso1:us#fips:2,2020-01-02,7,2\n"
            "iso1:us#fips:3,2020-01-01,9,9\n"
            "iso1:us#fips:4,2020-01-01,,\n"
            "iso1:us#fips:1,,100,0.0\n"
            "iso1:us#fips:2,,,2.0\n"
            "iso1:us#fips:3,,,9.0\n"
            "iso1:us#fips:4,,,\n"
        )
    )

    timeseries_after = timeseries.add_new_cases(mrts_before)
    test_helpers.assert_dataset_like(mrts_expected, timeseries_after)


def test_new_cases_remove_negative():
    mrts_before = timeseries.MultiRegionDataset.from_csv(
        io.StringIO(
            "location_id,date,cases\n"
            "iso1:us#fips:1,2020-01-01,100\n"
            "iso1:us#fips:1,2020-01-02,50\n"
            "iso1:us#fips:1,2020-01-03,75\n"
            "iso1:us#fips:1,2020-01-04,74\n"
            "iso1:us#fips:1,,75\n"
        )
    )

    mrts_expected = timeseries.MultiRegionDataset.from_csv(
        io.StringIO(
            "location_id,date,cases,new_cases\n"
            "iso1:us#fips:1,2020-01-01,100,100\n"
            "iso1:us#fips:1,2020-01-02,50,\n"
            "iso1:us#fips:1,2020-01-03,75,25\n"
            "iso1:us#fips:1,2020-01-04,74,0\n"
            "iso1:us#fips:1,,75,0.0\n"
        )
    )

    timeseries_after = timeseries.add_new_cases(mrts_before)
    test_helpers.assert_dataset_like(mrts_expected, timeseries_after)


def test_new_cases_gap_in_date():
    mrts_before = timeseries.MultiRegionDataset.from_csv(
        io.StringIO(
            "location_id,date,cases\n"
            "iso1:us#fips:1,2020-01-01,100\n"
            "iso1:us#fips:1,2020-01-02,\n"
            "iso1:us#fips:1,2020-01-03,110\n"
            "iso1:us#fips:1,2020-01-04,130\n"
        )
    )

    mrts_expected = timeseries.MultiRegionDataset.from_csv(
        io.StringIO(
            "location_id,date,cases,new_cases\n"
            "iso1:us#fips:1,2020-01-01,100,100\n"
            "iso1:us#fips:1,2020-01-02,,\n"
            "iso1:us#fips:1,2020-01-03,110,\n"
            "iso1:us#fips:1,2020-01-04,130,20\n"
        )
    )

    timeseries_after = timeseries.add_new_cases(mrts_before)
    test_helpers.assert_dataset_like(mrts_expected, timeseries_after)


def test_timeseries_long():
    ts = timeseries.MultiRegionDataset.from_csv(
        io.StringIO(
            "location_id,date,county,aggregate_level,m1,m2\n"
            "iso1:us#cbsa:10100,2020-04-02,,,,2\n"
            "iso1:us#cbsa:10100,2020-04-03,,,,3\n"
            "iso1:us#cbsa:10100,,,,,3\n"
            "iso1:us#fips:97111,2020-04-02,Bar County,county,2,\n"
            "iso1:us#fips:97111,2020-04-04,Bar County,county,4,\n"
            "iso1:us#fips:97111,,Bar County,county,4,\n"
        )
    )

    expected = pd.read_csv(
        io.StringIO(
            "location_id,date,variable,value\n"
            "iso1:us#cbsa:10100,2020-04-02,m2,2\n"
            "iso1:us#cbsa:10100,2020-04-03,m2,3\n"
            "iso1:us#fips:97111,2020-04-02,m1,2\n"
            "iso1:us#fips:97111,2020-04-04,m1,4\n"
        ),
        parse_dates=[CommonFields.DATE],
        dtype={"value": float},
    )
    long_series = ts._timeseries_long()
    assert long_series.index.names == [
        CommonFields.LOCATION_ID,
        CommonFields.DATE,
        PdFields.VARIABLE,
    ]
    assert long_series.name == PdFields.VALUE
    long_df = long_series.reset_index()
    pd.testing.assert_frame_equal(long_df, expected, check_like=True)


def test_timeseries_wide_dates():
    ds = timeseries.MultiRegionDataset.from_csv(
        io.StringIO(
            "location_id,date,county,aggregate_level,m1,m2\n"
            "iso1:us#cbsa:10100,2020-04-02,,,,2\n"
            "iso1:us#cbsa:10100,2020-04-03,,,,3\n"
            "iso1:us#cbsa:10100,,,,,3\n"
            "iso1:us#fips:97111,2020-04-02,Bar County,county,2,\n"
            "iso1:us#fips:97111,2020-04-04,Bar County,county,4,\n"
            "iso1:us#fips:97111,,Bar County,county,4,\n"
        )
    )

    ds_wide = ds.timeseries_wide_dates()
    assert ds_wide.index.names == [CommonFields.LOCATION_ID, PdFields.VARIABLE]
    assert ds_wide.columns.names == [CommonFields.DATE]

    expected = (
        pd.read_csv(
            io.StringIO(
                "location_id,variable,2020-04-02,2020-04-03,2020-04-04\n"
                "iso1:us#cbsa:10100,m2,2,3,\n"
                "iso1:us#fips:97111,m1,2,,4\n"
            ),
        )
        .set_index(ds_wide.index.names)
        .rename_axis(columns="date")
        .astype(float)
    )
    expected.columns = pd.to_datetime(expected.columns)

    pd.testing.assert_frame_equal(ds_wide, expected)

    # Recreate the dataset using `from_timeseries_wide_dates_df`.
    ds_recreated = timeseries.MultiRegionDataset.from_timeseries_wide_dates_df(
        ds_wide
    ).add_static_values(ds.static.reset_index())
    test_helpers.assert_dataset_like(ds, ds_recreated)


def test_timeseries_wide_dates_empty():
    ts = timeseries.MultiRegionDataset.from_csv(
        io.StringIO(
            "location_id,date,county,aggregate_level,m1,m2\n"
            "iso1:us#cbsa:10100,,,,,3\n"
            "iso1:us#fips:97111,,Bar County,county,4,\n"
        )
    )

    timeseries_wide = ts.timeseries_wide_dates()
    assert timeseries_wide.index.names == [CommonFields.LOCATION_ID, PdFields.VARIABLE]
    assert timeseries_wide.columns.names == [CommonFields.DATE]
    assert timeseries_wide.empty


def test_write_read_wide_dates_csv_compare_literal(tmpdir):
    pointer = _make_dataset_pointer(tmpdir)

    region_as = Region.from_state("AS")
    region_sf = Region.from_fips("06075")
    metrics_as = {
        CommonFields.ICU_BEDS: TimeseriesLiteral([0, 2, 4], provenance="pt_src1"),
        CommonFields.CASES: [100, 200, 300],
    }
    metrics_sf = {
        CommonFields.DEATHS: TimeseriesLiteral([1, 2, None], provenance="pt_src2"),
        CommonFields.CASES: [None, 210, 310],
    }
    dataset_in = test_helpers.build_dataset({region_as: metrics_as, region_sf: metrics_sf})

    dataset_in.write_to_dataset_pointer(pointer)

    # Compare written file with a string literal so a test fails if something changes in how the
    # file is written. The literal contains spaces to align the columns in the source.
    assert pointer.path_wide_dates().read_text() == (
        "                  location_id,variable,provenance,2020-04-03,2020-04-02,2020-04-01\n"
        "           iso1:us#iso2:us-as,   cases,          ,       300,       200,       100\n"
        "           iso1:us#iso2:us-as,icu_beds,   pt_src1,         4,         2,         0\n"
        "iso1:us#iso2:us-ca#fips:06075,   cases,          ,       310,       210\n"
        "iso1:us#iso2:us-ca#fips:06075,  deaths,   pt_src2,          ,         2,         1\n"
    ).replace(" ", "")

    dataset_read = timeseries.MultiRegionDataset.read_from_pointer(pointer)

    test_helpers.assert_dataset_like(dataset_read, dataset_in)


def test_write_read_wide_dates_csv_with_annotation(tmpdir):
    pointer = _make_dataset_pointer(tmpdir)

    region = Region.from_state("AS")
    metrics = {
        CommonFields.ICU_BEDS: TimeseriesLiteral(
            [0, 2, 4],
            annotation=[
                test_helpers.make_tag(date="2020-04-01"),
                test_helpers.make_tag(type=TagType.ZSCORE_OUTLIER, date="2020-04-02"),
            ],
        ),
        CommonFields.CASES: [100, 200, 300],
    }
    dataset_in = test_helpers.build_dataset({region: metrics})

    dataset_in.write_to_dataset_pointer(pointer)
    dataset_read = timeseries.MultiRegionDataset.read_from_pointer(pointer)

    test_helpers.assert_dataset_like(dataset_read, dataset_in)


def test_write_read_dataset_pointer_with_provenance_list(tmpdir):
    pointer = _make_dataset_pointer(tmpdir)

    dataset_in = test_helpers.build_default_region_dataset(
        {
            CommonFields.ICU_BEDS: TimeseriesLiteral(
                [0, 2, 4],
                annotation=[
                    test_helpers.make_tag(date="2020-04-01"),
                    test_helpers.make_tag(date="2020-04-02"),
                ],
                provenance=["prov1", "prov2"],
            ),
            CommonFields.CASES: [100, 200, 300],
        }
    )

    dataset_in.write_to_dataset_pointer(pointer)
    dataset_read = timeseries.MultiRegionDataset.read_from_pointer(pointer)

    test_helpers.assert_dataset_like(dataset_read, dataset_in)


def test_timeseries_drop_stale_timeseries_entire_region():
    ds_in = timeseries.MultiRegionDataset.from_csv(
        io.StringIO(
            "location_id,date,county,aggregate_level,m1,m2\n"
            "iso1:us#cbsa:10100,2020-04-02,,,,2\n"
            "iso1:us#cbsa:10100,2020-04-03,,,,3\n"
            "iso1:us#cbsa:10100,,,,,3\n"
            "iso1:us#fips:97111,2020-04-02,Bar County,county,2,\n"
            "iso1:us#fips:97111,2020-04-04,Bar County,county,4,\n"
            "iso1:us#fips:97111,,Bar County,county,4,\n"
        )
    )

    ds_out = ds_in.drop_stale_timeseries(pd.to_datetime("2020-04-04"))

    ds_expected = timeseries.MultiRegionDataset.from_csv(
        io.StringIO(
            "location_id,date,county,aggregate_level,m1,m2\n"
            "iso1:us#cbsa:10100,,,,,3\n"
            "iso1:us#fips:97111,2020-04-02,Bar County,county,2,\n"
            "iso1:us#fips:97111,2020-04-04,Bar County,county,4,\n"
            "iso1:us#fips:97111,,Bar County,county,4,\n"
        )
    )
    test_helpers.assert_dataset_like(ds_out, ds_expected)


def test_timeseries_drop_stale_timeseries_one_metric():
    csv_in = (
        "location_id,date,county,aggregate_level,m1,m2\n"
        "iso1:us#cbsa:10100,2020-04-02,,,11,2\n"
        "iso1:us#cbsa:10100,2020-04-03,,,,3\n"
        "iso1:us#cbsa:10100,,,,,3\n"
        "iso1:us#fips:97111,2020-04-02,Bar County,county,2,\n"
        "iso1:us#fips:97111,2020-04-04,Bar County,county,4,\n"
        "iso1:us#fips:97111,,Bar County,county,4,\n"
    )
    ds_in = timeseries.MultiRegionDataset.from_csv(io.StringIO(csv_in)).add_provenance_csv(
        io.StringIO(
            "location_id,variable,provenance\n"
            "iso1:us#cbsa:10100,m1,m1-10100prov\n"
            "iso1:us#cbsa:10100,m2,m2-10100prov\n"
            "iso1:us#fips:97111,m1,m1-97111prov\n"
        )
    )

    ds_out = ds_in.drop_stale_timeseries(pd.to_datetime("2020-04-03"))

    # The only timeseries that is stale with cutoff of 4/3 is the CBSA m1. The expected
    # dataset is the same as the input with "11" removed from the timeseries and
    # corresponding provenance removed.
    ds_expected = timeseries.MultiRegionDataset.from_csv(
        io.StringIO(csv_in.replace(",11,", ",,"))
    ).add_provenance_csv(
        io.StringIO(
            "location_id,variable,provenance\n"
            "iso1:us#cbsa:10100,m2,m2-10100prov\n"
            "iso1:us#fips:97111,m1,m1-97111prov\n"
        )
    )
    test_helpers.assert_dataset_like(ds_out, ds_expected)


def test_timeseries_drop_stale_timeseries_with_tag():
    region = Region.from_state("TX")
    values_recent = [100, 200, 300, 400]
    values_stale = [100, 200, None, None]
    ts_recent = TimeseriesLiteral(values_recent, annotation=[test_helpers.make_tag()])
    ts_stale = TimeseriesLiteral(values_stale, annotation=[test_helpers.make_tag()])

    dataset_in = test_helpers.build_dataset(
        {region: {CommonFields.CASES: ts_recent, CommonFields.DEATHS: ts_stale}}
    )

    dataset_out = dataset_in.drop_stale_timeseries(pd.to_datetime("2020-04-03"))

    assert len(dataset_out.tag) == 1
    # drop_stale_timeseries preserves the empty DEATHS column so add it to dataset_expected
    dataset_expected = test_helpers.build_dataset(
        {region: {CommonFields.CASES: ts_recent}}, timeseries_columns=[CommonFields.DEATHS]
    )
    test_helpers.assert_dataset_like(dataset_out, dataset_expected)


def test_append_region_and_get_regions_subset_with_tag():
    region_tx = Region.from_state("TX")
    region_sf = Region.from_fips("06075")
    values = [100, 200, 300, 400]
    ts_with_tag = TimeseriesLiteral(values, annotation=[test_helpers.make_tag()])

    dataset_tx = test_helpers.build_dataset({region_tx: {CommonFields.CASES: ts_with_tag}})
    dataset_sf = test_helpers.build_dataset({region_sf: {CommonFields.CASES: ts_with_tag}})

    dataset_appended = dataset_tx.append_regions(dataset_sf)

    assert len(dataset_appended.tag) == 2
    dataset_tx_and_sf = test_helpers.build_dataset(
        {region_tx: {CommonFields.CASES: ts_with_tag}, region_sf: {CommonFields.CASES: ts_with_tag}}
    )
    test_helpers.assert_dataset_like(dataset_appended, dataset_tx_and_sf)

    dataset_out = dataset_tx_and_sf.get_regions_subset([region_tx])
    assert len(dataset_out.tag) == 1
    test_helpers.assert_dataset_like(dataset_out, dataset_tx)


def test_one_region_annotations():
    region_tx = Region.from_state("TX")
    region_sf = Region.from_fips("06075")
    values = [100, 200, 300, 400]
    tag1 = test_helpers.make_tag(date="2020-04-01")
    tag2a = test_helpers.make_tag(date="2020-04-02")
    tag2b = test_helpers.make_tag(date="2020-04-03")

    dataset_tx_and_sf = test_helpers.build_dataset(
        {
            region_tx: {CommonFields.CASES: (TimeseriesLiteral(values, annotation=[tag1]))},
            region_sf: {CommonFields.CASES: (TimeseriesLiteral(values, annotation=[tag2a, tag2b]))},
        }
    )

    # get_one_region and iter_one_regions use separate code to split up the tags. Test both of them.
    assert dataset_tx_and_sf.get_one_region(region_tx).annotations(CommonFields.CASES) == [tag1]
    assert dataset_tx_and_sf.get_one_region(region_sf).annotations(CommonFields.CASES) == [
        tag2a,
        tag2b,
    ]

    assert {
        region: one_region_dataset.annotations(CommonFields.CASES)
        for region, one_region_dataset in dataset_tx_and_sf.iter_one_regions()
    } == {region_sf: [tag2a, tag2b], region_tx: [tag1],}


def test_timeseries_latest_values():
    dataset = timeseries.MultiRegionDataset.from_csv(
        io.StringIO(
            "location_id,date,county,aggregate_level,m1,m2\n"
            "iso1:us#cbsa:10100,2020-04-02,,,,2\n"
            "iso1:us#cbsa:10100,2020-04-03,,,10,3\n"
            "iso1:us#cbsa:10100,2020-04-04,,,,1\n"
            "iso1:us#cbsa:10100,,,,,4\n"
            "iso1:us#fips:97111,2020-04-02,Bar County,county,2,\n"
            "iso1:us#fips:97111,2020-04-04,Bar County,county,4,\n"
            "iso1:us#fips:97111,,Bar County,county,5,\n"
        )
    )

    # Check bulk access via _timeseries_latest_values
    expected = pd.read_csv(
        io.StringIO("location_id,m1,m2\n" "iso1:us#cbsa:10100,10,1\n" "iso1:us#fips:97111,4,\n")
    )
    latest_from_timeseries = dataset._timeseries_latest_values().reset_index()
    pd.testing.assert_frame_equal(
        latest_from_timeseries, expected, check_like=True, check_dtype=False
    )

    # Check access to timeseries latests values via get_one_region
    region_10100 = dataset.get_one_region(Region.from_cbsa_code("10100"))
    assert region_10100.latest == {
        "aggregate_level": None,
        "county": None,
        "m1": 10,  # Derived from timeseries
        "m2": 4,  # Explicitly in recent values
    }
    region_97111 = dataset.get_one_region(Region.from_fips("97111"))
    assert region_97111.latest == {
        "aggregate_level": "county",
        "county": "Bar County",
        "m1": 5,
        "m2": None,
    }


def test_timeseries_latest_values_copied_to_static():
    dataset = timeseries.MultiRegionDataset.from_csv(
        io.StringIO(
            "location_id,date,county,aggregate_level,t1,s1\n"
            "iso1:us#cbsa:10100,2020-04-02,,,,2\n"
            "iso1:us#cbsa:10100,2020-04-03,,,10,3\n"
            "iso1:us#cbsa:10100,2020-04-04,,,,1\n"
            "iso1:us#cbsa:10100,,,,,4\n"
            "iso1:us#fips:97111,2020-04-02,Bar County,county,2,\n"
            "iso1:us#fips:97111,2020-04-04,Bar County,county,4,\n"
            "iso1:us#fips:97111,,Bar County,county,,\n"
        )
    )

    # Check access to latest values as copied to static
    t1 = FieldName("t1")
    s1 = FieldName("s1")
    dataset_t1_latest_in_static = dataset.latest_in_static(t1)
    assert dataset_t1_latest_in_static.static.loc["iso1:us#cbsa:10100", t1] == 10
    assert dataset_t1_latest_in_static.static.loc["iso1:us#fips:97111", t1] == 4

    # Trying to copy the latest values of s1 fails because s1 already has a real value in static.
    # See also longer comment where the ValueError is raised.
    with pytest.raises(ValueError):
        dataset.latest_in_static(s1)


def test_join_columns():
    ts_1 = timeseries.MultiRegionDataset.from_csv(
        io.StringIO(
            "location_id,date,county,aggregate_level,m1\n"
            "iso1:us#cbsa:10100,2020-04-02,,,\n"
            "iso1:us#cbsa:10100,2020-04-03,,,\n"
            "iso1:us#cbsa:10100,,,,\n"
            "iso1:us#fips:97111,2020-04-02,Bar County,county,2\n"
            "iso1:us#fips:97111,2020-04-04,Bar County,county,4\n"
            "iso1:us#fips:97111,,Bar County,county,4\n"
        )
    ).add_provenance_csv(
        io.StringIO(
            "location_id,variable,provenance\n"
            "iso1:us#cbsa:10100,m1,ts110100prov\n"
            "iso1:us#fips:97111,m1,ts197111prov\n"
        )
    )
    ts_2 = timeseries.MultiRegionDataset.from_csv(
        io.StringIO(
            "location_id,date,county,aggregate_level,m2\n"
            "iso1:us#cbsa:10100,2020-04-02,,,2\n"
            "iso1:us#cbsa:10100,2020-04-03,,,3\n"
            "iso1:us#fips:97111,2020-04-02,Bar County,county,\n"
            "iso1:us#fips:97111,2020-04-04,Bar County,county,\n"
        )
    ).add_provenance_csv(
        io.StringIO(
            "location_id,variable,provenance\n"
            "iso1:us#cbsa:10100,m2,ts110100prov\n"
            "iso1:us#fips:97111,m2,ts197111prov\n"
        )
    )
    ts_expected = timeseries.MultiRegionDataset.from_csv(
        io.StringIO(
            "location_id,date,county,aggregate_level,m1,m2\n"
            "iso1:us#cbsa:10100,2020-04-02,,,,2\n"
            "iso1:us#cbsa:10100,2020-04-03,,,,3\n"
            "iso1:us#cbsa:10100,,,,,\n"
            "iso1:us#fips:97111,2020-04-02,Bar County,county,2,\n"
            "iso1:us#fips:97111,2020-04-04,Bar County,county,4,\n"
            "iso1:us#fips:97111,,Bar County,county,4,\n"
        )
    ).add_provenance_csv(
        io.StringIO(
            "location_id,variable,provenance\n"
            "iso1:us#cbsa:10100,m1,ts110100prov\n"
            "iso1:us#cbsa:10100,m2,ts110100prov\n"
            "iso1:us#fips:97111,m1,ts197111prov\n"
            "iso1:us#fips:97111,m2,ts197111prov\n"
        )
    )
    ts_joined = ts_1.join_columns(ts_2)
    test_helpers.assert_dataset_like(ts_joined, ts_expected, drop_na_latest=True)

    with pytest.raises(NotImplementedError):
        ts_2.join_columns(ts_1)

    with pytest.raises(ValueError):
        # Raises because the same column is in both datasets
        ts_2.join_columns(ts_2)

    # Checking geo attributes is currently disabled.
    # ts_2_variation_df = ts_2.combined_df.copy()
    # ts_2_variation_df.loc[
    #     ts_2_variation_df[CommonFields.COUNTY] == "Bar County", CommonFields.COUNTY
    # ] = "Bart County"
    # ts_2_variation = timeseries.MultiRegionDataset.from_combined_dataframe(
    #     ts_2_variation_df
    # )
    # with pytest.raises(ValueError):
    #     ts_1.join_columns(ts_2_variation)


def test_join_columns_missing_regions():
    ts_1 = timeseries.MultiRegionDataset.from_csv(
        io.StringIO(
            "location_id,date,county,aggregate_level,m1\n"
            "iso1:us#cbsa:10100,2020-04-02,,,\n"
            "iso1:us#cbsa:10100,2020-04-03,,,\n"
            "iso1:us#cbsa:10100,,,,\n"
            "iso1:us#fips:97111,2020-04-02,Bar County,county,2\n"
            "iso1:us#fips:97111,2020-04-04,Bar County,county,4\n"
            "iso1:us#fips:97111,,Bar County,county,4\n"
        )
    )
    ts_2 = timeseries.MultiRegionDataset.from_csv(
        io.StringIO(
            "location_id,date,county,aggregate_level,m2\n" "iso1:us#cbsa:10100,2020-04-02,,,2\n"
        )
    )
    ts_expected = timeseries.MultiRegionDataset.from_csv(
        io.StringIO(
            "location_id,date,county,aggregate_level,m1,m2\n"
            "iso1:us#cbsa:10100,2020-04-02,,,,2\n"
            "iso1:us#cbsa:10100,2020-04-03,,,,\n"
            "iso1:us#cbsa:10100,,,,,\n"
            "iso1:us#fips:97111,2020-04-02,Bar County,county,2,\n"
            "iso1:us#fips:97111,2020-04-04,Bar County,county,4,\n"
            "iso1:us#fips:97111,,Bar County,county,4,\n"
        )
    )
    ts_joined = ts_1.join_columns(ts_2)
    test_helpers.assert_dataset_like(ts_joined, ts_expected, drop_na_latest=True)


def test_iter_one_region():
    ts = timeseries.MultiRegionDataset.from_csv(
        io.StringIO(
            "location_id,date,county,aggregate_level,m1\n"
            "iso1:us#cbsa:10100,2020-04-02,,,\n"
            "iso1:us#cbsa:10100,2020-04-03,,,\n"
            "iso1:us#cbsa:10100,,,,\n"
            "iso1:us#fips:97111,2020-04-02,Bar County,county,2\n"
            "iso1:us#fips:97111,2020-04-04,Bar County,county,4\n"
            "iso1:us#fips:97111,,Bar County,county,4\n"
            # 97222 does not have a row of latest data to make sure it still works
            "iso1:us#fips:97222,2020-04-02,No Recent County,county,3\n"
            "iso1:us#fips:97222,2020-04-04,No Recent County,county,5\n"
        )
    )
    assert {region.location_id for region, _ in ts.iter_one_regions()} == {
        "iso1:us#cbsa:10100",
        "iso1:us#fips:97111",
        "iso1:us#fips:97222",
    }
    for it_region, it_one_region in ts.iter_one_regions():
        one_region = ts.get_one_region(it_region)
        assert (one_region.data.fillna("") == it_one_region.data.fillna("")).all(axis=None)
        assert one_region.latest == it_one_region.latest
        assert one_region.provenance == it_one_region.provenance
        assert one_region.region == it_region
        assert one_region.region == it_one_region.region


def test_drop_regions_without_population():
    # Only regions with location_id containing 1 have population, those with 2 don't
    ts_in = timeseries.MultiRegionDataset.from_csv(
        io.StringIO(
            "location_id,date,county,aggregate_level,population,m1\n"
            "iso1:us#cbsa:10100,2020-04-02,,,,\n"
            "iso1:us#cbsa:10100,,,,80000,\n"
            "iso1:us#fips:97111,2020-04-02,Bar County,county,,2\n"
            "iso1:us#fips:97111,,Bar County,county,40000,4\n"
            "iso1:us#cbsa:20200,2020-04-02,,,,\n"
            "iso1:us#cbsa:20200,,,,,\n"
            "iso1:us#fips:97222,2020-04-02,Bar County,county,,2\n"
            "iso1:us#fips:97222,,Bar County,county,,4\n"
        )
    )
    ts_expected = timeseries.MultiRegionDataset.from_csv(
        io.StringIO(
            "location_id,date,county,aggregate_level,population,m1\n"
            "iso1:us#cbsa:10100,2020-04-02,,,,\n"
            "iso1:us#cbsa:10100,,,,80000,\n"
            "iso1:us#fips:97111,2020-04-02,Bar County,county,,2\n"
            "iso1:us#fips:97111,,Bar County,county,40000,4\n"
        )
    )
    with structlog.testing.capture_logs() as logs:
        ts_out = timeseries.drop_regions_without_population(
            ts_in, ["iso1:us#fips:97222"], structlog.get_logger()
        )
    test_helpers.assert_dataset_like(ts_out, ts_expected)

    assert [l["event"] for l in logs] == ["Dropping unexpected regions without populaton"]
    assert [l["location_ids"] for l in logs] == [["iso1:us#cbsa:20200"]]


def test_merge_provenance():
    ts = timeseries.MultiRegionDataset.from_csv(
        io.StringIO(
            "location_id,date,county,aggregate_level,m1\n"
            "iso1:us#cbsa:10100,2020-04-02,,,\n"
            "iso1:us#cbsa:10100,2020-04-03,,,\n"
            "iso1:us#cbsa:10100,,,,\n"
            "iso1:us#fips:97111,2020-04-02,Bar County,county,2\n"
            "iso1:us#fips:97111,2020-04-04,Bar County,county,4\n"
            "iso1:us#fips:97111,,Bar County,county,4\n"
        )
    ).add_provenance_csv(
        io.StringIO("location_id,variable,provenance\n" "iso1:us#cbsa:10100,m1,ts110100prov\n")
    )

    with pytest.raises(NotImplementedError):
        ts.add_provenance_csv(
            io.StringIO("location_id,variable,provenance\n" "iso1:us#fips:97111,m1,ts197111prov\n")
        )


def test_append_tags():
    region_sf = Region.from_fips("06075")
    cases_values = [100, 200, 300, 400]
    metrics_sf = {
        CommonFields.POSITIVE_TESTS: TimeseriesLiteral([1, 2, 3, 4], provenance="pt_src2"),
        CommonFields.CASES: cases_values,
    }
    dataset_in = test_helpers.build_dataset({region_sf: metrics_sf})
    tag_sf_cases = test_helpers.make_tag(TagType.CUMULATIVE_TAIL_TRUNCATED, date="2020-04-02")
    tag_df = test_helpers.make_tag_df(region_sf, CommonFields.CASES, [tag_sf_cases])
    dataset_out = dataset_in.append_tag_df(tag_df)
    metrics_sf[CommonFields.CASES] = TimeseriesLiteral(cases_values, annotation=[tag_sf_cases])
    dataset_expected = test_helpers.build_dataset({region_sf: metrics_sf})

    test_helpers.assert_dataset_like(dataset_out, dataset_expected)


def test_add_provenance_all_with_tags():
    """Checks that add_provenance_all (and add_provenance_series that it calls) preserves tags."""
    region = Region.from_state("TX")
    cases_values = [100, 200, 300, 400]
    timeseries = TimeseriesLiteral(cases_values, annotation=[(test_helpers.make_tag())])
    dataset_in = test_helpers.build_dataset({region: {CommonFields.CASES: timeseries}})

    dataset_out = dataset_in.add_provenance_all("prov_prov")

    timeseries.provenance = "prov_prov"
    dataset_expected = test_helpers.build_dataset({region: {CommonFields.CASES: timeseries}})

    test_helpers.assert_dataset_like(dataset_out, dataset_expected)


def test_join_columns_with_tags():
    """Checks that join_columns preserves tags."""
    region = Region.from_state("TX")
    cases_values = [100, 200, 300, 400]
    ts_lit = TimeseriesLiteral(cases_values, annotation=[test_helpers.make_tag()])
    dataset_cases = test_helpers.build_dataset({region: {CommonFields.CASES: ts_lit}})
    dataset_deaths = test_helpers.build_dataset({region: {CommonFields.DEATHS: ts_lit}})

    dataset_out = dataset_cases.join_columns(dataset_deaths)

    assert len(dataset_out.tag) == 2
    # The following checks that the tags in `ts_lit` have been preserved.
    dataset_expected = test_helpers.build_dataset(
        {region: {CommonFields.CASES: ts_lit, CommonFields.DEATHS: ts_lit}}
    )

    test_helpers.assert_dataset_like(dataset_out, dataset_expected)


def test_drop_column_with_tags():
    """Checks that join_columns preserves tags."""
    region = Region.from_state("TX")
    cases_values = [100, 200, 300, 400]
    ts_lit = TimeseriesLiteral(cases_values, annotation=[test_helpers.make_tag()])

    dataset_in = test_helpers.build_dataset(
        {region: {CommonFields.CASES: ts_lit, CommonFields.DEATHS: ts_lit}}
    )

    dataset_out = dataset_in.drop_column_if_present(CommonFields.DEATHS)

    assert len(dataset_out.tag) == 1
    dataset_expected = test_helpers.build_dataset({region: {CommonFields.CASES: ts_lit}})
    test_helpers.assert_dataset_like(dataset_out, dataset_expected)


def test_remove_outliers():
    values = [10.0] * 7 + [1000.0]
    dataset = test_helpers.build_default_region_dataset({CommonFields.NEW_CASES: values})
    dataset = timeseries.drop_new_case_outliers(dataset)

    # Expected result is the same series with the last value removed
    expected_tag = test_helpers.make_tag(
        TagType.ZSCORE_OUTLIER, date="2020-04-08", original_observation=1000.0,
    )
    expected_ts = TimeseriesLiteral([10.0] * 7, annotation=[expected_tag])
    expected = test_helpers.build_default_region_dataset({CommonFields.NEW_CASES: expected_ts})
    test_helpers.assert_dataset_like(dataset, expected, drop_na_dates=True)


def test_remove_outliers_threshold():
    values = [1.0] * 7 + [30.0]
    dataset = test_helpers.build_default_region_dataset({CommonFields.NEW_CASES: values})
    result = timeseries.drop_new_case_outliers(dataset, case_threshold=30)

    # Should not modify becasue not higher than threshold
    test_helpers.assert_dataset_like(dataset, result)

    result = timeseries.drop_new_case_outliers(dataset, case_threshold=29)

    # Expected result is the same series with the last value removed
    expected_tag = test_helpers.make_tag(
        TagType.ZSCORE_OUTLIER, date="2020-04-08", original_observation=30.0
    )
    expected_ts = TimeseriesLiteral([1.0] * 7, annotation=[expected_tag])
    expected = test_helpers.build_default_region_dataset({CommonFields.NEW_CASES: expected_ts})
    test_helpers.assert_dataset_like(result, expected, drop_na_dates=True)


def test_not_removing_short_series():
    values = [None] * 7 + [1, 1, 300]
    dataset = test_helpers.build_default_region_dataset({CommonFields.NEW_CASES: values})
    result = timeseries.drop_new_case_outliers(dataset, case_threshold=30)

    # Should not modify becasue not higher than threshold
    test_helpers.assert_dataset_like(dataset, result)


def test_timeseries_empty_timeseries_and_static():
    # Check that empty dataset creates a MultiRegionDataset
    # and that get_one_region raises expected exception.
    dataset = timeseries.MultiRegionDataset.new_without_timeseries()
    with pytest.raises(timeseries.RegionLatestNotFound):
        dataset.get_one_region(Region.from_fips("01001"))


def test_timeseries_empty():
    # Check that empty geodata_timeseries_df creates a MultiRegionDataset
    # and that get_one_region raises expected exception.
    dataset = timeseries.MultiRegionDataset.from_geodata_timeseries_df(
        pd.DataFrame([], columns=[CommonFields.LOCATION_ID, CommonFields.DATE])
    )
    with pytest.raises(timeseries.RegionLatestNotFound):
        dataset.get_one_region(Region.from_fips("01001"))


def test_timeseries_empty_static_not_empty():
    # Check that empty timeseries does not prevent static data working as expected.
    dataset = timeseries.MultiRegionDataset.from_geodata_timeseries_df(
        pd.DataFrame([], columns=[CommonFields.LOCATION_ID, CommonFields.DATE])
    ).add_static_values(pd.DataFrame([{"location_id": "iso1:us#fips:97111", "m1": 1234}]))
    assert dataset.get_one_region(Region.from_fips("97111")).latest["m1"] == 1234


def test_aggregate_states_to_country():
    ts = timeseries.MultiRegionDataset.from_csv(
        io.StringIO(
            "location_id,county,aggregate_level,date,m1,m2,population\n"
            "iso1:us#fips:97111,Bar County,county,2020-04-03,3,,\n"
            "iso1:us#fips:97222,Foo County,county,2020-04-01,,10,\n"
            "iso1:us#iso2:us-tx,Texas,state,2020-04-01,1,2,\n"
            "iso1:us#iso2:us-tx,Texas,state,2020-04-02,3,4,\n"
            "iso1:us#iso2:us-tx,Texas,state,,,,1000\n"
            "iso1:us#iso2:us-az,Arizona,state,2020-04-01,1,2,\n"
            "iso1:us#iso2:us-az,Arizona,state,,,,2000\n"
        )
    )
    region_us = Region.from_iso1("us")
    country = timeseries.aggregate_regions(
        ts,
        {Region.from_state("AZ"): region_us, Region.from_state("TX"): region_us},
        [],
        reporting_ratio_required_to_aggregate=1.0,
    )
    expected = timeseries.MultiRegionDataset.from_csv(
        io.StringIO(
            "location_id,aggregate_level,date,m1,m2,population\n"
            "iso1:us,country,2020-04-01,2,4,\n"
            "iso1:us,country,,,,3000\n"
        )
    )
    test_helpers.assert_dataset_like(country, expected)


def test_combined_timeseries():
    ds1 = timeseries.MultiRegionDataset.from_csv(
        io.StringIO(
            "location_id,date,county,aggregate_level,m1\n"
            "iso1:us#cbsa:10100,2020-04-02,,,2.2\n"
            "iso1:us#cbsa:10100,2020-04-03,,,3.3\n"
            "iso1:us#fips:97111,2020-04-02,Bar County,county,2\n"
            "iso1:us#fips:97111,2020-04-04,Bar County,county,4\n"
        )
    ).add_provenance_csv(
        io.StringIO("location_id,variable,provenance\n" "iso1:us#cbsa:10100,m1,ds110100prov\n")
    )
    ds2 = timeseries.MultiRegionDataset.from_csv(
        io.StringIO(
            "location_id,date,county,aggregate_level,m1\n"
            "iso1:us#cbsa:10100,2020-04-02,,,333\n"
            "iso1:us#cbsa:10100,2020-04-03,,,333\n"
            "iso1:us#fips:97222,2020-04-03,Foo County,county,30\n"
            "iso1:us#fips:97222,2020-04-04,Foo County,county,40\n"
        )
    ).add_provenance_csv(
        io.StringIO("location_id,variable,provenance\n" "iso1:us#cbsa:10100,m1,ds110100prov\n")
    )
    combined = timeseries.combined_datasets(
        {DatasetName("ds1"): ds1, DatasetName("ds2"): ds2},
        {FieldName("m1"): [DatasetName("ds1"), DatasetName("ds2")]},
        {},
    )
    expected = timeseries.MultiRegionDataset.from_csv(
        io.StringIO(
            "location_id,date,m1\n"
            "iso1:us#cbsa:10100,2020-04-02,2.2\n"
            "iso1:us#cbsa:10100,2020-04-03,3.3\n"
            "iso1:us#fips:97111,2020-04-02,2\n"
            "iso1:us#fips:97111,2020-04-04,4\n"
            "iso1:us#fips:97222,2020-04-03,30\n"
            "iso1:us#fips:97222,2020-04-04,40\n"
        )
    ).add_provenance_csv(
        io.StringIO("location_id,variable,provenance\n" "iso1:us#cbsa:10100,m1,ds110100prov\n")
    )

    test_helpers.assert_dataset_like(expected, combined)


def test_combined_annotation():
    ts1a = TimeseriesLiteral(
        [0, 2, 4],
        annotation=[
            test_helpers.make_tag(date="2020-04-01"),
            test_helpers.make_tag(date="2020-04-02"),
        ],
    )
    ts1b = [100, 200, 300]
    ds1 = test_helpers.build_default_region_dataset(
        {CommonFields.ICU_BEDS: ts1a, CommonFields.CASES: ts1b}
    )
    ts2a = TimeseriesLiteral([1, 3, 5], annotation=[test_helpers.make_tag(date="2020-04-01")],)
    ts2b = [150, 250, 350]
    ds2 = test_helpers.build_default_region_dataset(
        {CommonFields.ICU_BEDS: ts2a, CommonFields.CASES: ts2b}
    )
    ds1_name = DatasetName("ds1")
    ds2_name = DatasetName("ds2")
    combined = timeseries.combined_datasets(
        {ds1_name: ds1, ds2_name: ds2},
        {CommonFields.ICU_BEDS: [ds1_name, ds2_name], CommonFields.CASES: [ds2_name, ds1_name]},
        {},
    )

    expected = test_helpers.build_default_region_dataset(
        {CommonFields.ICU_BEDS: ts1a, CommonFields.CASES: ts2b}
    )

    test_helpers.assert_dataset_like(combined, expected)


def test_combined_missing_field():
    ts1 = timeseries.MultiRegionDataset.from_csv(
        io.StringIO(
            "location_id,date,county,aggregate_level,m1\n"
            "iso1:us#fips:97111,2020-04-02,Bar County,county,2\n"
            "iso1:us#fips:97111,2020-04-04,Bar County,county,4\n"
        )
    )
    ts2 = timeseries.MultiRegionDataset.from_csv(
        io.StringIO(
            "location_id,date,county,aggregate_level,m2\n"
            "iso1:us#fips:97111,2020-04-02,Bar County,county,111\n"
            "iso1:us#fips:97111,2020-04-04,Bar County,county,111\n"
        )
    )
    dataset_map = {DatasetName("ts1"): ts1, DatasetName("ts2"): ts2}
    # m1 is output, m2 is dropped.
    field_source_map = {FieldName("m1"): list(dataset_map.keys())}

    # Check that combining finishes and produces the expected result.
    combined_1 = timeseries.combined_datasets(dataset_map, field_source_map, {})
    expected = timeseries.MultiRegionDataset.from_csv(
        io.StringIO(
            "location_id,date,m1\n"
            "iso1:us#fips:97111,2020-04-02,2\n"
            "iso1:us#fips:97111,2020-04-04,4\n"
        )
    )
    test_helpers.assert_dataset_like(expected, combined_1)

    # Because there is only one source for the output timeseries reversing the source list
    # produces the same output.
    combined_2 = timeseries.combined_datasets(
        dataset_map,
        {name: reversed(source_list) for name, source_list in field_source_map.items()},
        {},
    )
    test_helpers.assert_dataset_like(expected, combined_2)


def test_combined_static():
    ds1 = timeseries.MultiRegionDataset.from_csv(
        io.StringIO(
            "location_id,date,county,aggregate_level,s1\n"
            "iso1:us#cbsa:10100,,,,\n"
            "iso1:us#fips:97222,,Foo County,county,22\n"
        )
    )
    ds2 = timeseries.MultiRegionDataset.from_csv(
        io.StringIO(
            "location_id,date,county,aggregate_level,s1\n"
            "iso1:us#cbsa:10100,,,,111\n"
            "iso1:us#fips:97222,,Foo County,county,222\n"
        )
    )
    combined = timeseries.combined_datasets(
        {DatasetName("ds1"): ds1, DatasetName("ds2"): ds2},
        {},
        {FieldName("s1"): [DatasetName("ds1"), DatasetName("ds2")]},
    )
    expected = timeseries.MultiRegionDataset.from_csv(
        io.StringIO("location_id,date,s1\n" "iso1:us#cbsa:10100,,111\n" "iso1:us#fips:97222,,22\n")
    )

    test_helpers.assert_dataset_like(expected, combined, drop_na_timeseries=True)


def test_aggregate_states_to_country_scale():
    ts = timeseries.MultiRegionDataset.from_csv(
        io.StringIO(
            "location_id,county,aggregate_level,date,m1,m2,population\n"
            "iso1:us#iso2:us-tx,Texas,state,2020-04-01,4,2,\n"
            "iso1:us#iso2:us-tx,Texas,state,2020-04-02,4,4,\n"
            "iso1:us#iso2:us-tx,Texas,state,,,,2500\n"
            "iso1:us#iso2:us-az,Arizona,state,2020-04-01,8,20,\n"
            "iso1:us#iso2:us-az,Arizona,state,2020-04-02,12,40,\n"
            "iso1:us#iso2:us-az,Arizona,state,,,,7500\n"
        )
    )
    region_us = Region.from_iso1("us")
    country = timeseries.aggregate_regions(
        ts,
        {Region.from_state("AZ"): region_us, Region.from_state("TX"): region_us},
        [timeseries.StaticWeightedAverageAggregation(FieldName("m1"), CommonFields.POPULATION),],
    )
    # The column m1 is scaled by population.
    # On 2020-04-01: 4 * 0.25 + 8 * 0.75 = 7
    # On 2020-04-02: 4 * 0.25 + 12 * 0.75 = 10
    expected = timeseries.MultiRegionDataset.from_csv(
        io.StringIO(
            "location_id,aggregate_level,date,m1,m2,population\n"
            "iso1:us,country,2020-04-01,7,22,\n"
            "iso1:us,country,2020-04-02,10,44,\n"
            "iso1:us,country,,,,10000\n"
        )
    )
    test_helpers.assert_dataset_like(country, expected)


def test_aggregate_states_to_country_scale_static():
    ts = timeseries.MultiRegionDataset.from_csv(
        io.StringIO(
            "location_id,county,aggregate_level,date,m1,s1,population\n"
            "iso1:us#iso2:us-tx,Texas,state,2020-04-01,4,,\n"
            "iso1:us#iso2:us-tx,Texas,state,,,4,2500\n"
            "iso1:us#iso2:us-az,Arizona,state,2020-04-01,8,,\n"
            "iso1:us#iso2:us-az,Arizona,state,,,12,7500\n"
        )
    )
    region_us = Region.from_iso1("us")
    country = timeseries.aggregate_regions(
        ts,
        {Region.from_state("AZ"): region_us, Region.from_state("TX"): region_us},
        [
            timeseries.StaticWeightedAverageAggregation(FieldName("m1"), CommonFields.POPULATION),
            timeseries.StaticWeightedAverageAggregation(FieldName("s1"), CommonFields.POPULATION),
        ],
    )
    # The column m1 is scaled by population.
    # 4 * 0.25 + 12 * 0.75 = 10
    expected = timeseries.MultiRegionDataset.from_csv(
        io.StringIO(
            "location_id,aggregate_level,date,m1,s1,population\n"
            "iso1:us,country,2020-04-01,7,,\n"
            "iso1:us,country,,,10,10000\n"
        )
    )
    test_helpers.assert_dataset_like(country, expected)


def test_timeseries_rows():
    ts = timeseries.MultiRegionDataset.from_csv(
        io.StringIO(
            "location_id,county,aggregate_level,date,m1,m2,population\n"
            "iso1:us#iso2:us-tx,Texas,state,2020-04-01,4,2,\n"
            "iso1:us#iso2:us-tx,Texas,state,2020-04-02,4,4,\n"
            "iso1:us#iso2:us-tx,Texas,state,,,,2500\n"
            "iso1:us#iso2:us-az,Arizona,state,2020-04-01,8,20,\n"
            "iso1:us#iso2:us-az,Arizona,state,2020-04-02,12,40,\n"
            "iso1:us#iso2:us-az,Arizona,state,,,,7500\n"
        )
    )

    rows = ts.timeseries_rows()
    expected = pd.read_csv(
        io.StringIO(
            "       location_id,variable,2020-04-02,2020-04-01\n"
            "iso1:us#iso2:us-az,      m1,        12,         8\n"
            "iso1:us#iso2:us-az,      m2,        40,        20\n"
            "iso1:us#iso2:us-tx,      m1,         4,         4\n"
            "iso1:us#iso2:us-tx,      m2,         4,         2\n".replace(" ", "")
        )
    ).set_index([CommonFields.LOCATION_ID, PdFields.VARIABLE])
    pd.testing.assert_frame_equal(rows, expected, check_dtype=False, check_exact=False)


def test_multi_region_dataset_get_subset():
    ds = timeseries.MultiRegionDataset.from_csv(
        io.StringIO(
            "location_id,aggregate_level,state,fips,date,m1,m2,population\n"
            "iso1:us,country,,,2020-04-01,100,200,\n"
            "iso1:us,country,,,,,,10000\n"
            "iso1:us#iso2:us-tx,state,TX,,2020-04-01,4,2,\n"
            "iso1:us#iso2:us-tx,state,TX,,,,,5000\n"
            "iso1:us#fips:97222,county,,97222,2020-04-01,1,2,\n"
            "iso1:us#fips:97222,county,,97222,,,,1000\n"
            "iso1:us#cbsa:10100,cbsa,,,2020-04-01,1,2,20000\n"
        )
    )

    subset = ds.get_subset(aggregation_level=AggregationLevel.COUNTRY)
    assert subset.static.at["iso1:us", CommonFields.POPULATION] == 10000

    subset = ds.get_subset(fips="97222")
    assert subset.timeseries.at[("iso1:us#fips:97222", "2020-04-01"), "m2"] == 2

    subset = ds.get_subset(state="TX")
    assert subset.static.at["iso1:us#iso2:us-tx", CommonFields.POPULATION] == 5000

    subset = ds.get_subset(states=["TX"])
    assert subset.static.at["iso1:us#iso2:us-tx", CommonFields.POPULATION] == 5000

    subset = ds.get_subset(location_id_matches=r"\A(iso1\:us|iso1\:us\#cbsa.+)\Z")
    assert {r.location_id for r, _ in subset.iter_one_regions()} == {
        "iso1:us",
        "iso1:us#cbsa:10100",
    }


@pytest.mark.skip(reason="test not written, needs proper columns")
def test_calculate_puerto_rico_bed_occupancy_rate():
    ds = timeseries.MultiRegionDataset.from_csv(
        io.StringIO(
            "location_id,county,aggregate_level,date,population\n"
            "iso1:us#iso2:us-pr,Texas,state,2020-04-01,4,,\n"
            "iso1:us#iso2:us-pr,Texas,state,,,4,2500\n"
        )
    )

    actual = timeseries.aggregate_puerto_rico_from_counties(ds)

    expected = timeseries.MultiRegionDataset.from_csv(
        io.StringIO(
            "location_id,aggregate_level,date,m1,s1,population\n"
            "iso1:us,country,2020-04-01,7,,\n"
            "iso1:us,country,,,10,10000\n"
        )
    )
    test_helpers.assert_dataset_like(actual, expected)


def test_dataset_regions_property(nyc_region):
    az_region = Region.from_state("AZ")
    dataset = test_helpers.build_dataset(
        {nyc_region: {CommonFields.CASES: [100]}, az_region: {CommonFields.CASES: [100]}}
    )

    assert dataset.timeseries_regions == set([az_region, nyc_region])


@pytest.mark.parametrize("reporting_ratio,expected_na", [(0.09, False), (0.1, False), (0.11, True)])
def test_weighted_reporting_ratio(reporting_ratio, expected_na):
    ny_region = Region.from_state("NY")
    az_region = Region.from_state("AZ")
    us_region = Region.from_iso1("us")
    aggregate_map = {
        ny_region: us_region,
        az_region: us_region,
    }
    metrics = {ny_region: {CommonFields.CASES: [100]}, az_region: {CommonFields.CASES: [None]}}
    static = {ny_region: {CommonFields.POPULATION: 100}, az_region: {CommonFields.POPULATION: 900}}
    dataset = test_helpers.build_dataset(metrics, static_by_region_then_field_name=static)

    aggregation = timeseries.aggregate_regions(
        dataset,
        aggregate_map,
        aggregations=[],
        reporting_ratio_required_to_aggregate=reporting_ratio,
    )
    cases = aggregation.timeseries[CommonFields.CASES]
    if expected_na:
        assert not len(cases)
    else:
        assert len(cases)


<<<<<<< HEAD
def test_datasets_map_write_read(tmpdir):
    csv_path = pathlib.Path(tmpdir) / "multi_dataset.csv"

    region_tx = Region.from_state("TX")
    region_sf = Region.from_fips("06075")
    values = [100, 200, 300, 400]
    ts_with_tag = TimeseriesLiteral(values, annotation=[test_helpers.make_tag()])

    ds_a = test_helpers.build_dataset(
        {
            region_tx: {CommonFields.CASES: ts_with_tag},
            region_sf: {CommonFields.CASES: [10, 20, 30, 40]},
        }
    )
    ds_a_name = DatasetName("ds_a")
    ds_b = test_helpers.build_dataset({region_sf: {CommonFields.CASES: ts_with_tag}})
    ds_b_name = DatasetName("ds_b")

    map_to_write = timeseries.DatasetMap.from_map({ds_a_name: ds_a, ds_b_name: ds_b})

    map_to_write.write(csv_path)

    map_read = timeseries.DatasetMap.from_csv()


=======
>>>>>>> 034e31be
def test_provenance_map():
    region_tx = Region.from_state("TX")
    region_sf = Region.from_fips("06075")
    tag1 = test_helpers.make_tag(date="2020-04-01")
    tag2 = test_helpers.make_tag(date="2020-04-02")
    dataset = test_helpers.build_dataset(
        {
            region_tx: {
                CommonFields.ICU_BEDS: TimeseriesLiteral(
                    [2, 4], annotation=[tag1, tag2], provenance=["prov1", "prov2"],
                ),
                CommonFields.CASES: TimeseriesLiteral([200, 300], provenance="prov1"),
            },
            region_sf: {
                CommonFields.ICU_BEDS: TimeseriesLiteral([2, 4], provenance="prov2",),
                CommonFields.CASES: TimeseriesLiteral([200, 300], provenance="prov3"),
                CommonFields.DEATHS: TimeseriesLiteral([1, 2], provenance="prov1"),
            },
        }
    )

    assert dataset.provenance_map() == {
        CommonFields.ICU_BEDS: {"prov1", "prov2"},
        CommonFields.CASES: {"prov1", "prov3"},
        CommonFields.DEATHS: {"prov1"},
<<<<<<< HEAD
    }
=======
    }


def test_provenance_map_empty():
    region_tx = Region.from_state("TX")
    region_sf = Region.from_fips("06075")
    tag1 = test_helpers.make_tag(date="2020-04-01")
    tag2 = test_helpers.make_tag(date="2020-04-02")
    dataset = test_helpers.build_dataset(
        {
            region_tx: {
                CommonFields.ICU_BEDS: TimeseriesLiteral([2, 4], annotation=[tag1, tag2]),
                CommonFields.CASES: [200, 300],
            },
            region_sf: {CommonFields.ICU_BEDS: [2, 4],},
        }
    )

    assert dataset.provenance_map() == {}
>>>>>>> 034e31be
<|MERGE_RESOLUTION|>--- conflicted
+++ resolved
@@ -1473,7 +1473,6 @@
         assert len(cases)
 
 
-<<<<<<< HEAD
 def test_datasets_map_write_read(tmpdir):
     csv_path = pathlib.Path(tmpdir) / "multi_dataset.csv"
 
@@ -1499,8 +1498,6 @@
     map_read = timeseries.DatasetMap.from_csv()
 
 
-=======
->>>>>>> 034e31be
 def test_provenance_map():
     region_tx = Region.from_state("TX")
     region_sf = Region.from_fips("06075")
@@ -1526,9 +1523,6 @@
         CommonFields.ICU_BEDS: {"prov1", "prov2"},
         CommonFields.CASES: {"prov1", "prov3"},
         CommonFields.DEATHS: {"prov1"},
-<<<<<<< HEAD
-    }
-=======
     }
 
 
@@ -1547,5 +1541,4 @@
         }
     )
 
-    assert dataset.provenance_map() == {}
->>>>>>> 034e31be
+    assert dataset.provenance_map() == {}