--- conflicted
+++ resolved
@@ -296,10 +296,7 @@
     expected_positivity = test_helpers.build_dataset(
         {region_as: expected_as, region_tx: expected_tx}, start_date="2020-04-04"
     )
-<<<<<<< HEAD
-    test_helpers.assert_dataset_like(all_methods.test_positivity, expected_positivity)
-=======
-    assert_dataset_like(all_methods.test_positivity, expected_positivity)
+    test_helpers.test_helpers.assert_dataset_like(all_methods.test_positivity, expected_positivity)
 
 
 def test_default_positivity_methods():
@@ -337,7 +334,7 @@
     expected_positivity = test_helpers.build_dataset(
         {region_as: expected_as, region_tx: expected_tx}, start_date="2020-04-02",
     )
-    assert_dataset_like(all_methods.test_positivity, expected_positivity)
+    test_helpers.assert_dataset_like(all_methods.test_positivity, expected_positivity)
 
 
 @pytest.mark.parametrize("pos_neg_tests_recent", [False, True])
@@ -384,5 +381,4 @@
         all_methods = AllMethods.run(dataset_in)
 
     # check_less_precise so only 3 digits need match for testPositivityRatio
-    assert_dataset_like(all_methods.test_positivity, expected, check_less_precise=True)
->>>>>>> 133f918b
+    test_helpers.assert_dataset_like(all_methods.test_positivity, expected, check_less_precise=True)