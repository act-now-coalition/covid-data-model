import dataclasses
import io
from typing import List

import pandas as pd
import pytest
from covidactnow.datapublic import common_df

from covidactnow.datapublic.common_fields import CommonFields
from freezegun import freeze_time

from test import test_helpers
from libs.datasets import timeseries
from libs.datasets.timeseries import DatasetName
from libs.metrics.test_positivity import Method
from libs.metrics.test_positivity import AllMethods
from libs.metrics.test_positivity import DivisionMethod
from libs.metrics import test_positivity
from test.libs.datasets.timeseries_test import assert_dataset_like
<<<<<<< HEAD
from test.libs.metrics import top_level_metrics_test
from test.libs.metrics.top_level_metrics_test import TimeseriesLiteral
from libs.pipeline import Region

=======
from test.test_helpers import TimeseriesLiteral
>>>>>>> 6ce7369e

# turns all warnings into errors for this module
pytestmark = pytest.mark.filterwarnings("error", "ignore::libs.pipeline.BadFipsWarning")


def _parse_wide_dates(csv_str: str) -> pd.DataFrame:
    """Parses a string with columns for region, variable/provenance followed by dates."""
    # TODO(tom): At places where this is used try to replace DataFrame with MultiRegionDataset,
    #  then delete this function.
    df = pd.read_csv(io.StringIO(csv_str))
    df = df.set_index(list(df.columns[0:2]))
    df.columns = pd.to_datetime(df.columns)
    return df


def _replace_methods_attribute(methods: List[Method], **kwargs) -> List[Method]:
    """Returns a copy of the passed methods with attributes replaced according to kwargs."""
    return [dataclasses.replace(method, **kwargs) for method in methods]


def test_basic():
    ts = timeseries.MultiRegionDataset.from_csv(
        io.StringIO(
            "location_id,date,positive_tests,positive_tests_viral,total_tests,\n"
            "iso1:us#iso2:as,2020-04-01,0,,100\n"
            "iso1:us#iso2:as,2020-04-02,2,,200\n"
            "iso1:us#iso2:as,2020-04-03,4,,300\n"
            "iso1:us#iso2:as,2020-04-04,6,,400\n"
            "iso1:us#iso2:tx,2020-04-01,1,10,100\n"
            "iso1:us#iso2:tx,2020-04-02,2,20,200\n"
            "iso1:us#iso2:tx,2020-04-03,3,30,300\n"
            "iso1:us#iso2:tx,2020-04-04,4,40,400\n"
        )
    )

    methods = [
        DivisionMethod(
            DatasetName("method1"), CommonFields.POSITIVE_TESTS_VIRAL, CommonFields.TOTAL_TESTS
        ),
        DivisionMethod(
            DatasetName("method2"), CommonFields.POSITIVE_TESTS, CommonFields.TOTAL_TESTS
        ),
    ]
    all_methods = AllMethods.run(ts, methods, 3)

    expected_df = _parse_wide_dates(
        "location_id,dataset,2020-04-01,2020-04-02,2020-04-03,2020-04-04\n"
        "iso1:us#iso2:as,method2,,,,0.02\n"
        "iso1:us#iso2:tx,method1,,,,0.1\n"
        "iso1:us#iso2:tx,method2,,,,0.01\n"
    )
    pd.testing.assert_frame_equal(all_methods.all_methods_timeseries, expected_df, check_like=True)

    expected_positivity = timeseries.MultiRegionDataset.from_csv(
        io.StringIO(
            "location_id,date,test_positivity\n"
            "iso1:us#iso2:as,2020-04-04,0.02\n"
            "iso1:us#iso2:tx,2020-04-04,0.1\n"
        )
    ).add_provenance_csv(
        io.StringIO(
            "location_id,variable,provenance\n"
            "iso1:us#iso2:as,test_positivity,method2\n"
            "iso1:us#iso2:tx,test_positivity,method1\n"
        )
    )
    assert_dataset_like(all_methods.test_positivity, expected_positivity)


def test_recent_days():
    ts = timeseries.MultiRegionDataset.from_csv(
        io.StringIO(
            "location_id,date,positive_tests,positive_tests_viral,total_tests,\n"
            "iso1:us#iso2:us-as,2020-04-01,0,0,100\n"
            "iso1:us#iso2:us-as,2020-04-02,2,20,200\n"
            "iso1:us#iso2:us-as,2020-04-03,4,,300\n"
            "iso1:us#iso2:us-as,2020-04-04,6,,400\n"
            "iso1:us#iso2:us-tx,2020-04-01,1,10,100\n"
            "iso1:us#iso2:us-tx,2020-04-02,2,20,200\n"
            "iso1:us#iso2:us-tx,2020-04-03,3,30,300\n"
            "iso1:us#iso2:us-tx,2020-04-04,4,40,400\n"
        )
    )
    methods = [
        DivisionMethod(
            DatasetName("method1"), CommonFields.POSITIVE_TESTS_VIRAL, CommonFields.TOTAL_TESTS
        ),
        DivisionMethod(
            DatasetName("method2"), CommonFields.POSITIVE_TESTS, CommonFields.TOTAL_TESTS
        ),
    ]
    methods = _replace_methods_attribute(methods, recent_days=2)
    all_methods = AllMethods.run(ts, methods, diff_days=1)

    expected_all = _parse_wide_dates(
        "location_id,dataset,2020-04-01,2020-04-02,2020-04-03,2020-04-04\n"
        "iso1:us#iso2:us-as,method1,,0.2,,\n"
        "iso1:us#iso2:us-as,method2,,0.02,0.02,0.02\n"
        "iso1:us#iso2:us-tx,method1,,0.1,0.1,0.1\n"
        "iso1:us#iso2:us-tx,method2,,0.01,0.01,0.01\n"
    )
    pd.testing.assert_frame_equal(all_methods.all_methods_timeseries, expected_all, check_like=True)
    expected_positivity = timeseries.MultiRegionDataset.from_csv(
        io.StringIO(
            "location_id,date,test_positivity\n"
            "iso1:us#iso2:us-as,2020-04-02,0.02\n"
            "iso1:us#iso2:us-as,2020-04-03,0.02\n"
            "iso1:us#iso2:us-as,2020-04-04,0.02\n"
            "iso1:us#iso2:us-tx,2020-04-02,0.1\n"
            "iso1:us#iso2:us-tx,2020-04-03,0.1\n"
            "iso1:us#iso2:us-tx,2020-04-04,0.1\n"
        )
    ).add_provenance_csv(
        io.StringIO(
            "location_id,variable,provenance\n"
            "iso1:us#iso2:us-as,test_positivity,method2\n"
            "iso1:us#iso2:us-tx,test_positivity,method1\n"
        )
    )
    assert_dataset_like(all_methods.test_positivity, expected_positivity)
    assert all_methods.test_positivity.get_one_region(Region.from_state("AS")).provenance == {
        CommonFields.TEST_POSITIVITY: "method2"
    }
    assert all_methods.test_positivity.get_one_region(Region.from_state("TX")).provenance == {
        CommonFields.TEST_POSITIVITY: "method1"
    }

    methods = _replace_methods_attribute(methods, recent_days=3)
    all_methods = AllMethods.run(ts, methods, diff_days=1)
    positivity_provenance = all_methods.test_positivity.provenance
    assert positivity_provenance.loc["iso1:us#iso2:us-as"].to_dict() == {
        CommonFields.TEST_POSITIVITY: "method1"
    }
    assert positivity_provenance.loc["iso1:us#iso2:us-tx"].to_dict() == {
        CommonFields.TEST_POSITIVITY: "method1"
    }


def test_missing_column_for_one_method():
    ts = timeseries.MultiRegionDataset.from_csv(
        io.StringIO(
            "location_id,date,positive_tests,positive_tests_viral,total_tests\n"
            "iso1:us#iso2:tx,2020-04-01,1,10,100\n"
            "iso1:us#iso2:tx,2020-04-02,2,20,200\n"
            "iso1:us#iso2:tx,2020-04-03,3,30,300\n"
            "iso1:us#iso2:tx,2020-04-04,4,40,400\n"
        )
    )
    methods = [
        DivisionMethod(
            DatasetName("method1"), CommonFields.POSITIVE_TESTS_VIRAL, CommonFields.TOTAL_TESTS
        ),
        DivisionMethod(
            DatasetName("method2"), CommonFields.POSITIVE_TESTS, CommonFields.TOTAL_TESTS
        ),
        DivisionMethod(
            DatasetName("method3"),
            CommonFields.POSITIVE_TESTS,
            CommonFields.TOTAL_TESTS_PEOPLE_VIRAL,
        ),
    ]
    methods = _replace_methods_attribute(methods, recent_days=4)
    assert (
        AllMethods.run(ts, methods, diff_days=1)
        .test_positivity.provenance.loc["iso1:us#iso2:tx"]
        .at[CommonFields.TEST_POSITIVITY]
        == "method1"
    )


def test_missing_columns_for_all_tests():
    ts = timeseries.MultiRegionDataset.from_csv(
        io.StringIO(
            "location_id,date,m1,m2,m3\n"
            "iso1:us#iso2:tx,2020-04-01,1,10,100\n"
            "iso1:us#iso2:tx,2020-04-02,2,20,200\n"
            "iso1:us#iso2:tx,2020-04-03,3,30,300\n"
            "iso1:us#iso2:tx,2020-04-04,4,40,400\n"
        )
    )
    methods = [
        DivisionMethod(
            DatasetName("method1"), CommonFields.POSITIVE_TESTS_VIRAL, CommonFields.TOTAL_TESTS
        ),
        DivisionMethod(
            DatasetName("method2"), CommonFields.POSITIVE_TESTS, CommonFields.TOTAL_TESTS
        ),
        DivisionMethod(
            DatasetName("method3"),
            CommonFields.POSITIVE_TESTS,
            CommonFields.TOTAL_TESTS_PEOPLE_VIRAL,
        ),
    ]
    methods = _replace_methods_attribute(methods, recent_days=4)
    with pytest.raises(test_positivity.NoMethodsWithRelevantColumns):
        AllMethods.run(ts, methods, diff_days=1)


def test_column_present_with_no_data():
    region_tx = Region.from_state("TX")
    ds = top_level_metrics_test.build_dataset(
        {region_tx: {CommonFields.TOTAL_TESTS: [100, 200, 400]}},
        timeseries_columns=[CommonFields.POSITIVE_TESTS],
    )
    method = DivisionMethod(
        DatasetName("method2"),
        CommonFields.POSITIVE_TESTS,
        CommonFields.TOTAL_TESTS,
        recent_days=1,
    )
    with pytest.raises(test_positivity.NoColumnsWithDataException):
        AllMethods.run(ds, [method], diff_days=1)


def test_all_columns_na():
    # MultiRegionDataset.from_csv drops columns with no real values so make a DataFrame
    # to pass to from_timeseries_df.
    ts_df = common_df.read_csv(
        io.StringIO(
            "location_id,date,positive_tests,total_tests\n"
            "iso1:us#iso2:tx,2020-04-01,,\n"
            "iso1:us#iso2:tx,2020-04-02,,\n"
            "iso1:us#iso2:tx,2020-04-04,,\n"
        ),
        set_index=False,
    )
    ts_df[CommonFields.POSITIVE_TESTS] = pd.NA
    ts = timeseries.MultiRegionDataset.from_geodata_timeseries_df(ts_df)
    methods = [
        DivisionMethod(
            DatasetName("method2"),
            CommonFields.POSITIVE_TESTS,
            CommonFields.TOTAL_TESTS,
            recent_days=1,
        ),
    ]
    with pytest.raises(test_positivity.NoRealTimeseriesValuesException):
        AllMethods.run(ts, methods, diff_days=1)


def test_provenance():
    region_as = Region.from_state("AS")
    region_tx = Region.from_state("TX")
    metrics_as = {
        CommonFields.POSITIVE_TESTS: TimeseriesLiteral([0, 2, 4, 6], provenance="pt_src1"),
        CommonFields.TOTAL_TESTS: [100, 200, 300, 400],
    }
    metrics_tx = {
        CommonFields.POSITIVE_TESTS: TimeseriesLiteral([1, 2, 3, 4], provenance="pt_src2"),
        CommonFields.POSITIVE_TESTS_VIRAL: [10, 20, 30, 40],
        CommonFields.TOTAL_TESTS: [100, 200, 300, 400],
    }
    dataset_in = test_helpers.build_dataset({region_as: metrics_as, region_tx: metrics_tx})

    methods = [
        DivisionMethod(
            DatasetName("method1"), CommonFields.POSITIVE_TESTS_VIRAL, CommonFields.TOTAL_TESTS
        ),
        DivisionMethod(
            DatasetName("method2"), CommonFields.POSITIVE_TESTS, CommonFields.TOTAL_TESTS
        ),
    ]
    all_methods = AllMethods.run(dataset_in, methods, 3)

    expected_df = _parse_wide_dates(
        "location_id,dataset,2020-04-01,2020-04-02,2020-04-03,2020-04-04\n"
        "iso1:us#iso2:us-as,method2,,,,0.02\n"
        "iso1:us#iso2:us-tx,method1,,,,0.1\n"
        "iso1:us#iso2:us-tx,method2,,,,0.01\n"
    )
    pd.testing.assert_frame_equal(all_methods.all_methods_timeseries, expected_df, check_like=True)

    expected_as = {CommonFields.TEST_POSITIVITY: TimeseriesLiteral([0.02], provenance="method2")}
    expected_tx = {CommonFields.TEST_POSITIVITY: TimeseriesLiteral([0.1], provenance="method1")}
    expected_positivity = test_helpers.build_dataset(
        {region_as: expected_as, region_tx: expected_tx}, start_date="2020-04-04"
    )
    assert_dataset_like(all_methods.test_positivity, expected_positivity)


def test_default_positivity_methods():
    # This test intentionally doesn't pass any methods to AllMethods.run to run the methods used
    # in production.
    region_as = Region.from_state("AS")
    region_tx = Region.from_state("TX")
    metrics_as = {
        CommonFields.POSITIVE_TESTS: TimeseriesLiteral([0, 1, 2, 3, 4, 5, 6, 7], provenance="src1"),
        CommonFields.NEGATIVE_TESTS: TimeseriesLiteral(
            [10, 19, 28, 37, 46, 55, 64, 73], provenance="src1"
        ),
    }
    metrics_tx = {
        CommonFields.POSITIVE_TESTS_VIRAL: [2, 4, 6, 8, 10, 12, 14, 16],
        CommonFields.TOTAL_TESTS_VIRAL: [10, 20, 30, 40, 50, 60, 70, 80],
    }
    dataset_in = top_level_metrics_test.build_dataset(
        {region_as: metrics_as, region_tx: metrics_tx}
    )

    # TODO(tom): Once test positivity code seems stable remove call to datetime.today() in
    #  has_recent_data and remove this freeze_time.
    with freeze_time("2020-04-14"):
        all_methods = AllMethods.run(dataset_in, diff_days=1)

    expected_as = {
        CommonFields.TEST_POSITIVITY: TimeseriesLiteral(
            [0.1, 0.1, 0.1, 0.1, 0.1, 0.1, 0.1], provenance="src1"
        )
    }
    expected_tx = {
        CommonFields.TEST_POSITIVITY: TimeseriesLiteral(
            [0.2, 0.2, 0.2, 0.2, 0.2, 0.2, 0.2], provenance="positiveTestsViral_totalTestsViral"
        )
    }
    expected_positivity = top_level_metrics_test.build_dataset(
        {region_as: expected_as, region_tx: expected_tx}, start_date="2020-04-02",
    )
    assert_dataset_like(all_methods.test_positivity, expected_positivity)


@pytest.mark.parametrize("pos_neg_tests_recent", [False, True])
def test_recent_pos_neg_tests_has_positivity_ratio(pos_neg_tests_recent):
    region = top_level_metrics_test.DEFAULT_REGION
    # positive_tests and negative_tests appear on 8/10 and 8/11. They will be used when
    # that is within 10 days of 'today'.
    timeseries_csv = io.StringIO(
        "      date,test_positivity_7d,positive_tests,negative_tests\n"
        "2020-08-10,              0.02,             1,            10\n"
        "2020-08-11,              0.03,             2,            20\n"
        "2020-08-12,              0.04,              ,              \n"
        "2020-08-13,              0.05,              ,              \n"
        "2020-08-14,              0.06,              ,              \n"
        "2020-08-15,              0.07,              ,              \n"
    )
    df = pd.read_csv(timeseries_csv, skipinitialspace=True)
    dataset_in = top_level_metrics_test.build_dataset(
        {region: df.drop(columns="date").to_dict("list")}, start_date=df[CommonFields.DATE].min(),
    )

    if pos_neg_tests_recent:
        freeze_date = "2020-08-21"
        # positive_tests and negative_tests are used
        expected_metrics = {
            CommonFields.TEST_POSITIVITY: TimeseriesLiteral(
                [pd.NA, 0.0909, pd.NA, pd.NA, pd.NA, pd.NA], provenance="SmoothedTests"
            )
        }
        expected = top_level_metrics_test.build_dataset(
            {region: expected_metrics}, start_date="2020-08-10",
        )

    else:
        freeze_date = "2020-08-22"
        # positive_tests and negative_tests no longer recent so test_positivity_7d is copied to
        # output.
        expected_metrics = {
            CommonFields.TEST_POSITIVITY: TimeseriesLiteral(
                [0.02, 0.03, 0.04, 0.05, 0.06, 0.07], provenance="CDCTesting"
            )
        }
        expected = top_level_metrics_test.build_dataset(
            {region: expected_metrics}, start_date="2020-08-10",
        )

    with freeze_time(freeze_date):
        all_methods = AllMethods.run(dataset_in)

    # check_less_precise so only 3 digits need match for testPositivityRatio
    assert_dataset_like(all_methods.test_positivity, expected, check_less_precise=True)<|MERGE_RESOLUTION|>--- conflicted
+++ resolved
@@ -17,14 +17,9 @@
 from libs.metrics.test_positivity import DivisionMethod
 from libs.metrics import test_positivity
 from test.libs.datasets.timeseries_test import assert_dataset_like
-<<<<<<< HEAD
-from test.libs.metrics import top_level_metrics_test
-from test.libs.metrics.top_level_metrics_test import TimeseriesLiteral
+from test.test_helpers import TimeseriesLiteral
 from libs.pipeline import Region
 
-=======
-from test.test_helpers import TimeseriesLiteral
->>>>>>> 6ce7369e
 
 # turns all warnings into errors for this module
 pytestmark = pytest.mark.filterwarnings("error", "ignore::libs.pipeline.BadFipsWarning")
@@ -225,7 +220,7 @@
 
 def test_column_present_with_no_data():
     region_tx = Region.from_state("TX")
-    ds = top_level_metrics_test.build_dataset(
+    ds = test_helpers.build_dataset(
         {region_tx: {CommonFields.TOTAL_TESTS: [100, 200, 400]}},
         timeseries_columns=[CommonFields.POSITIVE_TESTS],
     )
@@ -320,9 +315,7 @@
         CommonFields.POSITIVE_TESTS_VIRAL: [2, 4, 6, 8, 10, 12, 14, 16],
         CommonFields.TOTAL_TESTS_VIRAL: [10, 20, 30, 40, 50, 60, 70, 80],
     }
-    dataset_in = top_level_metrics_test.build_dataset(
-        {region_as: metrics_as, region_tx: metrics_tx}
-    )
+    dataset_in = test_helpers.build_dataset({region_as: metrics_as, region_tx: metrics_tx})
 
     # TODO(tom): Once test positivity code seems stable remove call to datetime.today() in
     #  has_recent_data and remove this freeze_time.
@@ -339,7 +332,7 @@
             [0.2, 0.2, 0.2, 0.2, 0.2, 0.2, 0.2], provenance="positiveTestsViral_totalTestsViral"
         )
     }
-    expected_positivity = top_level_metrics_test.build_dataset(
+    expected_positivity = test_helpers.build_dataset(
         {region_as: expected_as, region_tx: expected_tx}, start_date="2020-04-02",
     )
     assert_dataset_like(all_methods.test_positivity, expected_positivity)
@@ -347,7 +340,7 @@
 
 @pytest.mark.parametrize("pos_neg_tests_recent", [False, True])
 def test_recent_pos_neg_tests_has_positivity_ratio(pos_neg_tests_recent):
-    region = top_level_metrics_test.DEFAULT_REGION
+    region = test_helpers.DEFAULT_REGION
     # positive_tests and negative_tests appear on 8/10 and 8/11. They will be used when
     # that is within 10 days of 'today'.
     timeseries_csv = io.StringIO(
@@ -360,7 +353,7 @@
         "2020-08-15,              0.07,              ,              \n"
     )
     df = pd.read_csv(timeseries_csv, skipinitialspace=True)
-    dataset_in = top_level_metrics_test.build_dataset(
+    dataset_in = test_helpers.build_dataset(
         {region: df.drop(columns="date").to_dict("list")}, start_date=df[CommonFields.DATE].min(),
     )
 
@@ -372,9 +365,7 @@
                 [pd.NA, 0.0909, pd.NA, pd.NA, pd.NA, pd.NA], provenance="SmoothedTests"
             )
         }
-        expected = top_level_metrics_test.build_dataset(
-            {region: expected_metrics}, start_date="2020-08-10",
-        )
+        expected = test_helpers.build_dataset({region: expected_metrics}, start_date="2020-08-10",)
 
     else:
         freeze_date = "2020-08-22"
@@ -385,9 +376,7 @@
                 [0.02, 0.03, 0.04, 0.05, 0.06, 0.07], provenance="CDCTesting"
             )
         }
-        expected = top_level_metrics_test.build_dataset(
-            {region: expected_metrics}, start_date="2020-08-10",
-        )
+        expected = test_helpers.build_dataset({region: expected_metrics}, start_date="2020-08-10",)
 
     with freeze_time(freeze_date):
         all_methods = AllMethods.run(dataset_in)
