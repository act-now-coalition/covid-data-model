import pathlib

import pytest
import pandas as pd
import structlog

from libs.datasets import combined_datasets
from covidactnow.datapublic.common_fields import CommonFields
from libs import pipeline
from libs.datasets import timeseries
from pyseir import cli

from pyseir.rt import utils
from pyseir.rt import infer_rt
from test.mocks.inference import load_data
from test.mocks.inference.load_data import RateChange


# turns all warnings into errors for this module
pytestmark = pytest.mark.filterwarnings("error", "ignore::libs.pipeline.BadFipsWarning")


def test_replace_outliers_on_last_day():
    x = pd.Series([10, 10, 10, 500], [0, 1, 2, 3])

    results = utils.replace_outliers(x, structlog.getLogger(), local_lookback_window=3)

    expected = pd.Series([10, 10, 10, 10], [0, 1, 2, 3])
    pd.testing.assert_series_equal(results, expected)


"""
Tests of Rt inference code using synthetically generated data for 100 days where the following are
specified:
1) The starting count of cases (scale)
2) One or two Rate changes - each with
    2a) time at which the change occurs (first should have t0=0)
    2b) The Rt value with which to generate growing (Rt>1) or decaying (Rt<1) values

Note that smoothing of values smears out the transitions +/- window_size/2 days
"""

FAILURE_ERROR_FRACTION = 0.2

# output directory where test artifacts are saved.
TEST_OUTPUT_DIR = pathlib.Path(__file__).parent.parent / "output" / "test_results"


def run_individual(
    fips: str,
    spec: load_data.DataSpec,
    display_name: str,
    output_dir: pathlib.Path = TEST_OUTPUT_DIR,
):
    output_dir.mkdir(exist_ok=True)

    # TODO fails below if deaths not present even if not using
    data_generator = load_data.DataGenerator(spec)
    input_df = load_data.create_synthetic_df(data_generator)
    regional_input = infer_rt.RegionalInput.from_fips(fips)

    # Now apply smoothing and filtering
    collector = {}
    smoothed_df = infer_rt.filter_and_smooth_input_data(
        df=input_df,
        region=regional_input.region,
        include_deaths=False,
        figure_collector=collector,
        log=structlog.getLogger(),
    )

    engine = infer_rt.RtInferenceEngine(
        data=smoothed_df,
        display_name=display_name,
        regional_input=regional_input,
        figure_collector=collector,
    )  # Still Needed to Pipe Output For Now
    output_df = engine.infer_all()

    # output all figures
    for (key, fig) in collector.items():
        plot_path = output_dir / f"{display_name}__fips_{fips}__{key}.pdf"
        fig.savefig(plot_path, bbox_inches="tight")

    rt = output_df["Rt_MAP_composite"].values
    t_switch = spec.ratechange2.t0
    rt1 = spec.ratechange1.reff
    rt2 = spec.ratechange2.reff
    return (rt1, rt2, t_switch, rt)


def check_standard_assertions(rt1, rt2, t_switch, rt):
    OFFSET = 15
    # Check expected values are within 10%
    if abs(rt1 - 1.0) > 0.05:
        assert (
            pytest.approx(rt[t_switch - OFFSET] - 1.0, rel=FAILURE_ERROR_FRACTION) == rt1 - 1.0
        )  # settle into first rate change
    else:
        assert abs(rt[t_switch - OFFSET] - rt1) < 0.1  # settle into first rate change
    assert (
        pytest.approx(rt[t_switch + OFFSET] - 1.0, rel=FAILURE_ERROR_FRACTION) == rt2 - 1.0
    )  # settle into 2nd rate change

    assert (
        pytest.approx(rt[-1] - 1.0, rel=FAILURE_ERROR_FRACTION * 2) == rt2 - 1.0
    ), f"Test {id} Failed: Today Value Not Within Spec: Predicted={round(rt[-1],2)} Observed={rt2}."


@pytest.mark.slow
def test_constant_cases_high_count(tmp_path):
    """Track constant cases (R=1) at low count"""
    data_spec = load_data.DataSpec(
        generator_type=load_data.DataGeneratorType.EXP,
        disable_deaths=True,
        scale=1000.0,
        ratechange1=RateChange(0, 1.0),
        ratechange2=RateChange(80, 1.5),  # To avoid plotting issues
    )
    rt1, rt2, t_switch, rt = run_individual(
        "20", data_spec, "test_constant_cases_high_count", output_dir=tmp_path  # Kansas
    )
    check_standard_assertions(rt1, rt2, t_switch, rt)


@pytest.mark.slow
def test_med_scale_strong_growth_and_decay(tmp_path):
    """Track cases growing strongly and then decaying strongly"""
    (rt1, rt2, t_switch, rt) = run_individual(
        "36",  # New York
        load_data.DataSpec(
            generator_type=load_data.DataGeneratorType.EXP,
            disable_deaths=True,
            scale=100.0,
            ratechange1=RateChange(0, 1.5),
            ratechange2=RateChange(50, 0.7),
        ),
        "test_med_scale_strong_growth_and_decay",
        output_dir=tmp_path,
    )
    check_standard_assertions(rt1, rt2, t_switch, rt)


@pytest.mark.skip(reason="From Alex: Test is failing rt = .84 instead of rt1")
@pytest.mark.slow
def test_low_cases_weak_growth(tmp_path):
    """Track with low scale (count = 5) and slow growth"""
    (rt1, rt2, t_switch, rt) = run_individual(
        "50",  # Vermont
        load_data.DataSpec(
            generator_type=load_data.DataGeneratorType.EXP,
            disable_deaths=True,
            scale=5.0,
            ratechange1=RateChange(0, 1.0),
            ratechange2=RateChange(70, 1.2),
        ),
        "test_low_cases_weak_growth",
        output_dir=tmp_path,
    )
    check_standard_assertions(rt1, rt2, t_switch, rt)


@pytest.mark.slow
def test_high_scale_late_growth(tmp_path):
    """Track decaying from high initial count to low number then strong growth"""
    (rt1, rt2, t_switch, rt) = run_individual(
        "02",  # Alaska
        load_data.DataSpec(
            generator_type=load_data.DataGeneratorType.EXP,
            disable_deaths=True,
            scale=2000.0,
            ratechange1=RateChange(0, 0.95),
            ratechange2=RateChange(70, 1.5),
        ),
        "test_high_scale_late_growth",
        output_dir=tmp_path,
    )
    check_standard_assertions(rt1, rt2, t_switch, rt)


@pytest.mark.slow
def test_low_scale_two_decays(tmp_path):
    """Track low scale decay at two different rates"""
    (rt1, rt2, t_switch, rt) = run_individual(
        "06",  # California
        load_data.DataSpec(
            generator_type=load_data.DataGeneratorType.EXP,
            disable_deaths=True,
            scale=50.0,
            ratechange1=RateChange(0, 0.9),
            ratechange2=RateChange(50, 0.7),
        ),
        "test_low_scale_two_decays",
        output_dir=tmp_path,
    )
    check_standard_assertions(rt1, rt2, t_switch, rt)


@pytest.mark.slow
def test_smoothing_and_causality(tmp_path):
    run_individual(
        "56",  # Wyoming
        load_data.DataSpec(
            generator_type=load_data.DataGeneratorType.EXP,
            disable_deaths=True,
            scale=1000.0,
            ratechange1=RateChange(0, 1.0),
            ratechange2=RateChange(95, 5.0),
        ),
        "test_smoothing_and_causality",
        output_dir=tmp_path,
    )


@pytest.mark.slow
def test_generate_infection_rate_metric_one_empty():
    FIPS = [
        "51017",  # Bath County VA Almost No Cases. Will be filtered out under any thresholds.
        "51153",  # Prince William VA Lots of Cases
    ]
    regions = [infer_rt.RegionalInput.from_fips(region) for region in FIPS]

    df = pd.concat(infer_rt.run_rt(input) for input in regions)
    returned_fips = df.fips.unique()
    assert "51153" in returned_fips
    assert "51017" not in returned_fips


@pytest.mark.slow
def test_generate_infection_rate_metric_two_aggregate_levels():
    FIPS = ["06", "06075"]  # CA  # San Francisco, CA
    regions = [infer_rt.RegionalInput.from_fips(region) for region in FIPS]

    df = pd.concat(infer_rt.run_rt(input) for input in regions)
    returned_fips = df.fips.unique()
    assert "06" in returned_fips
    assert "06075" in returned_fips


@pytest.mark.slow
def test_generate_infection_rate_new_orleans_patch():
    FIPS = ["22", "22051", "22071"]  # LA, Jefferson and Orleans
    regions = [infer_rt.RegionalInput.from_fips(region) for region in FIPS]
<<<<<<< HEAD
    with pytest.raises(AssertionError):
        cli._generate_infection_rate_metric(regions)
=======

    df = pd.concat(infer_rt.run_rt(input) for input in regions)
    returned_fips = df.fips.unique()
    assert "22" in returned_fips
    assert "22051" in returned_fips
    assert "22071" in returned_fips
    assert not df[CommonFields.DATE].isna().any()
    assert not df[CommonFields.FIPS].isna().any()


def test_generate_infection_rate_metric_fake_fips():
    with structlog.testing.capture_logs() as logs:
        # TX Misc Fips Holder timeseries not found in combined data
        infer_input = infer_rt.RegionalInput.from_fips("48999")
    assert [l["event"] for l in logs] == ["Creating OneRegionTimeseriesDataset with zero regions"]
    assert infer_input.timeseries.empty

    with pytest.raises(timeseries.RegionLatestNotFound):
        # Totally bogus FIPS not even in latest data raises an exception
        infer_rt.RegionalInput.from_fips("48998")
>>>>>>> 3434370b


@pytest.mark.xfail(raises=ValueError)
def test_generate_infection_rate_with_nans():
    # Ma Counties is currently failing with a ValueError due to recent period of non-reporting
    FIPS = ["25001"]  # MA lots of NaN
    regions = [infer_rt.RegionalInput.from_fips(region) for region in FIPS]
    df = pd.concat(infer_rt.run_rt(input) for input in regions)
    returned_fips = df.fips.unique()
    assert "25001" in returned_fips


@pytest.mark.slow
def test_patch_substatepipeline_nola_infection_rate():
    nola_fips = [
        "22051",  # Jefferson
        "22071",  # Orleans
    ]
    pipelines = []
    for fips in nola_fips:
        region = pipeline.Region.from_fips(fips)
        infection_rate_df = infer_rt.run_rt(infer_rt.RegionalInput.from_region(region))
        pipelines.append(
            cli.SubStatePipeline(
                region=region,
                infer_df=infection_rate_df,
                icu_data=None,
                _combined_data=combined_datasets.RegionalData.from_region(region),
            )
        )

    patched = cli._patch_substatepipeline_nola_infection_rate(pipelines)

    df = pd.concat(p.infer_df for p in patched)
    returned_fips = df.fips.unique()
    assert "22051" in returned_fips
    assert "51017" not in returned_fips<|MERGE_RESOLUTION|>--- conflicted
+++ resolved
@@ -241,10 +241,6 @@
 def test_generate_infection_rate_new_orleans_patch():
     FIPS = ["22", "22051", "22071"]  # LA, Jefferson and Orleans
     regions = [infer_rt.RegionalInput.from_fips(region) for region in FIPS]
-<<<<<<< HEAD
-    with pytest.raises(AssertionError):
-        cli._generate_infection_rate_metric(regions)
-=======
 
     df = pd.concat(infer_rt.run_rt(input) for input in regions)
     returned_fips = df.fips.unique()
@@ -265,7 +261,6 @@
     with pytest.raises(timeseries.RegionLatestNotFound):
         # Totally bogus FIPS not even in latest data raises an exception
         infer_rt.RegionalInput.from_fips("48998")
->>>>>>> 3434370b
 
 
 @pytest.mark.xfail(raises=ValueError)
