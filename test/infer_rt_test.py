--- conflicted
+++ resolved
@@ -3,8 +3,8 @@
 import pytest
 import pandas as pd
 import structlog
-from covidactnow.datapublic.common_fields import CommonFields
-
+
+from pyseir import cli
 from pyseir.rt import utils
 from pyseir.rt import infer_rt
 from test.mocks.inference import load_data
@@ -198,16 +198,6 @@
     )
 
 
-<<<<<<< HEAD
-=======
-def test_generate_infection_rate_metric_no_region_given():
-    FIPS = []
-    regions = [infer_rt.RegionalInput.from_fips(region) for region in FIPS]
-    df = cli._generate_infection_rate_metric(regions=regions)
-    assert df.empty
-
-
->>>>>>> f6d59337
 @pytest.mark.slow
 def test_generate_infection_rate_metric_one_empty():
     FIPS = [
@@ -238,7 +228,7 @@
     FIPS = ["22", "22051", "22071"]  # LA, Jefferson and Orleans
     regions = [infer_rt.RegionalInput.from_fips(region) for region in FIPS]
 
-    df = cli._generate_infection_rate_metric(regions)
+    df = pd.concat(infer_rt.run_rt(input) for input in regions)
     returned_fips = df.fips.unique()
     assert "22" in returned_fips
     assert "22051" in returned_fips
