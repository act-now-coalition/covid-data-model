import numbers
from io import StringIO
from typing import Mapping, List

import pandas as pd
import numpy as np
<<<<<<< HEAD
from more_itertools import one
from structlog import testing, get_logger

from libs.datasets.dataset_utils import (
    fill_fields_and_timeseries_from_column,
    fill_fields_with_data_source,
=======
from libs.datasets.dataset_utils import (
    fill_fields_with_data_source,
    make_binary_array,
    AggregationLevel,
>>>>>>> a6df25bd
)
import pytest


# turns all warnings into errors for this module
pytestmark = pytest.mark.filterwarnings("error")


class NoNanDict(dict):
    """A dict that ignores None and nan values passed to __new__ and recursively creates NoNanDict for dict values."""

    # Inspired by https://stackoverflow.com/a/59685000/341400
    @staticmethod
    def is_nan(v):
        if v is None:
            return True
        if not isinstance(v, numbers.Number):
            return False
        return np.isnan(v)

    @staticmethod
    def make_value(v):
        if isinstance(v, Mapping):
            return NoNanDict(v.items())
        else:
            return v

    def __new__(cls, a):
        # Recursively apply creation of value as a NoNanDict because pandas to_dict doesn't do it for you.
        return {k: NoNanDict.make_value(v) for k, v in a if not NoNanDict.is_nan(v)}


def to_dict(keys: List[str], df: pd.DataFrame):
    """Transforms df into a dict mapping columns `keys` to a dict of the record/row in df.

    Use this to extract the values from a DataFrame for easier comparisons in assert statements.
    """
    try:
        if any(df.index.names):
            df = df.reset_index()
        df = df.set_index(keys)
        return df.to_dict(orient="index", into=NoNanDict)
    except Exception:
        # Print df to provide more context when the above code raises.
        print(f"Problem with {df}")
        raise


def test_fill_fields_and_timeseries_from_column():
    # Timeseries in existing_df and new_df are merged together.
    existing_df = pd.read_csv(
        StringIO(
            "fips,state,aggregate_level,county,cnt,date,foo\n"
            "55005,ZZ,county,North County,1,2020-05-01,ab\n"
            "55005,ZZ,county,North County,2,2020-05-02,cd\n"
            "55005,ZZ,county,North County,,2020-05-03,ef\n"
            "55006,ZZ,county,South County,4,2020-05-04,gh\n"
            "55,ZZ,state,Grand State,41,2020-05-01,ij\n"
            "55,ZZ,state,Grand State,43,2020-05-03,kl\n"
        )
    )
    new_df = pd.read_csv(
        StringIO(
            "fips,state,aggregate_level,county,cnt,date\n"
            "55006,ZZ,county,South County,44,2020-05-04\n"
            "55007,ZZ,county,West County,28,2020-05-03\n"
            "55005,ZZ,county,North County,3,2020-05-03\n"
            "55,ZZ,state,Grand State,42,2020-05-02\n"
        )
    )

    with testing.capture_logs() as logs:
        log = get_logger()
        result = fill_fields_and_timeseries_from_column(
            log, existing_df, new_df, "fips state aggregate_level county".split(), "date", "cnt",
        )
    expected = pd.read_csv(
        StringIO(
            "fips,state,aggregate_level,county,cnt,date,foo\n"
            "55005,ZZ,county,North County,,2020-05-01,ab\n"
            "55005,ZZ,county,North County,,2020-05-02,cd\n"
            "55005,ZZ,county,North County,3,2020-05-03,ef\n"
            "55006,ZZ,county,South County,44,2020-05-04,gh\n"
            "55007,ZZ,county,West County,28,2020-05-03,\n"
            "55,ZZ,state,Grand State,,2020-05-01,ij\n"
            "55,ZZ,state,Grand State,42,2020-05-02,\n"
            "55,ZZ,state,Grand State,,2020-05-03,kl\n"
        )
    )
    assert to_dict(["fips", "date"], result) == to_dict(["fips", "date"], expected)
    assert one(logs)["event"] == "Duplicate timeseries data"
    assert one(logs)["log_level"] == "error"
    assert "55006" in repr(one(logs)["common_labels"])
    assert "55007" not in repr(one(logs)["common_labels"])


def test_fill_fields_with_data_source():
    existing_df = pd.read_csv(
        StringIO(
            "fips,state,aggregate_level,county,current_icu,preserved\n"
            "55005,ZZ,county,North County,43,ab\n"
            "55006,ZZ,county,South County,,cd\n"
            "55,ZZ,state,Grand State,46,ef\n"
        )
    )
    new_df = pd.read_csv(
        StringIO(
            "fips,state,aggregate_level,county,current_icu\n"
            "55006,ZZ,county,South County,27\n"
            "55007,ZZ,county,West County,28\n"
            "55,ZZ,state,Grand State,64\n"
        )
    )

    with testing.capture_logs() as logs:
        log = get_logger()
        result = fill_fields_with_data_source(
            log, existing_df, new_df, "fips state aggregate_level county".split(), ["current_icu"],
        )
    expected = pd.read_csv(
        StringIO(
            "fips,state,aggregate_level,county,current_icu,preserved\n"
            "55005,ZZ,county,North County,43,ab\n"
            "55006,ZZ,county,South County,27,cd\n"
            "55007,ZZ,county,West County,28,\n"
            "55,ZZ,state,Grand State,64,ef\n"
        )
    )

    assert to_dict(["fips"], result) == to_dict(["fips"], expected)
    assert logs == []


def test_fill_fields_with_data_source_timeseries():
    # Timeseries in existing_df and new_df are merged together.
    existing_df = pd.read_csv(
        StringIO(
            "fips,state,aggregate_level,county,cnt,date,foo\n"
            "55005,ZZ,county,North County,1,2020-05-01,ab\n"
            "55005,ZZ,county,North County,2,2020-05-02,cd\n"
            "55005,ZZ,county,North County,,2020-05-03,ef\n"
            "55006,ZZ,county,South County,4,2020-05-04,gh\n"
            "55,ZZ,state,Grand State,41,2020-05-01,ij\n"
            "55,ZZ,state,Grand State,43,2020-05-03,kl\n"
        )
    )
    new_df = pd.read_csv(
        StringIO(
            "fips,state,aggregate_level,county,cnt,date\n"
            "55006,ZZ,county,South County,44,2020-05-04\n"
            "55007,ZZ,county,West County,28,2020-05-03\n"
            "55005,ZZ,county,North County,3,2020-05-03\n"
            "55,ZZ,state,Grand State,42,2020-05-02\n"
        )
    )

    with testing.capture_logs() as logs:
        log = get_logger()
        result = fill_fields_with_data_source(
            log, existing_df, new_df, "fips state aggregate_level county date".split(), ["cnt"],
        )
    expected = pd.read_csv(
        StringIO(
            "fips,state,aggregate_level,county,cnt,date,foo\n"
            "55005,ZZ,county,North County,1,2020-05-01,ab\n"
            "55005,ZZ,county,North County,2,2020-05-02,cd\n"
            "55005,ZZ,county,North County,3,2020-05-03,ef\n"
            "55006,ZZ,county,South County,44,2020-05-04,gh\n"
            "55007,ZZ,county,West County,28,2020-05-03,\n"
            "55,ZZ,state,Grand State,41,2020-05-01,ij\n"
            "55,ZZ,state,Grand State,42,2020-05-02,\n"
            "55,ZZ,state,Grand State,43,2020-05-03,kl\n"
        )
    )

    assert to_dict(["fips", "date"], result) == to_dict(["fips", "date"], expected)
    assert logs == []


def test_fill_fields_with_data_source_add_column():
    # existing_df does not have a current_icu column. Check that it doesn't cause a crash.
    existing_df = pd.read_csv(
        StringIO(
            "fips,state,aggregate_level,county,preserved\n"
            "55005,ZZ,county,North County,ab\n"
            "55,ZZ,state,Grand State,cd\n"
        )
    )
    new_df = pd.read_csv(
        StringIO(
            "fips,state,aggregate_level,county,current_icu\n"
            "55007,ZZ,county,West County,28\n"
            "55,ZZ,state,Grand State,64\n"
        )
    )

    with testing.capture_logs() as logs:
        log = get_logger()
        result = fill_fields_with_data_source(
            log, existing_df, new_df, "fips state aggregate_level county".split(), ["current_icu"],
        )

    expected = pd.read_csv(
        StringIO(
            "fips,state,aggregate_level,county,current_icu,preserved\n"
            "55005,ZZ,county,North County,,ab\n"
            "55007,ZZ,county,West County,28,\n"
            "55,ZZ,state,Grand State,64,cd\n"
        )
    )
    assert to_dict(["fips"], result) == to_dict(["fips"], expected)
    assert logs == []


def test_fill_fields_with_data_source_no_rows_input():
    existing_df = pd.read_csv(StringIO("fips,state,aggregate_level,county,preserved\n"))
    new_df = pd.read_csv(
        StringIO(
            "fips,state,aggregate_level,county,current_icu\n"
            "55007,ZZ,county,West County,28\n"
            "55,ZZ,state,Grand State,64\n"
        )
    )

    with testing.capture_logs() as logs:
        log = get_logger()
        result = fill_fields_with_data_source(
            log, existing_df, new_df, "fips state aggregate_level county".split(), ["current_icu"],
        )

    expected = pd.read_csv(
        StringIO(
            "fips,state,aggregate_level,county,current_icu,preserved\n"
            "55007,ZZ,county,West County,28,\n"
            "55,ZZ,state,Grand State,64,\n"
        )
    )
    assert to_dict(["fips"], result) == to_dict(["fips"], expected)
<<<<<<< HEAD
    assert logs == []


def test_fill_fields_with_data_source_empty_input():
    existing_df = pd.DataFrame()
    new_df = pd.read_csv(
        StringIO("fips,state,aggregate_level,county,current_icu\n" "55,ZZ,state,Grand State,64\n")
    )
    with testing.capture_logs() as logs:
        result = fill_fields_with_data_source(
            get_logger(),
            existing_df,
            new_df,
            "fips state aggregate_level county".split(),
            ["current_icu"],
        )

    expected = pd.read_csv(
        StringIO(
            "fips,state,aggregate_level,county,current_icu,preserved\n"
            "55,ZZ,state,Grand State,64,\n"
        )
    )
    assert to_dict(["fips"], result) == to_dict(["fips"], expected)
    assert logs == []
=======


def column_as_set(
    df: pd.DataFrame,
    column: str,
    aggregation_level,
    state=None,
    states=None,
    on=None,
    after=None,
    before=None,
):
    """Return values in selected rows and column of df.

    Exists to call `make_binary_array` without listing all the parameters.
    """
    rows_binary_array = make_binary_array(
        df,
        aggregation_level,
        country=None,
        fips=None,
        state=state,
        states=states,
        on=on,
        after=after,
        before=before,
    )
    return set(df.loc[rows_binary_array][column])


def test_make_binary_array():
    df = pd.read_csv(
        StringIO(
            "city,county,state,fips,country,aggregate_level,date,metric\n"
            "Smithville,,ZZ,97123,USA,city,2020-03-23,smithville-march23\n"
            "New York City,,ZZ,97324,USA,city,2020-03-22,march22-nyc\n"
            "New York City,,ZZ,97324,USA,city,2020-03-24,march24-nyc\n"
            ",North County,ZZ,97001,USA,county,2020-03-23,county-metric\n"
            ",,ZZ,97001,USA,state,2020-03-23,mystate\n"
            ",,,,UK,country,2020-03-23,foo\n"
        )
    )

    assert column_as_set(df, "country", AggregationLevel.COUNTRY) == {"UK"}
    assert column_as_set(df, "metric", AggregationLevel.STATE) == {"mystate"}
    assert column_as_set(df, "metric", None, before="2020-03-23") == {"march22-nyc"}
    assert column_as_set(df, "metric", None, after="2020-03-23") == {"march24-nyc"}
    assert column_as_set(df, "metric", None, on="2020-03-24") == {"march24-nyc"}
    assert column_as_set(
        df, "metric", None, state="ZZ", after="2020-03-22", before="2020-03-24"
    ) == {"smithville-march23", "county-metric", "mystate",}
    assert column_as_set(
        df, "metric", None, states=["ZZ"], after="2020-03-22", before="2020-03-24"
    ) == {"smithville-march23", "county-metric", "mystate",}
>>>>>>> a6df25bd
<|MERGE_RESOLUTION|>--- conflicted
+++ resolved
@@ -4,19 +4,13 @@
 
 import pandas as pd
 import numpy as np
-<<<<<<< HEAD
 from more_itertools import one
 from structlog import testing, get_logger
 
 from libs.datasets.dataset_utils import (
     fill_fields_and_timeseries_from_column,
     fill_fields_with_data_source,
-=======
-from libs.datasets.dataset_utils import (
-    fill_fields_with_data_source,
-    make_binary_array,
     AggregationLevel,
->>>>>>> a6df25bd
 )
 import pytest
 
@@ -255,33 +249,7 @@
         )
     )
     assert to_dict(["fips"], result) == to_dict(["fips"], expected)
-<<<<<<< HEAD
     assert logs == []
-
-
-def test_fill_fields_with_data_source_empty_input():
-    existing_df = pd.DataFrame()
-    new_df = pd.read_csv(
-        StringIO("fips,state,aggregate_level,county,current_icu\n" "55,ZZ,state,Grand State,64\n")
-    )
-    with testing.capture_logs() as logs:
-        result = fill_fields_with_data_source(
-            get_logger(),
-            existing_df,
-            new_df,
-            "fips state aggregate_level county".split(),
-            ["current_icu"],
-        )
-
-    expected = pd.read_csv(
-        StringIO(
-            "fips,state,aggregate_level,county,current_icu,preserved\n"
-            "55,ZZ,state,Grand State,64,\n"
-        )
-    )
-    assert to_dict(["fips"], result) == to_dict(["fips"], expected)
-    assert logs == []
-=======
 
 
 def column_as_set(
@@ -336,4 +304,27 @@
     assert column_as_set(
         df, "metric", None, states=["ZZ"], after="2020-03-22", before="2020-03-24"
     ) == {"smithville-march23", "county-metric", "mystate",}
->>>>>>> a6df25bd
+
+
+def test_fill_fields_with_data_source_empty_input():
+    existing_df = pd.DataFrame()
+    new_df = pd.read_csv(
+        StringIO("fips,state,aggregate_level,county,current_icu\n" "55,ZZ,state,Grand State,64\n")
+    )
+    with testing.capture_logs() as logs:
+        result = fill_fields_with_data_source(
+            get_logger(),
+            existing_df,
+            new_df,
+            "fips state aggregate_level county".split(),
+            ["current_icu"],
+        )
+
+    expected = pd.read_csv(
+        StringIO(
+            "fips,state,aggregate_level,county,current_icu,preserved\n"
+            "55,ZZ,state,Grand State,64,\n"
+        )
+    )
+    assert to_dict(["fips"], result) == to_dict(["fips"], expected)
+    assert logs == []