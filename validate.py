import argparse
from datetime import datetime
import os
import subprocess
import sys

from libs import build_params


def run_run_py(datasource: str) -> None:
    """
    Check that we successfully ran `python run.py`
    """
    env = os.environ.copy()
    env["COVID_DATA_PUBLIC"] = datasource
    start = datetime.now()
    # Will raise an appropriate exception if run.py crashed
    subprocess.run(
        ["python", "run.py"],
        cwd=os.getcwd(),
        # shell=True,
        env=env,
        capture_output=True,
        check=True,
    )
    end = datetime.now()
    duration = end - start
    print(f"run.py duration {duration}")


def clear_result_dir(result_dir: str) -> None:
<<<<<<< HEAD
    for f in os.listdir(result_dir):
        os.unlink(os.path.join(result_dir, f))

=======
  if os.path.exists(result_dir):
    for f in os.listdir(result_dir):
      os.unlink(os.path.join(result_dir, f))
>>>>>>> 1d5fbe7c

UNSUPPORTED_REGIONS = ["AS", "GU", "MP"]


def validate_results(result_dir: str) -> None:
    """
    For each state, check that we have a file for each intervention,
    and that the file is non-empty
    """
    per_state_expected = len(build_params.INTERVENTIONS)
    missing_or_empty = []
    for state in build_params.US_STATE_ABBREV.values():
        if state in UNSUPPORTED_REGIONS:
            continue
        for i in range(per_state_expected):
            fname = os.path.join(result_dir, ".".join([state, str(i), "json"]))
            try:
                result = os.stat(fname)
                if result.st_size == 0:
                    missing_or_empty.append(fname)
            except FileNotFoundError:
                missing_or_empty.append(fname)
    if len(missing_or_empty) > 0:
        raise RuntimeError(
            f'Missing or empty expected files: {", ".join(missing_or_empty)}'
        )


if __name__ == "__main__":
    parser = argparse.ArgumentParser(
        description="Validate run.py against a dataset. For example, with a local checkout, try `python validate.py -d `pwd`/../covid-data-public`",
    )
    parser.add_argument(
        "-d",
        "--data-source",
        required=True,
        help="Path or URL to an instance of the covid-data-public repo",
    )

    args = parser.parse_args()
    clear_result_dir(build_params.OUTPUT_DIR)
    try:
        run_run_py(args.data_source)
    except subprocess.CalledProcessError as e:
        print(f"run.py failed with code {e.returncode}")
        print(e.stderr.decode("utf-8"))
        sys.exit(e.returncode)
    validate_results(build_params.OUTPUT_DIR)<|MERGE_RESOLUTION|>--- conflicted
+++ resolved
@@ -29,15 +29,10 @@
 
 
 def clear_result_dir(result_dir: str) -> None:
-<<<<<<< HEAD
-    for f in os.listdir(result_dir):
-        os.unlink(os.path.join(result_dir, f))
+    if os.path.exists(result_dir):
+        for f in os.listdir(result_dir):
+            os.unlink(os.path.join(result_dir, f))
 
-=======
-  if os.path.exists(result_dir):
-    for f in os.listdir(result_dir):
-      os.unlink(os.path.join(result_dir, f))
->>>>>>> 1d5fbe7c
 
 UNSUPPORTED_REGIONS = ["AS", "GU", "MP"]
 
