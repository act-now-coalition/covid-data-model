--- conflicted
+++ resolved
@@ -7,17 +7,9 @@
     "is_dirty": false
   },
   "model_git_info": {
-<<<<<<< HEAD
-    "sha": "74f07f959e54d60098afe94b3fea1a209de637de",
-    "branch": "tgb-wide-dates",
-    "is_dirty": true
-  },
-  "updated_at": "2020-07-27T07:40:57.774533"
-=======
     "sha": "0cbda746b29c8e63432e60f567febf1e8f44e76f",
     "branch": "master",
     "is_dirty": true
   },
   "updated_at": "2020-07-31T11:56:33.136409"
->>>>>>> 3576a0de
 }