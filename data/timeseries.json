--- conflicted
+++ resolved
@@ -2,18 +2,6 @@
   "dataset_type": "timeseries",
   "path": "data/timeseries.csv",
   "data_git_info": {
-<<<<<<< HEAD
-    "sha": "dad635d89dc7c0780a8b306ef632f46b45e9a888",
-    "branch": "detached",
-    "is_dirty": false
-  },
-  "model_git_info": {
-    "sha": "d14e13065d561b5adc565a81c92f59114f0838a6",
-    "branch": "master",
-    "is_dirty": true
-  },
-  "updated_at": "2020-08-12T19:48:47.209252"
-=======
     "sha": "7891b32eb95985afea65a4e414090752e9705865",
     "branch": "master",
     "is_dirty": false
@@ -24,5 +12,4 @@
     "is_dirty": true
   },
   "updated_at": "2020-08-13T11:56:09.587772"
->>>>>>> ca7abca6
 }