--- conflicted
+++ resolved
@@ -7,17 +7,9 @@
     "is_dirty": false
   },
   "model_git_info": {
-<<<<<<< HEAD
-    "sha": "23cb8db63a24694a7a278bf26addf9d99fd9910b",
-    "branch": "tgb-combined-datasets-provenance-save",
-    "is_dirty": true
-  },
-  "updated_at": "2020-07-25T03:59:19.332057"
-=======
     "sha": "a104a96cfd4cea354fc6110ae1672d33a4195ad5",
     "branch": "master",
     "is_dirty": true
   },
   "updated_at": "2020-07-25T01:23:18.111271"
->>>>>>> ccbd97ab
 }