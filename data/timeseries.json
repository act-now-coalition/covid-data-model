--- conflicted
+++ resolved
@@ -2,18 +2,6 @@
   "dataset_type": "timeseries",
   "path": "data/timeseries.csv",
   "data_git_info": {
-<<<<<<< HEAD
-    "sha": "a25b7ad6922dabd6348a7316d2c3bd24c0d8413f",
-    "branch": "tgb-20200731-covidcast-false-start",
-    "is_dirty": false
-  },
-  "model_git_info": {
-    "sha": "9092ecec364420c2d82244238ac1607aa6aa1f5c",
-    "branch": "tgb-wide-dates",
-    "is_dirty": true
-  },
-  "updated_at": "2020-08-02T01:59:30.014136"
-=======
     "sha": "61c68b30a3cc2ffc801545158c9b945d59e3a576",
     "branch": "master",
     "is_dirty": false
@@ -24,5 +12,4 @@
     "is_dirty": true
   },
   "updated_at": "2020-08-02T01:02:07.911675"
->>>>>>> ba0340ef
 }