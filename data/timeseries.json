{
  "dataset_type": "timeseries",
  "path": "data/timeseries.csv",
  "data_git_info": {
<<<<<<< HEAD
    "sha": "54e71bd3837ae510b29fab8b35d50393c0addd16",
=======
    "sha": "c53492560fcfe8b179da7081c562dab047895952",
>>>>>>> 8dcbfdf6
    "branch": "master",
    "is_dirty": false
  },
  "model_git_info": {
<<<<<<< HEAD
    "sha": "dd10e578fdba56d8e88bc8895c76a83c730ef499",
    "branch": "tgb-merge-by-ts",
    "is_dirty": true
  },
  "updated_at": "2020-07-21T15:11:21.257466"
=======
    "sha": "ac424fd557b4e31fd7c26ed4f4ce62081b45bebb",
    "branch": "master",
    "is_dirty": true
  },
  "updated_at": "2020-07-21T16:47:13.793985"
>>>>>>> 8dcbfdf6
}<|MERGE_RESOLUTION|>--- conflicted
+++ resolved
@@ -2,26 +2,14 @@
   "dataset_type": "timeseries",
   "path": "data/timeseries.csv",
   "data_git_info": {
-<<<<<<< HEAD
-    "sha": "54e71bd3837ae510b29fab8b35d50393c0addd16",
-=======
     "sha": "c53492560fcfe8b179da7081c562dab047895952",
->>>>>>> 8dcbfdf6
     "branch": "master",
     "is_dirty": false
   },
   "model_git_info": {
-<<<<<<< HEAD
-    "sha": "dd10e578fdba56d8e88bc8895c76a83c730ef499",
-    "branch": "tgb-merge-by-ts",
-    "is_dirty": true
-  },
-  "updated_at": "2020-07-21T15:11:21.257466"
-=======
     "sha": "ac424fd557b4e31fd7c26ed4f4ce62081b45bebb",
     "branch": "master",
     "is_dirty": true
   },
   "updated_at": "2020-07-21T16:47:13.793985"
->>>>>>> 8dcbfdf6
 }