--- conflicted
+++ resolved
@@ -7,17 +7,9 @@
     "is_dirty": false
   },
   "model_git_info": {
-<<<<<<< HEAD
-    "sha": "a60a84fa39d6eecbcd834daea03107d3311ada4c",
-    "branch": "tgb-combined-datasets-provenance-save",
-    "is_dirty": true
-  },
-  "updated_at": "2020-07-25T04:30:57.460736"
-=======
     "sha": "e150d393a668f74090d03ddbf2e87c539350de12",
     "branch": "master",
     "is_dirty": true
   },
   "updated_at": "2020-07-27T12:27:12.710554"
->>>>>>> a4064f96
 }