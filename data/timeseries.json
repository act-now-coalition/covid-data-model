{
  "dataset_type": "timeseries",
  "path": "data/timeseries.csv",
  "data_git_info": {
    "sha": "ba3723976d6a5584a4094557ca133fdb2d66571f",
    "branch": "master",
    "is_dirty": false
  },
  "model_git_info": {
<<<<<<< HEAD
    "sha": "dc504078b8b1a81cfa3910cf3818a24c711d1d0e",
    "branch": "tgb-merge-by-ts",
    "is_dirty": true
  },
  "updated_at": "2020-07-21T18:36:54.893826"
=======
    "sha": "308bcd84bfc22ecfa2d9305199ef7a1bd03324af",
    "branch": "master",
    "is_dirty": true
  },
  "updated_at": "2020-07-22T12:25:29.796853"
>>>>>>> 763bbc9e
}<|MERGE_RESOLUTION|>--- conflicted
+++ resolved
@@ -7,17 +7,9 @@
     "is_dirty": false
   },
   "model_git_info": {
-<<<<<<< HEAD
-    "sha": "dc504078b8b1a81cfa3910cf3818a24c711d1d0e",
-    "branch": "tgb-merge-by-ts",
-    "is_dirty": true
-  },
-  "updated_at": "2020-07-21T18:36:54.893826"
-=======
     "sha": "308bcd84bfc22ecfa2d9305199ef7a1bd03324af",
     "branch": "master",
     "is_dirty": true
   },
   "updated_at": "2020-07-22T12:25:29.796853"
->>>>>>> 763bbc9e
 }