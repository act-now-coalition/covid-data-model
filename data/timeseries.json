--- conflicted
+++ resolved
@@ -2,18 +2,6 @@
   "dataset_type": "timeseries",
   "path": "data/timeseries.csv",
   "data_git_info": {
-<<<<<<< HEAD
-    "sha": "4b14367180095c5f7995672cb0365081652b0390",
-    "branch": "tgb-cds-simplified",
-    "is_dirty": false
-  },
-  "model_git_info": {
-    "sha": "33151b3772ff2c3b605b54d3b947b9773442cde0",
-    "branch": "tgb-cds-read-common-2",
-    "is_dirty": true
-  },
-  "updated_at": "2020-07-28T07:53:28.013120"
-=======
     "sha": "99c13363fa4235f2f288c82a4bf6acbf9fa36c28",
     "branch": "master",
     "is_dirty": false
@@ -24,5 +12,4 @@
     "is_dirty": true
   },
   "updated_at": "2020-07-28T15:16:22.154575"
->>>>>>> c3a19954
 }