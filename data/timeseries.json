{
  "dataset_type": "timeseries",
  "path": "data/timeseries.csv",
  "data_git_info": {
    "sha": "4e3d97f51582c8c49f67447a23884660d153ccef",
    "branch": "master",
    "is_dirty": false
  },
  "model_git_info": {
<<<<<<< HEAD
    "sha": "87844be1bd716668ace3b75b4330827f29e74615",
    "branch": "puerto-rico",
    "is_dirty": true
  },
  "updated_at": "2020-07-30T18:33:43.874206"
=======
    "sha": "a1428436a6444a428f07337a3f62d57a2710f0ba",
    "branch": "master",
    "is_dirty": true
  },
  "updated_at": "2020-07-30T15:54:37.368906"
>>>>>>> 7e15bf4c
}<|MERGE_RESOLUTION|>--- conflicted
+++ resolved
@@ -7,17 +7,9 @@
     "is_dirty": false
   },
   "model_git_info": {
-<<<<<<< HEAD
-    "sha": "87844be1bd716668ace3b75b4330827f29e74615",
-    "branch": "puerto-rico",
-    "is_dirty": true
-  },
-  "updated_at": "2020-07-30T18:33:43.874206"
-=======
     "sha": "a1428436a6444a428f07337a3f62d57a2710f0ba",
     "branch": "master",
     "is_dirty": true
   },
   "updated_at": "2020-07-30T15:54:37.368906"
->>>>>>> 7e15bf4c
 }