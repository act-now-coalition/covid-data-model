--- conflicted
+++ resolved
@@ -2,18 +2,6 @@
   "dataset_type": "latest",
   "path": "data/latest.csv",
   "data_git_info": {
-<<<<<<< HEAD
-    "sha": "776e97fe3ccf97f1ac0a0f986876ad0b095bc6d3",
-    "branch": "tgb-cds-common-fixes",
-    "is_dirty": false
-  },
-  "model_git_info": {
-    "sha": "5bf7efccd516370c0ef6bec1835597f139e41761",
-    "branch": "tgb-merge-by-ts",
-    "is_dirty": true
-  },
-  "updated_at": "2020-07-22T07:29:53.378266"
-=======
     "sha": "6a6048952d524d6b291eb49b6382ee3ee2392d0b",
     "branch": "master",
     "is_dirty": false
@@ -24,5 +12,4 @@
     "is_dirty": false
   },
   "updated_at": "2020-07-23T01:21:11.271485"
->>>>>>> fa0b0b40
 }