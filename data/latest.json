--- conflicted
+++ resolved
@@ -7,17 +7,9 @@
     "is_dirty": false
   },
   "model_git_info": {
-<<<<<<< HEAD
-    "sha": "763bbc9ec714ae2811aacf6c04c1960734ddeda4",
-    "branch": "master",
-    "is_dirty": true
-  },
-  "updated_at": "2020-07-22T18:36:46.504097"
-=======
     "sha": "e58bc94b35e55ed9254c79cba6eca6fc286e9a88",
     "branch": "tgb-merge-by-ts",
     "is_dirty": false
   },
   "updated_at": "2020-07-22T17:13:54.908738"
->>>>>>> 2c6e401e
 }