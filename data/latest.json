{
  "dataset_type": "latest",
  "path": "data/latest.csv",
  "data_git_info": {
<<<<<<< HEAD
    "sha": "7f7f46fb7b14308853dbb08ce80eef3a429ef206",
=======
    "sha": "bfb8582bc2bafbe95d735c14f2bcdbb6e0f8b8f3",
>>>>>>> 0e7c14b5
    "branch": "master",
    "is_dirty": false
  },
  "model_git_info": {
<<<<<<< HEAD
    "sha": "5b878de969d226fdcfb3c099ebf670c84f1adbff",
    "branch": "tgb-merge-ts-cmdc-higher",
    "is_dirty": false
  },
  "updated_at": "2020-07-22T19:40:45.132686"
=======
    "sha": "763bbc9ec714ae2811aacf6c04c1960734ddeda4",
    "branch": "master",
    "is_dirty": false
  },
  "updated_at": "2020-07-22T21:25:43.121779"
>>>>>>> 0e7c14b5
}<|MERGE_RESOLUTION|>--- conflicted
+++ resolved
@@ -2,26 +2,14 @@
   "dataset_type": "latest",
   "path": "data/latest.csv",
   "data_git_info": {
-<<<<<<< HEAD
-    "sha": "7f7f46fb7b14308853dbb08ce80eef3a429ef206",
-=======
     "sha": "bfb8582bc2bafbe95d735c14f2bcdbb6e0f8b8f3",
->>>>>>> 0e7c14b5
     "branch": "master",
     "is_dirty": false
   },
   "model_git_info": {
-<<<<<<< HEAD
-    "sha": "5b878de969d226fdcfb3c099ebf670c84f1adbff",
-    "branch": "tgb-merge-ts-cmdc-higher",
-    "is_dirty": false
-  },
-  "updated_at": "2020-07-22T19:40:45.132686"
-=======
     "sha": "763bbc9ec714ae2811aacf6c04c1960734ddeda4",
     "branch": "master",
     "is_dirty": false
   },
   "updated_at": "2020-07-22T21:25:43.121779"
->>>>>>> 0e7c14b5
 }