--- conflicted
+++ resolved
@@ -2,26 +2,14 @@
   "dataset_type": "latest",
   "path": "data/latest.csv",
   "data_git_info": {
-<<<<<<< HEAD
-    "sha": "b237f40b66eefb10c50d201e0961bc9cb8e627e9",
-=======
     "sha": "92d763167c8beb542750f368dc4d570b07d7c0b1",
->>>>>>> 0554e290
     "branch": "master",
     "is_dirty": false
   },
   "model_git_info": {
-<<<<<<< HEAD
-    "sha": "a946f10c01f90be75af189458d2df428ad624bcd",
-    "branch": "master",
-    "is_dirty": false
-  },
-  "updated_at": "2020-11-11T01:13:28.621179"
-=======
     "sha": "2ab990fecdda807cbf419730d5ae27920d4647b0",
     "branch": "master",
     "is_dirty": false
   },
   "updated_at": "2020-11-11T12:01:15.862865"
->>>>>>> 0554e290
 }