--- conflicted
+++ resolved
@@ -7,17 +7,9 @@
     "is_dirty": false
   },
   "model_git_info": {
-<<<<<<< HEAD
-    "sha": "ec67479b9cced2960fbdf553e26c5d946e682311",
+    "sha": "540dbbd3b37de4c122b4c188615ff57a37795939",
     "branch": "tgb-timeseries-latest",
     "is_dirty": true
   },
-  "updated_at": "2020-09-26T04:07:04.047485"
-=======
-    "sha": "293e31f74ba743d64149da045bdcf450e924bb1c",
-    "branch": "master",
-    "is_dirty": false
-  },
-  "updated_at": "2020-09-28T11:57:11.571647"
->>>>>>> df359b2b
+  "updated_at": "2020-09-28T18:34:10.989376"
 }