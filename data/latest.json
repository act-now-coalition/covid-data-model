--- conflicted
+++ resolved
@@ -2,26 +2,14 @@
   "dataset_type": "latest",
   "path": "data/latest.csv",
   "data_git_info": {
-<<<<<<< HEAD
-    "sha": "17bd41d113a5ac8f166256f96ac0a6fcedfc5908",
-=======
     "sha": "08283966dc1284a035542db034ec220a0bf30237",
->>>>>>> 5037ce3c
     "branch": "master",
     "is_dirty": false
   },
   "model_git_info": {
-<<<<<<< HEAD
-    "sha": "8fac2e7a5b8a848a96fb16e80143c8c4a495d09b",
-    "branch": "add-location-page-url",
-    "is_dirty": true
-  },
-  "updated_at": "2020-12-03T18:58:24.610281"
-=======
     "sha": "d1ed7c5af8bfa6747734d91dde68e55b183e426d",
     "branch": "master",
     "is_dirty": false
   },
   "updated_at": "2020-12-03T11:59:26.838012"
->>>>>>> 5037ce3c
 }