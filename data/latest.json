--- conflicted
+++ resolved
@@ -7,17 +7,9 @@
     "is_dirty": false
   },
   "model_git_info": {
-<<<<<<< HEAD
     "sha": "c75da645cee7e52eafeb7cc3fa0e6be73b207e67",
     "branch": "tgb-20200626-combine-refactor",
     "is_dirty": true
   },
   "updated_at": "2020-07-17T20:29:10.027790"
-=======
-    "sha": "84e4aff9936dfdffbf0ce2c80d8eda6907cebdc5",
-    "branch": "tgb-combined-column-order",
-    "is_dirty": true
-  },
-  "updated_at": "2020-07-17T17:41:25.900384"
->>>>>>> 42ae4b12
 }