--- conflicted
+++ resolved
@@ -7,17 +7,9 @@
     "is_dirty": false
   },
   "model_git_info": {
-<<<<<<< HEAD
-    "sha": "a17169133d20347bac797315117394f5ba83464c",
-    "branch": "tgb-synthesize-testing-data",
-    "is_dirty": false
-  },
-  "updated_at": "2020-08-15T18:50:07.609210"
-=======
     "sha": "7a355726bb65d94a694ae77b0cc50888bf8e36d9",
     "branch": "master",
     "is_dirty": false
   },
   "updated_at": "2020-08-17T18:12:49.962577"
->>>>>>> f1882ef8
 }