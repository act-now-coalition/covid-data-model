--- conflicted
+++ resolved
@@ -7,17 +7,9 @@
     "is_dirty": false
   },
   "model_git_info": {
-<<<<<<< HEAD
-    "sha": "7fc3791c71cc5e513648b8839d091e12b937cb1f",
-    "branch": "tgb-tag-write-read",
-    "is_dirty": false
-  },
-  "updated_at": "2021-01-07T01:45:54.311333"
-=======
     "sha": "10460d70821aaac081d8ba1fafd08820e2e8ce68",
     "branch": "main",
     "is_dirty": false
   },
   "updated_at": "2021-01-07T15:08:10.634492"
->>>>>>> d3e65f19
 }