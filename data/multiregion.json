--- conflicted
+++ resolved
@@ -2,26 +2,14 @@
   "dataset_type": "multiregion",
   "path": "data/multiregion.csv",
   "data_git_info": {
-<<<<<<< HEAD
-    "sha": "8d38d6e3a67d26b825c662ef53cc67ed3cf5c8c5",
-=======
     "sha": "d7f6a715858af6f695f69077406d6365e566c124",
->>>>>>> e84b018f
     "branch": "main",
     "is_dirty": false
   },
   "model_git_info": {
-<<<<<<< HEAD
-    "sha": "5dacfe07879d31e437b52f6cad1f886a27d1d2b4",
-    "branch": "smcclure17-apply-backfill",
-    "is_dirty": true
-  },
-  "updated_at": "2022-01-03T22:33:31.617048"
-=======
     "sha": "c504219f3dee8d5deff5fc654d7d5c7304c64ceb",
     "branch": "main",
     "is_dirty": true
   },
   "updated_at": "2022-01-04T13:23:54.605129"
->>>>>>> e84b018f
 }