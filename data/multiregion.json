{
  "dataset_type": "multiregion",
  "path": "data/multiregion.csv",
  "data_git_info": {
    "sha": "e46fc68d97d580ff6c3ed560dc04faeff3604f73",
    "branch": "master",
    "is_dirty": false
  },
  "model_git_info": {
<<<<<<< HEAD
    "sha": "5679e90f7e9e3d42828d5fa586216356d0bb7b26",
    "branch": "tgb-nyc-no-agg",
    "is_dirty": true
  },
  "updated_at": "2020-12-15T01:47:45.680023"
=======
    "sha": "5c17663b7c267b7cd6da90f4d738878ea300f899",
    "branch": "master",
    "is_dirty": false
  },
  "updated_at": "2020-12-15T01:38:44.126109"
>>>>>>> f5853148
}<|MERGE_RESOLUTION|>--- conflicted
+++ resolved
@@ -7,17 +7,9 @@
     "is_dirty": false
   },
   "model_git_info": {
-<<<<<<< HEAD
-    "sha": "5679e90f7e9e3d42828d5fa586216356d0bb7b26",
-    "branch": "tgb-nyc-no-agg",
-    "is_dirty": true
-  },
-  "updated_at": "2020-12-15T01:47:45.680023"
-=======
     "sha": "5c17663b7c267b7cd6da90f4d738878ea300f899",
     "branch": "master",
     "is_dirty": false
   },
   "updated_at": "2020-12-15T01:38:44.126109"
->>>>>>> f5853148
 }