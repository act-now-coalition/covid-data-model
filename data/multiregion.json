--- conflicted
+++ resolved
@@ -7,17 +7,9 @@
     "is_dirty": false
   },
   "model_git_info": {
-<<<<<<< HEAD
-    "sha": "20546450b9d8c666906ae81593d5739d2d18dff6",
-    "branch": "tgb-multiregion-write-wide-dates",
-    "is_dirty": true
-  },
-  "updated_at": "2020-12-07T04:10:39.974871"
-=======
     "sha": "b114d01e91f0869bc976bca0521e1316ae8bb19d",
     "branch": "master",
     "is_dirty": true
   },
   "updated_at": "2020-12-07T19:22:01.445044"
->>>>>>> bfcf68bb
 }