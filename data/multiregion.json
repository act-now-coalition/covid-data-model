{
  "dataset_type": "multiregion",
  "path": "data/multiregion.csv",
  "data_git_info": {
    "sha": "718b85115bc44e82f5aa53fd881e777d62ced36e",
    "branch": "master",
    "is_dirty": false
  },
  "model_git_info": {
<<<<<<< HEAD
    "sha": "c5abe9a0b6dc517ed8d4e335da64eccdfc6770a7",
    "branch": "tgb-nyc-no-agg",
    "is_dirty": true
  },
  "updated_at": "2020-12-08T19:31:07.476235"
=======
    "sha": "5c02ec8cb5573418bd197e8bd019603b2174b44b",
    "branch": "master",
    "is_dirty": false
  },
  "updated_at": "2020-12-09T07:19:06.868142"
>>>>>>> 8beea39f
}<|MERGE_RESOLUTION|>--- conflicted
+++ resolved
@@ -7,17 +7,9 @@
     "is_dirty": false
   },
   "model_git_info": {
-<<<<<<< HEAD
-    "sha": "c5abe9a0b6dc517ed8d4e335da64eccdfc6770a7",
-    "branch": "tgb-nyc-no-agg",
-    "is_dirty": true
-  },
-  "updated_at": "2020-12-08T19:31:07.476235"
-=======
     "sha": "5c02ec8cb5573418bd197e8bd019603b2174b44b",
     "branch": "master",
     "is_dirty": false
   },
   "updated_at": "2020-12-09T07:19:06.868142"
->>>>>>> 8beea39f
 }