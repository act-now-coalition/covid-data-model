--- conflicted
+++ resolved
@@ -2,18 +2,6 @@
   "dataset_type": "multiregion",
   "path": "data/multiregion.csv",
   "data_git_info": {
-<<<<<<< HEAD
-    "sha": "4ae45d0ec38662acc892ef30e9e3b23315c9de19",
-    "branch": "detached",
-    "is_dirty": false
-  },
-  "model_git_info": {
-    "sha": "889d2a4b3ad4a70e297e0576e8fded07a716ac61",
-    "branch": "tgb-combined-using-multiregion",
-    "is_dirty": true
-  },
-  "updated_at": "2020-12-08T01:34:37.924248"
-=======
     "sha": "57cee027452eed26c62af959e50bb74d76c9c1cf",
     "branch": "master",
     "is_dirty": false
@@ -24,5 +12,4 @@
     "is_dirty": true
   },
   "updated_at": "2020-12-08T01:40:30.528056"
->>>>>>> 157d8d8c
 }