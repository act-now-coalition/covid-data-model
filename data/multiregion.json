{
  "dataset_type": "multiregion",
  "path": "data/multiregion.csv",
  "model_git_info": {
<<<<<<< HEAD
    "sha": "315dc09961398cdb824a36a1e2128c895a797c84",
    "branch": "smcclure17-extend-backfill",
    "is_dirty": true
  },
  "updated_at": "2022-03-27T04:33:18.343571"
=======
    "sha": "61a004268ae14186a46f28148c1d5c54995e06b9",
    "branch": "main",
    "is_dirty": false
  },
  "updated_at": "2022-03-27T16:39:32.281010"
>>>>>>> d151521d
}<|MERGE_RESOLUTION|>--- conflicted
+++ resolved
@@ -2,17 +2,9 @@
   "dataset_type": "multiregion",
   "path": "data/multiregion.csv",
   "model_git_info": {
-<<<<<<< HEAD
-    "sha": "315dc09961398cdb824a36a1e2128c895a797c84",
-    "branch": "smcclure17-extend-backfill",
-    "is_dirty": true
-  },
-  "updated_at": "2022-03-27T04:33:18.343571"
-=======
     "sha": "61a004268ae14186a46f28148c1d5c54995e06b9",
     "branch": "main",
     "is_dirty": false
   },
   "updated_at": "2022-03-27T16:39:32.281010"
->>>>>>> d151521d
 }