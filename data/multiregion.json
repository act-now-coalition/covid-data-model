--- conflicted
+++ resolved
@@ -7,17 +7,9 @@
     "is_dirty": false
   },
   "model_git_info": {
-<<<<<<< HEAD
-    "sha": "5661bf91f237fcc6420db683c7ec49bfe6a810a1",
-    "branch": "smcclure17-add-boosters",
-    "is_dirty": true
-  },
-  "updated_at": "2022-01-14T02:49:16.211850"
-=======
     "sha": "a47c1ee094f7a11d21f3f171a95b65c3574b138a",
     "branch": "main",
     "is_dirty": true
   },
   "updated_at": "2022-01-16T11:41:57.204863"
->>>>>>> 3b6c5adb
 }