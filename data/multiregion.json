--- conflicted
+++ resolved
@@ -2,26 +2,14 @@
   "dataset_type": "multiregion",
   "path": "data/multiregion.csv",
   "data_git_info": {
-<<<<<<< HEAD
-    "sha": "cb31944674e66aadc9951551290eedf6fa171b5f",
-=======
     "sha": "7e939a5eadea9f1abaf699f392305057439dfd85",
->>>>>>> bd88b940
     "branch": "main",
     "is_dirty": false
   },
   "model_git_info": {
-<<<<<<< HEAD
-    "sha": "28a563a56b62811841199ab97fcc61ffb4fed8c1",
-    "branch": "smcclure17-add-boosters",
-    "is_dirty": true
-  },
-  "updated_at": "2022-01-13T19:03:29.239767"
-=======
     "sha": "b95cfa08f0115068281a6c5c10de8808ce57e842",
     "branch": "main",
     "is_dirty": true
   },
   "updated_at": "2022-01-13T17:47:09.877333"
->>>>>>> bd88b940
 }