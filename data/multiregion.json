{
  "dataset_type": "multiregion",
  "path": "data/multiregion.csv",
  "model_git_info": {
<<<<<<< HEAD
    "sha": "c8b4c7d99a9253b1fb3f68ae0e8f9cc43685a0e9",
    "branch": "smcclure17/change-switch-date",
    "is_dirty": true
  },
  "updated_at": "2023-04-01T20:14:41.360625"
=======
    "sha": "58902a5c71f426119281b886d863f8d34394d2a0",
    "branch": "main",
    "is_dirty": true
  },
  "updated_at": "2023-04-02T06:54:02.175870"
>>>>>>> 70df626e
}<|MERGE_RESOLUTION|>--- conflicted
+++ resolved
@@ -2,17 +2,9 @@
   "dataset_type": "multiregion",
   "path": "data/multiregion.csv",
   "model_git_info": {
-<<<<<<< HEAD
-    "sha": "c8b4c7d99a9253b1fb3f68ae0e8f9cc43685a0e9",
-    "branch": "smcclure17/change-switch-date",
-    "is_dirty": true
-  },
-  "updated_at": "2023-04-01T20:14:41.360625"
-=======
     "sha": "58902a5c71f426119281b886d863f8d34394d2a0",
     "branch": "main",
     "is_dirty": true
   },
   "updated_at": "2023-04-02T06:54:02.175870"
->>>>>>> 70df626e
 }