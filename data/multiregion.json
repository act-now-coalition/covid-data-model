{
  "dataset_type": "multiregion",
  "path": "data/multiregion.csv",
  "data_git_info": {
<<<<<<< HEAD
    "sha": "75d3f91cbb1e26d7a17d1aeba80a99ded3992279",
=======
    "sha": "37122ce90ed9fa17860d1a5b0defa51133383209",
>>>>>>> 5c17663b
    "branch": "master",
    "is_dirty": false
  },
  "model_git_info": {
<<<<<<< HEAD
    "sha": "74e9d79d8c30401327dd9b1afa3d80742f177892",
    "branch": "tgb-nyc-no-agg",
    "is_dirty": false
  },
  "updated_at": "2020-12-10T01:47:35.489577"
=======
    "sha": "b2f55f1e86a6b7c31d07795e81f2569adf6785a4",
    "branch": "master",
    "is_dirty": false
  },
  "updated_at": "2020-12-14T13:51:33.394889"
>>>>>>> 5c17663b
}<|MERGE_RESOLUTION|>--- conflicted
+++ resolved
@@ -2,26 +2,14 @@
   "dataset_type": "multiregion",
   "path": "data/multiregion.csv",
   "data_git_info": {
-<<<<<<< HEAD
-    "sha": "75d3f91cbb1e26d7a17d1aeba80a99ded3992279",
-=======
     "sha": "37122ce90ed9fa17860d1a5b0defa51133383209",
->>>>>>> 5c17663b
     "branch": "master",
     "is_dirty": false
   },
   "model_git_info": {
-<<<<<<< HEAD
-    "sha": "74e9d79d8c30401327dd9b1afa3d80742f177892",
-    "branch": "tgb-nyc-no-agg",
-    "is_dirty": false
-  },
-  "updated_at": "2020-12-10T01:47:35.489577"
-=======
     "sha": "b2f55f1e86a6b7c31d07795e81f2569adf6785a4",
     "branch": "master",
     "is_dirty": false
   },
   "updated_at": "2020-12-14T13:51:33.394889"
->>>>>>> 5c17663b
 }