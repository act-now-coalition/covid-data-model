--- conflicted
+++ resolved
@@ -2,17 +2,9 @@
   "dataset_type": "multiregion",
   "path": "data/multiregion.csv",
   "model_git_info": {
-<<<<<<< HEAD
-    "sha": "eb907dac68b744afdf09f93dae37dfb3a56de876",
-    "branch": "smcclure17/fl-outliers",
-    "is_dirty": true
-  },
-  "updated_at": "2022-05-15T05:36:31.289136"
-=======
     "sha": "b02d89d3b23e7d2f86e703f317f20b8feddf7bd7",
     "branch": "main",
     "is_dirty": true
   },
   "updated_at": "2022-05-16T11:15:44.633745"
->>>>>>> 4ea80a72
 }