{
  "dataset_type": "multiregion",
  "path": "data/multiregion.csv",
  "data_git_info": {
    "sha": "a5ec0ef913bb698f1e4e619469e1532eb9c203c5",
    "branch": "master",
    "is_dirty": false
  },
  "model_git_info": {
<<<<<<< HEAD
    "sha": "f8ee123b37677a78e0f2810721d87d618aac15aa",
    "branch": "tgb-multiregion-write-wide-dates",
    "is_dirty": true
  },
  "updated_at": "2020-12-07T01:31:04.990238"
=======
    "sha": "9f67d1b0b28281c393c8bb8ebcb231a211a27704",
    "branch": "master",
    "is_dirty": true
  },
  "updated_at": "2020-12-07T01:35:22.134984"
>>>>>>> 1165e021
}<|MERGE_RESOLUTION|>--- conflicted
+++ resolved
@@ -7,17 +7,9 @@
     "is_dirty": false
   },
   "model_git_info": {
-<<<<<<< HEAD
-    "sha": "f8ee123b37677a78e0f2810721d87d618aac15aa",
-    "branch": "tgb-multiregion-write-wide-dates",
-    "is_dirty": true
-  },
-  "updated_at": "2020-12-07T01:31:04.990238"
-=======
     "sha": "9f67d1b0b28281c393c8bb8ebcb231a211a27704",
     "branch": "master",
     "is_dirty": true
   },
   "updated_at": "2020-12-07T01:35:22.134984"
->>>>>>> 1165e021
 }