--- conflicted
+++ resolved
@@ -2,26 +2,14 @@
   "dataset_type": "multiregion",
   "path": "data/multiregion.csv",
   "data_git_info": {
-<<<<<<< HEAD
-    "sha": "fc552663432d68ec9d12fbb13c4e42dccafaf407",
-=======
     "sha": "677861b1f00d8888ed594743b19507ba51375c09",
->>>>>>> 418d267e
     "branch": "main",
     "is_dirty": false
   },
   "model_git_info": {
-<<<<<<< HEAD
-    "sha": "499cebc90833ef11b79c8af41d1438438598db60",
-    "branch": "main",
-    "is_dirty": true
-  },
-  "updated_at": "2021-07-21T13:06:34.140746"
-=======
     "sha": "b5c71123f901643233883104a8f632fac64dc6e9",
     "branch": "main",
     "is_dirty": true
   },
   "updated_at": "2021-07-21T17:08:07.486263"
->>>>>>> 418d267e
 }