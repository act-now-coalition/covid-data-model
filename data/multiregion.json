--- conflicted
+++ resolved
@@ -2,17 +2,9 @@
   "dataset_type": "multiregion",
   "path": "data/multiregion.csv",
   "model_git_info": {
-<<<<<<< HEAD
-    "sha": "b57e9a96fa0750bc0952be2eeb68bcb3fee1f9c1",
-    "branch": "main",
-    "is_dirty": true
-  },
-  "updated_at": "2022-04-28T22:16:45.171543"
-=======
     "sha": "f51ab53288afee80890ed20df91f5a47e227279f",
     "branch": "main",
     "is_dirty": true
   },
   "updated_at": "2022-05-02T11:25:17.494401"
->>>>>>> 6f116571
 }