--- conflicted
+++ resolved
@@ -2,17 +2,9 @@
   "dataset_type": "multiregion",
   "path": "data/multiregion.csv",
   "model_git_info": {
-<<<<<<< HEAD
-    "sha": "9b363703fd8cbe9ed48dd845a7b9abc6d3432d9b",
-    "branch": "use-usafacts",
-    "is_dirty": true
-  },
-  "updated_at": "2022-03-09T18:55:19.289970"
-=======
     "sha": "e52be475893c148e83b7d133a029bd3bd7b74731",
     "branch": "main",
     "is_dirty": true
   },
   "updated_at": "2022-03-14T11:12:35.901661"
->>>>>>> f53b64f8
 }