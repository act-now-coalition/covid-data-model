--- conflicted
+++ resolved
@@ -2,17 +2,9 @@
   "dataset_type": "multiregion",
   "path": "data/multiregion.csv",
   "model_git_info": {
-<<<<<<< HEAD
-    "sha": "45a0d460902f8b8b29fcfef2a9cbf086c4f68b34",
-    "branch": "smcclure17/parallel",
-    "is_dirty": true
-  },
-  "updated_at": "2022-06-21T01:50:57.565461"
-=======
     "sha": "692fdb37b77c0b59939cc7cd58d8aad525c837d3",
     "branch": "main",
     "is_dirty": true
   },
   "updated_at": "2022-06-21T11:59:26.607942"
->>>>>>> 3b8afd42
 }