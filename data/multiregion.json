--- conflicted
+++ resolved
@@ -2,17 +2,9 @@
   "dataset_type": "multiregion",
   "path": "data/multiregion.csv",
   "model_git_info": {
-<<<<<<< HEAD
-    "sha": "e0ac4db3431ee749874229e622e997ffc1854f0f",
-    "branch": "smcclure17/update-hsa-defns",
-    "is_dirty": true
-  },
-  "updated_at": "2022-08-03T14:43:09.598386"
-=======
     "sha": "aa24f48207904721c1a82a75f2b0e0ea15ea7483",
     "branch": "main",
     "is_dirty": true
   },
   "updated_at": "2022-08-03T13:31:19.583151"
->>>>>>> 921675ee
 }