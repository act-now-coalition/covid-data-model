{
  "dataset_type": "multiregion",
  "path": "data/multiregion.csv",
  "data_git_info": {
    "sha": "b6d8fd35ca03d4961fbba939ab76890358bd0842",
    "branch": "main",
    "is_dirty": false
  },
  "model_git_info": {
<<<<<<< HEAD
    "sha": "482b62b2d71648e33630d305ec1792e03d427ddb",
    "branch": "smcclure17-apply-backfill",
    "is_dirty": true
  },
  "updated_at": "2021-12-13T19:08:03.196102"
=======
    "sha": "7be050a7cd6ef56478c5066a9d132ad9c234f996",
    "branch": "main",
    "is_dirty": true
  },
  "updated_at": "2021-12-15T16:50:44.106160"
>>>>>>> 0e5bb941
}<|MERGE_RESOLUTION|>--- conflicted
+++ resolved
@@ -7,17 +7,9 @@
     "is_dirty": false
   },
   "model_git_info": {
-<<<<<<< HEAD
-    "sha": "482b62b2d71648e33630d305ec1792e03d427ddb",
-    "branch": "smcclure17-apply-backfill",
-    "is_dirty": true
-  },
-  "updated_at": "2021-12-13T19:08:03.196102"
-=======
     "sha": "7be050a7cd6ef56478c5066a9d132ad9c234f996",
     "branch": "main",
     "is_dirty": true
   },
   "updated_at": "2021-12-15T16:50:44.106160"
->>>>>>> 0e5bb941
 }