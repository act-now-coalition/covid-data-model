{
  "dataset_type": "multiregion",
  "path": "data/multiregion.csv",
  "model_git_info": {
<<<<<<< HEAD
    "sha": "68b35b19d5f901692e498168de73b486402f3b70",
    "branch": "smcclure17-patch-md",
    "is_dirty": true
  },
  "updated_at": "2022-02-09T16:57:26.893196"
=======
    "sha": "a86855a1dfd96b84c5f066cb477fea925f6daeec",
    "branch": "main",
    "is_dirty": true
  },
  "updated_at": "2022-02-10T09:06:58.700597"
>>>>>>> 7c09d981
}<|MERGE_RESOLUTION|>--- conflicted
+++ resolved
@@ -2,17 +2,9 @@
   "dataset_type": "multiregion",
   "path": "data/multiregion.csv",
   "model_git_info": {
-<<<<<<< HEAD
-    "sha": "68b35b19d5f901692e498168de73b486402f3b70",
-    "branch": "smcclure17-patch-md",
-    "is_dirty": true
-  },
-  "updated_at": "2022-02-09T16:57:26.893196"
-=======
     "sha": "a86855a1dfd96b84c5f066cb477fea925f6daeec",
     "branch": "main",
     "is_dirty": true
   },
   "updated_at": "2022-02-10T09:06:58.700597"
->>>>>>> 7c09d981
 }