--- conflicted
+++ resolved
@@ -7,17 +7,9 @@
     "is_dirty": false
   },
   "model_git_info": {
-<<<<<<< HEAD
-    "sha": "5ef7a384c2cc501d4255214b0653e11f36eae90b",
-=======
     "sha": "0360d2ab2e0825fec262977140c7b0d552dffb2d",
->>>>>>> 6c2bd4e8
     "branch": "main",
-    "is_dirty": true
+    "is_dirty": false
   },
-<<<<<<< HEAD
-  "updated_at": "2021-03-30T21:12:30.833618"
-=======
   "updated_at": "2021-03-31T00:48:41.120391"
->>>>>>> 6c2bd4e8
 }