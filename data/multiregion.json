{
  "dataset_type": "multiregion",
  "path": "data/multiregion.csv",
  "data_git_info": {
<<<<<<< HEAD
    "sha": "e266b4c1abd72d75f8b813531be324a5049189b5",
    "branch": "tgb-get_timeseries",
    "is_dirty": false
  },
  "model_git_info": {
    "sha": "103fe2904c3bc7ce4cdd4c09488675e17b59ec2a",
    "branch": "tgb-retire-nyt",
    "is_dirty": true
  },
  "updated_at": "2020-10-20T13:59:09.969400"
=======
    "sha": "bd5a0fa491eb8f38d9d28aa8968b00b19d8198a4",
    "branch": "master",
    "is_dirty": false
  },
  "model_git_info": {
    "sha": "bd44ba5dfb2607b8d7094239f384fd3dcecefaa4",
    "branch": "master",
    "is_dirty": true
  },
  "updated_at": "2020-10-21T11:59:15.942306"
>>>>>>> b2c6f046
}<|MERGE_RESOLUTION|>--- conflicted
+++ resolved
@@ -2,18 +2,6 @@
   "dataset_type": "multiregion",
   "path": "data/multiregion.csv",
   "data_git_info": {
-<<<<<<< HEAD
-    "sha": "e266b4c1abd72d75f8b813531be324a5049189b5",
-    "branch": "tgb-get_timeseries",
-    "is_dirty": false
-  },
-  "model_git_info": {
-    "sha": "103fe2904c3bc7ce4cdd4c09488675e17b59ec2a",
-    "branch": "tgb-retire-nyt",
-    "is_dirty": true
-  },
-  "updated_at": "2020-10-20T13:59:09.969400"
-=======
     "sha": "bd5a0fa491eb8f38d9d28aa8968b00b19d8198a4",
     "branch": "master",
     "is_dirty": false
@@ -24,5 +12,4 @@
     "is_dirty": true
   },
   "updated_at": "2020-10-21T11:59:15.942306"
->>>>>>> b2c6f046
 }