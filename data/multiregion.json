{
  "dataset_type": "multiregion",
  "path": "data/multiregion.csv",
  "model_git_info": {
<<<<<<< HEAD
    "sha": "c08d84d86d13e133d751fee1dc8b02308d43fa76",
    "branch": "smcclure17/compress-multiregion",
    "is_dirty": true
  },
  "updated_at": "2022-04-18T16:52:40.352527"
=======
    "sha": "56b7bba3400b906dcd04595325264d0d790ec6ec",
    "branch": "main",
    "is_dirty": true
  },
  "updated_at": "2022-04-19T21:43:25.926128"
>>>>>>> 1dd0a7a2
}<|MERGE_RESOLUTION|>--- conflicted
+++ resolved
@@ -2,17 +2,9 @@
   "dataset_type": "multiregion",
   "path": "data/multiregion.csv",
   "model_git_info": {
-<<<<<<< HEAD
-    "sha": "c08d84d86d13e133d751fee1dc8b02308d43fa76",
-    "branch": "smcclure17/compress-multiregion",
-    "is_dirty": true
-  },
-  "updated_at": "2022-04-18T16:52:40.352527"
-=======
     "sha": "56b7bba3400b906dcd04595325264d0d790ec6ec",
     "branch": "main",
     "is_dirty": true
   },
   "updated_at": "2022-04-19T21:43:25.926128"
->>>>>>> 1dd0a7a2
 }