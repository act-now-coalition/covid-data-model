--- conflicted
+++ resolved
@@ -2,26 +2,14 @@
   "dataset_type": "multiregion",
   "path": "data/multiregion.csv",
   "data_git_info": {
-<<<<<<< HEAD
-    "sha": "d10fbe7f614e1283ff1779c1ce3f99bfcb4b0a0b",
-=======
     "sha": "4dc156814f6f93b83beba62f6805a838c3cd592b",
->>>>>>> b3d8f009
     "branch": "main",
     "is_dirty": false
   },
   "model_git_info": {
-<<<<<<< HEAD
-    "sha": "42123d786f1493dc6f35d351db2cdbd1b5ab7181",
-    "branch": "main",
-    "is_dirty": false
-  },
-  "updated_at": "2021-05-13T13:55:08.050423"
-=======
     "sha": "b30be144e7021b206658735dca479ea660850324",
     "branch": "main",
     "is_dirty": false
   },
   "updated_at": "2021-05-14T13:54:30.285669"
->>>>>>> b3d8f009
 }