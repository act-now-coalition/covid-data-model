--- conflicted
+++ resolved
@@ -19,16 +19,9 @@
 
 _logger = logging.getLogger(__name__)
 
-
-<<<<<<< HEAD
-def prepare_data_for_website(
-    data, population, min_begin_date, max_end_date, interval: int = 4
-):
-=======
 pool = mp.Pool(max(mp.cpu_count()-1, 1))
 
 def prepare_data_for_website(data, population, min_begin_date, max_end_date, interval: int = 4):
->>>>>>> 2c04af98
     """Prepares data for website output."""
     # Indexes used by website JSON:
     # date: 0,
