--- conflicted
+++ resolved
@@ -20,18 +20,13 @@
 
 _logger = logging.getLogger(__name__)
 
-pool = mp.Pool(max(mp.cpu_count() - 1, 1))
-
-<<<<<<< HEAD
+
 def get_pool(num_cores=None) -> multiprocessing.Pool:
     if not num_cores:
         num_cores = max(multiprocessing.cpu_count() - 1, 1)
-        num_cores = min(num_cores, 6)
 
     return multiprocessing.Pool(num_cores)
 
-=======
->>>>>>> 49693d00
 
 def prepare_data_for_website(
     data, population, min_begin_date, max_end_date, interval: int = 4
@@ -240,10 +235,6 @@
         output_path = output_dir / f"{state}.summary.json"
         output_path.write_text(json.dumps(data, indent=2))
 
-<<<<<<< HEAD
-def forecast_each_state(country, state, timeseries, beds_data, population_data, min_date, max_date, output_dir):
-    _logger.info(f'Generating data for state: {state}')
-=======
 
 def forecast_each_state(
     country,
@@ -253,10 +244,9 @@
     population_data,
     min_date,
     max_date,
-    OUTPUT_DIR,
+    output_dir,
 ):
     _logger.info(f"Generating data for state: {state}")
->>>>>>> 49693d00
     cases = timeseries.get_data(state=state)
     try:
         beds = beds_data.get_beds_by_country_state(country, state)
@@ -273,18 +263,8 @@
     for i, intervention in enumerate(get_interventions()):
         _logger.info(f"Running intervention {i} for {state}")
         results = model_state(cases, beds, population, intervention)
-<<<<<<< HEAD
         website_data = prepare_data_for_website(results, population, min_date, max_date, interval=4)
         write_results(website_data, output_dir, f'{state}.{i}.json')
-
-
-def forecast_each_county(country, state, county, fips, timeseries, beds_data, population_data, output_dir):
-    _logger.debug(f'Running model for county: {county}, {state} - {fips}')
-=======
-        website_data = prepare_data_for_website(
-            results, population, min_date, max_date, interval=4
-        )
-        write_results(website_data, OUTPUT_DIR, f"{state}.{i}.json")
 
 
 def forecast_each_county(
@@ -300,7 +280,6 @@
     output_dir,
 ):
     _logger.debug(f"Running model for county: {county}, {state} - {fips}")
->>>>>>> 49693d00
     cases = timeseries.get_data(state=state, country=country, fips=fips)
     beds = beds_data.get_county_level(state, fips=fips)
     population = population_data.get_county_level(country, state, fips=fips)
@@ -352,33 +331,11 @@
         _logger.info(f"Running county models for {state}")
 
         for county, fips in counties:
-<<<<<<< HEAD
-                args = (country, state, county, fips, timeseries, beds_data, population_data, output_dir,)
-                pool.apply_async(forecast_each_county, args=args)
+            args = (country, state, county, fips, timeseries, beds_data, population_data, output_dir,)
+            pool.apply_async(forecast_each_county, args=args)
 
     pool.close()
     pool.join()
-=======
-            if (processed + skipped) % 200 == 0:
-                _logger.info(
-                    f"Processed {processed + skipped} / {total} - "
-                    f"Skipped {skipped} due to missing data"
-                )
-                args = (
-                    country,
-                    state,
-                    county,
-                    fips,
-                    timeseries,
-                    beds_data,
-                    population_data,
-                    skipped,
-                    processed,
-                    output_dir,
-                )
-                p = pool.Process(target=forecast_each_county, args=args)
-                p.start()
->>>>>>> 49693d00
 
 
 def run_state_level_forecast(min_date, max_date, country='USA', state=None):
@@ -403,18 +360,12 @@
 
     pool = get_pool()
     for state in timeseries.states:
-<<<<<<< HEAD
         args = (country, state, timeseries, legacy_dataset, population_data, min_date, max_date, output_dir)
         pool.apply_async(forecast_each_state, args=args)
 
     pool.close()
     pool.join()
-=======
-
-        args = (country, state, timeseries, legacy_dataset, population_data,min_date, max_date,  output_dir,)
-        p = pool.Process(target=forecast_each_state,args=args)
-        p.start()
->>>>>>> 49693d00
+
 
 if __name__ == "__main__":
     logging.basicConfig(level=logging.INFO)
