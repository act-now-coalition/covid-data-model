--- conflicted
+++ resolved
@@ -228,7 +228,13 @@
 def forecast_each_state(country, state, timeseries, beds_data, population_data,min_date, max_date,  OUTPUT_DIR):
     _logger.info(f'Generating data for state: {state}')
     cases = timeseries.get_data(state=state)
-    beds = beds_data.get_state_level(state)
+    try:
+        beds = beds_data.get_beds_by_country_state(country, state)
+    except IndexError:
+        # Old timeseries data throws an exception if the state does not exist in
+        # the dataset.
+        _logger.error(f"Failed to get beds data for {state}")
+        return
     population = population_data.get_state_level(country, state)
     if not population:
         _logger.warning(f"Missing population for {state}")
@@ -265,6 +271,7 @@
         results = model_state(cases, beds, population, intervention)
         website_data = prepare_data_for_website(results, population, min_date, max_date, interval=4)
         write_results(website_data, output_dir, f'{state}.{fips}.{i}.json')
+
 
 def run_county_level_forecast(min_date, max_date, country='USA', state=None):
     beds_data = DHBeds.local().beds()
@@ -312,40 +319,21 @@
         AggregationLevel.STATE, after=min_date, country=country, state=state
     )
     output_dir = pathlib.Path(OUTPUT_DIR) / "state"
+    if output_dir.exists():
+        backup = output_dir.name + '.' + str(int(time.time()))
+        output_dir.rename(output_dir.parent / backup)
+
+    output_dir.mkdir(parents=True)
     _logger.info(f"Outputting to {output_dir}")
     if not output_dir.exists():
         _logger.info(f"{output_dir} does not exist, creating")
         output_dir.mkdir(parents=True)
 
     for state in timeseries.states:
-<<<<<<< HEAD
-        _logger.info(f'Generating data for state: {state}')
-        cases = timeseries.get_data(state=state)
-
-        try:
-            beds = legacy_dataset.get_beds_by_country_state(country, state)
-        except IndexError:
-            # Old timeseries data throws an exception if the state does not exist in
-            # the dataset.
-            _logger.error(f"Failed to get beds data for {state}")
-            continue
-
-        population = population_data.get_state_level(country, state)
-        if not population:
-            _logger.warning(f"Missing population for {state}")
-            continue
-
-        for i, intervention in enumerate(get_interventions()):
-            _logger.info(f"Running intervention {i} for {state}")
-            results = model_state(cases, beds, population, intervention)
-            website_data = prepare_data_for_website(results, population, min_date, max_date, interval=4)
-            write_results(website_data, output_dir, f'{state}.{i}.json')
-
-=======
-        args = (country, state, timeseries, beds_data, population_data,min_date, max_date,  OUTPUT_DIR,)
+        args = (country, state, timeseries, legacy_dataset, population_data,min_date, max_date,  output_dir,)
         p = pool.Process(target=forecast_each_state,args=args)
         p.start()
->>>>>>> 2c04af98
+
 
 if __name__ == "__main__":
     logging.basicConfig(level=logging.INFO)
