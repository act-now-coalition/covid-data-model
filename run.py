--- conflicted
+++ resolved
@@ -1,4 +1,3 @@
-<<<<<<< HEAD
 import logging
 import time
 import datetime
@@ -7,20 +6,11 @@
 import os.path
 from collections import defaultdict
 
-=======
-from libs.CovidDatasets import CDSDataset, JHUDataset
 from libs.CovidTimeseriesModelSIR import CovidTimeseriesModelSIR
-from libs.build_params import  OUTPUT_DIR, interventions
-import os.path
 import simplejson
-import datetime
->>>>>>> 57be1b22
 import pandas as pd
-import simplejson
-
-from libs.CovidTimeseriesModelSIR import CovidTimeseriesModelSIR
+
 from libs.build_params import OUTPUT_DIR, get_interventions
-
 from libs.datasets import JHUDataset
 from libs.datasets import FIPSPopulation
 from libs.datasets import DHBeds
@@ -44,10 +34,7 @@
     # infected_b == Hospitalized
     # infected_c == Hospitalized in ICU
     data['all_hospitalized'] = data['infected_b'] + data['infected_c']
-<<<<<<< HEAD
-=======
     data['all_infected'] = data['infected_a'] + data['infected_b'] + data['infected_c']
->>>>>>> 57be1b22
 
     cols = [
         "date",
@@ -59,11 +46,7 @@
         "f",
         "g",
         "all_hospitalized",
-<<<<<<< HEAD
-        "infected",
-=======
         "all_infected",
->>>>>>> 57be1b22
         "dead",
         "beds",
         "i",
@@ -95,11 +78,7 @@
     website_ordering = website_ordering.astype(
         {
             "all_hospitalized": int,
-<<<<<<< HEAD
-            "infected": int,
-=======
             "all_infected": int,
->>>>>>> 57be1b22
             "dead": int,
             "beds": int,
             "population": int,
@@ -108,11 +87,7 @@
     website_ordering = website_ordering.astype(
         {
             "all_hospitalized": str,
-<<<<<<< HEAD
-            "infected": str,
-=======
             "all_infected": str,
->>>>>>> 57be1b22
             "dead": str,
             "beds": str,
             "population": str,
@@ -141,17 +116,9 @@
 
     # Pack all of the assumptions and parameters into a dict that can be passed into the model
     DATA_PARAMETERS = {
-<<<<<<< HEAD
         "timeseries": timeseries,
         "beds": starting_beds,
         "population": population,
-=======
-        "timeseries": dataset.get_timeseries_by_country_state(
-            country, state, MODEL_INTERVAL
-        ),
-        "beds": dataset.get_beds_by_country_state(country, state),
-        "population": dataset.get_population_by_country_state(country, state),
->>>>>>> 57be1b22
     }
 
     MODEL_PARAMETERS = {
@@ -177,11 +144,7 @@
         "duration_mild_infections": 6,  # Time mildly infected poeple stay sick, In days
         "hospital_time_recovery": 11,  # Duration of hospitalization, In days
         "icu_time_death": 7,  # Time from ICU admission to death, In days
-<<<<<<< HEAD
-        "beta": 0.5,
-=======
         "beta": 0.6,
->>>>>>> 57be1b22
         "beta_hospitalized": 0.1,
         "beta_icu": 0.1,
         "hospitalization_rate": 0.0727,
@@ -196,11 +159,7 @@
         "observed_daily_growth_rate": 1.21
     }
 
-<<<<<<< HEAD
-    MODEL_PARAMETERS['beta'] = (0.3 + ((MODEL_PARAMETERS["observed_daily_growth_rate"] - 1.09) / 0.02) * 0.05)
-=======
     MODEL_PARAMETERS['beta'] = (0.3 + ( (MODEL_PARAMETERS["observed_daily_growth_rate"] - 1.09) / 0.02) * 0.05)
->>>>>>> 57be1b22
 
     MODEL_PARAMETERS["case_fatality_rate_hospitals_overwhelmed"] = (
         MODEL_PARAMETERS["hospitalization_rate"]
@@ -354,21 +313,6 @@
     # @TODO: Remove interventions override once support is in the Harvard model.
     min_date = datetime.datetime(2020, 3, 7)
     max_date = datetime.datetime(2020, 7, 6)
-<<<<<<< HEAD
     # build_county_summary()
     run_county_level_forecast(min_date, max_date)
-    # run_state_level_forecast(min_date, max_date)
-=======
-
-    dataset = JHUDataset()
-    for state in dataset.get_all_states_by_country(country):
-        logging.info("Generating data for state: {}".format(state))
-        starting_beds = dataset.get_beds_by_country_state(country, state)
-        for i in range(0, len(interventions())):
-            _logger.info(f"Running intervention {i} for {state}")
-            intervention = interventions()[i]
-            results = model_state(dataset, country, state, starting_beds, intervention)
-            population = dataset.get_population_by_country_state(country, state)
-            website_data = prepare_data_for_website(results, population, min_date, max_date, interval=4)
-            write_results(website_data, OUTPUT_DIR, f'{state}.{i}.json')
->>>>>>> 57be1b22
+    # run_state_level_forecast(min_date, max_date)