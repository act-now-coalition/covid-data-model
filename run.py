#!/usr/bin/env python
"""
Run Covid data model.
Execution:
    ./run.py run-model [JHU|CDS] [--output-dir]
"""
import logging
<<<<<<< HEAD
=======

>>>>>>> d3ac8945
import datetime
import time

import simplejson
import click

from libs.build_params import r0, OUTPUT_DIR, INTERVENTIONS
from libs.CovidTimeseriesModel import CovidTimeseriesModel
from libs.CovidDatasets import CDSDataset
from libs.CovidDatasets import JHUDataset

_logger = logging.getLogger(__name__)



def record_results(res, directory, name, num, pop):
    import copy
    import os.path
    vals = copy.copy(res)
    # Format the date in the manner the front-end expects
    vals['Date'] = res['Date'].apply(lambda d: "{}/{}/{}".format(d.month, d.day, d.year))
    # Set the population
    vals['Population'] = pop
    # Write the results to the specified directory
    with open( os.path.join(directory, name.upper() + '.' + str(num) + '.json').format(name), 'w') as out:
        simplejson.dump(vals[[
                'Date',
                'R',
                'Beg. Susceptible',
                'New Inf.',
                'Curr. Inf.',
                'Recov. or Died',
                'End Susceptible',
                'Actual Reported',
                'Pred. Hosp.',
                'Cum. Inf.',
                'Cum. Deaths',
                'Avail. Hosp. Beds',
                'S&P 500',
                'Est. Actual Chance of Inf.',
                'Pred. Chance of Inf.',
                'Cum. Pred. Chance of Inf.',
                'Population',
                'R0',
                '% Susceptible'
            ]].values.tolist(), out, ignore_nan=True)

def model_state(dataset, country, state, interventions=None):
    ## Constants
    start_time = time.time()
    HOSPITALIZATION_RATE = .0727
    HOSPITALIZED_CASES_REQUIRING_ICU_CARE = .1397
    TOTAL_INFECTED_PERIOD = 12
    MODEL_INTERVAL = 4
    r0 = 2.4
    POP = dataset.get_population_by_country_state(country, state)
    # Pack all of the assumptions and parameters into a dict that can be passed into the model
    MODEL_PARAMETERS = {
        # Pack the changeable model parameters
        'timeseries': dataset.get_timeseries_by_country_state(country, state, MODEL_INTERVAL),
        'beds': dataset.get_beds_by_country_state(country, state),
        'population': POP,
        'projection_iterations': 24, # Number of iterations into the future to project
        'r0': r0,
        'interventions': interventions,
        'hospitalization_rate': HOSPITALIZATION_RATE,
        'initial_hospitalization_rate': .05,
        'case_fatality_rate': .0109341104294479,
        'hospitalized_cases_requiring_icu_care': HOSPITALIZED_CASES_REQUIRING_ICU_CARE,
        # Assumes that anyone who needs ICU care and doesn't get it dies
        'case_fatality_rate_hospitals_overwhelmed': HOSPITALIZATION_RATE * HOSPITALIZED_CASES_REQUIRING_ICU_CARE,
        'hospital_capacity_change_daily_rate': 1.05,
        'max_hospital_capacity_factor': 2.07,
        'initial_hospital_bed_utilization': .6,
        'model_interval': 4, # In days
        'total_infected_period': 12, # In days
        'rolling_intervals_for_current_infected': int(round(TOTAL_INFECTED_PERIOD / MODEL_INTERVAL, 0)),
    }
    return CovidTimeseriesModel().forecast(model_parameters=MODEL_PARAMETERS)

<<<<<<< HEAD

@click.group()
def main():
    """Entrypoint for Data Model CLI."""
    pass


@main.command()
@click.argument('dataset_name', type=click.Choice(['JHU', 'CDS']), default="CDS")
@click.option(
    '--output-dir', '-o', default='results/test', help="Model results output directory"
)
@click.option('--country', default='USA')
@click.option('--state', '-s', multiple=True)
def run_model(dataset_name, output_dir, country, state):
    # filter_past_date = datetime.date(2020, 3, 19)
    filter_past_date = None
    if dataset_name == 'JHU':
        dataset = JHUDataset(filter_past_date=filter_past_date)
    elif dataset_name == 'CDS':
        dataset = CDSDataset(filter_past_date=filter_past_date)

    # `state` is always a list (but the naming doesn't make it plural)
    # If no states are provided, get all states for a given country.
    states = state or dataset.get_all_states_by_country(country)
    _logger.info(
        f'Running model on {dataset.__class__.__name__}. Saving output to {output_dir}'
    )
    for state in states:
        for i, intervention in enumerate(INTERVENTIONS):
            _logger.info(f"Running intervention {i} for {state}")
            model_output = model_state(
                dataset, country, state, interventions=intervention
            )
=======
if __name__ == '__main__':
    logging.basicConfig(level=logging.INFO)
    Dataset = CDSDataset()
    for state in Dataset.get_all_states_by_country('USA'):
        for i in range(0, len(INTERVENTIONS)):
            intervention = INTERVENTIONS[i]
>>>>>>> d3ac8945
            record_results(
                model_output,
                output_dir,
                state,
                i,
                dataset.get_population_by_country_state(country, state)
            )


if __name__ == "__main__":
    logging.basicConfig(level=logging.INFO)
    main()<|MERGE_RESOLUTION|>--- conflicted
+++ resolved
@@ -5,10 +5,6 @@
     ./run.py run-model [JHU|CDS] [--output-dir]
 """
 import logging
-<<<<<<< HEAD
-=======
-
->>>>>>> d3ac8945
 import datetime
 import time
 
@@ -89,7 +85,6 @@
     }
     return CovidTimeseriesModel().forecast(model_parameters=MODEL_PARAMETERS)
 
-<<<<<<< HEAD
 
 @click.group()
 def main():
@@ -124,14 +119,6 @@
             model_output = model_state(
                 dataset, country, state, interventions=intervention
             )
-=======
-if __name__ == '__main__':
-    logging.basicConfig(level=logging.INFO)
-    Dataset = CDSDataset()
-    for state in Dataset.get_all_states_by_country('USA'):
-        for i in range(0, len(INTERVENTIONS)):
-            intervention = INTERVENTIONS[i]
->>>>>>> d3ac8945
             record_results(
                 model_output,
                 output_dir,
