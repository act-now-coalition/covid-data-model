--- conflicted
+++ resolved
@@ -1,14 +1,8 @@
-<<<<<<< HEAD
-from libs.CovidDatasets import CDSDataset, JHUDataset
-from libs.CovidTimeseriesModelSIR import CovidTimeseriesModelSIR
-from libs.build_params import OUTPUT_DIR, interventions
-=======
 import logging
 import time
 import datetime
 import pathlib
 import json
->>>>>>> ed779ae1
 import os.path
 from collections import defaultdict
 
@@ -41,12 +35,9 @@
     # date, total, susceptible, exposed, infected, infected_a, infected_b, infected_c, recovered, dead
     # infected_b == Hospitalized
     # infected_c == Hospitalized in ICU
-<<<<<<< HEAD
-    data["all_hospitalized"] = data["infected_b"] + data["infected_c"]
-=======
+
     data['all_hospitalized'] = data['infected_b'] + data['infected_c']
     data['all_infected'] = data['infected_a'] + data['infected_b'] + data['infected_c']
->>>>>>> ed779ae1
 
     cols = [
         "date",
@@ -329,23 +320,6 @@
     # @TODO: Remove interventions override once support is in the Harvard model.
     min_date = datetime.datetime(2020, 3, 7)
     max_date = datetime.datetime(2020, 7, 6)
-<<<<<<< HEAD
-
-    dataset = JHUDataset()
-    for state in dataset.get_all_states_by_country(country):
-        logging.info("Generating data for state: {}".format(state))
-        starting_beds = dataset.get_beds_by_country_state(country, state)
-        for i in range(0, len(interventions())):
-            _logger.info(f"Running intervention {i} for {state}")
-            intervention = interventions()[i]
-            results = model_state(dataset, country, state, starting_beds, intervention)
-            population = dataset.get_population_by_country_state(country, state)
-            website_data = prepare_data_for_website(
-                results, population, min_date, max_date, interval=4
-            )
-            write_results(website_data, OUTPUT_DIR, "{state}.{i}.json")
-=======
     # build_county_summary()
     run_county_level_forecast(min_date, max_date)
-    # run_state_level_forecast(min_date, max_date)
->>>>>>> ed779ae1
+    # run_state_level_forecast(min_date, max_date)