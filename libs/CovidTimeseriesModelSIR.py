import logging
import math
import json
import datetime
import numbers

import numpy as np
import pandas as pd

# from .epi_models.HarvardEpi import (
from .epi_models.TalusSEIR import (
    seir,
    dataframe_ify,
    generate_epi_params,
    # harvard_model_params,
    # r0_24_params,
    generate_r0,
    brute_force_r0,
)

# from .epi_models.SIR import (
#    seir,
#    dataframe_ify,
#    generate_epi_params,
#    generate_r0,
#    brute_force_r0,
# )


class CovidTimeseriesModelSIR:
    # Initializer / Instance Attributes
    def __init__(self):
        logging.basicConfig(level=logging.ERROR)

    def initialize_parameters(self, model_parameters):
        """Perform all of the necessary setup prior to the model's execution"""
        # want first and last days from the actual values in timeseries
        actual_values = model_parameters["timeseries"].sort_values("date")

        model_parameters["actual_init_date"] = actual_values.iloc[
            0, actual_values.columns.get_loc("date")
        ]

        if "override_model_start" in model_parameters:
            model_parameters["actual_end_date"] = model_parameters[
                "override_model_start"
            ]
        else:
            model_parameters["actual_end_date"] = actual_values.iloc[
                -1, actual_values.columns.get_loc("date").to_pydatetime().date()
            ]

        # TODO: add check for earlier initial date parameter and adjust so that
        # we can start the run earlier than the last data point

        model_parameters["init_date"] = model_parameters["actual_end_date"]

        # Get the last day of the model based on the number of iterations and
        # length of the iterations
        duration = datetime.timedelta(days=(model_parameters["days_to_model"]))
        model_parameters["last_date"] = model_parameters["init_date"] + duration

        return model_parameters

    # get the largest key (intervention date) that is less than the init_date and reurn the relevant r0
    def get_latest_past_intervention(self, interventions, init_date):
        past_dates = [
            interevention_date
            for interevention_date in interventions.keys()
            if interevention_date <= init_date
        ]

        if len(past_dates) > 0:
            return interventions[max(past_dates)]
        else:
            return None

    def run_interventions(
        self, model_parameters, combined_df, seir_params, model_seir_init, r0
    ):
        ## for each intervention (in order)
        ## grab initial conditions (conditions at intervention date)
        ## adjust seir_params based on intervention
        ## run model from that date with initial conditions and new params
        ## merge new dataframes, keep old one as counterfactual for that intervention
        ## rinse, repeat
        interventions = model_parameters["interventions"]
        end_date = model_parameters["last_date"]

        counterfactuals = {}

        for date, intervention_params in interventions.items():
            date = pd.Timestamp(date)

            if (date >= model_parameters["init_date"]) and (date <= end_date):

                counterfactuals[date] = combined_df

                if intervention_params is None:
                    new_r0 = generate_r0(
                        model_seir_init, model_parameters["population"]
                    )

                    new_seir_params = brute_force_r0(
                        seir_params, new_r0, r0, model_parameters["population"]
                    )

                elif isinstance(intervention_params, numbers.Number):
                    new_r0 = intervention_params

                    new_seir_params = brute_force_r0(
                        seir_params, new_r0, r0, model_parameters["population"]
                    )
                else:
                    new_seir_params = {
                        k: (intervention_params[k] if k in intervention_params else v)
                        for (k, v) in seir_params.items()
                    }
                    new_r0 = generate_r0(
                        new_seir_params, model_parameters["population"]
                    )

                print(date)
                print(json.dumps(new_seir_params))
                print(new_r0)

                pop_dict = {
                    "total": model_parameters["population"],
                    "exposed": combined_df.at[date, "exposed"],
                    "infected": combined_df.at[date, "infected"],
                    "recovered": combined_df.loc[date, "recovered"],
                    "deaths": combined_df.loc[date, "dead"],
                }

                if model_parameters["model"] == "seir":
                    # this is a dumb way to do this, but it might work

                    combined_df.loc[:, "infected_tmp"] = (
                        combined_df.loc[:, "infected_a"]
                        + combined_df.loc[:, "infected_b"]
                        + combined_df.loc[:, "infected_c"]
                    )

                    combined_df.loc[:, "infected"].fillna(combined_df["infected_tmp"])

                    combined_df.drop("infected_tmp", axis=1, inplace=True)

                    pop_dict["infected_a"] = combined_df.loc[date, "infected_a"]
                    pop_dict["infected_b"] = combined_df.loc[date, "infected_b"]
                    pop_dict["infected_c"] = combined_df.loc[date, "infected_c"]

                (data, steps, ret) = seir(pop_dict, model_parameters, **new_seir_params)

                new_df = dataframe_ify(data, date, end_date, steps,)

                early_combo_df = combined_df.copy().loc[:date]

                combined_df = early_combo_df.append(new_df, sort=True)

                if model_parameters["interventions"] == "seir":
                    # this is a dumb way to do this, but it might work
                    # this is a dumb way to do this, but it might work

                    combined_df.loc[:, "infected_tmp"] = (
                        combined_df.loc[:, "infected_a"]
                        + combined_df.loc[:, "infected_b"]
                        + combined_df.loc[:, "infected_c"]
                    )

                    combined_df.loc[:, "infected"].fillna(combined_df["infected_tmp"])

                    combined_df.drop("infected_tmp", axis=1, inplace=True)

        return (combined_df, counterfactuals)

    def iterate_model(self, model_parameters):
        """The guts. Creates the initial conditions, and runs the SIR model for the
        specified number of iterations with the given inputs"""

        ## TODO: nice-to have - counterfactuals for interventions

        timeseries = model_parameters["timeseries"].sort_values("date")

        # calc values if missing
        timeseries.loc[:, ["cases", "deaths", "recovered"]] = timeseries.loc[
            :, ["cases", "deaths", "recovered"]
        ].fillna(0)

        timeseries["active"] = (
            timeseries["cases"] - timeseries["deaths"] - timeseries["recovered"]
        )

        # timeseries["active"] = timeseries["active"].fillna(timeseries["active_calc"])

        model_parameters["timeseries"] = timeseries

        model_parameters = self.initialize_parameters(model_parameters)

        timeseries["dt"] = pd.to_datetime(timeseries["date"]).dt.date
        timeseries.set_index("dt", inplace=True)
        timeseries.sort_index(inplace=True)

        init_date = model_parameters["init_date"]

        # load the initial populations
        pop_dict = {
            "total": model_parameters["population"],
            "infected": timeseries.loc[init_date, "active"],
            "recovered": timeseries.loc[init_date, "recovered"],
            "deaths": timeseries.loc[init_date, "deaths"],
        }

        if model_parameters["exposed_from_infected"]:
            pop_dict["exposed"] = (
                model_parameters["exposed_infected_ratio"] * pop_dict["infected"]
            )

        if model_parameters["use_harvard_params"]:
            init_params = harvard_model_params(model_parameters["population"])
        elif model_parameters["fix_r0"]:
            init_params = r0_24_params(model_parameters["population"])
        else:
            init_params = generate_epi_params(model_parameters)

            if model_parameters["interventions"] is not None:
                intervention_params = self.get_latest_past_intervention(
                    model_parameters["interventions"], init_date
                )

                # keep these in case we need to go back due to a final
                # "return to normal" intervention
                model_seir_init = init_params.copy()

                if intervention_params is not None:
                    if isinstance(intervention_params, numbers.Number):
                        init_params = brute_force_r0(
                            init_params,
                            intervention_params,
                            generate_r0(init_params, model_parameters["population"]),
                            model_parameters["population"],
                        )
                    else:
                        init_params = {
                            k: (
                                intervention_params[k]
                                if k in intervention_params
                                else v
                            )
                            for (k, v) in init_params.items()
                        }

        r0 = generate_r0(init_params, model_parameters["population"])

<<<<<<< HEAD
        print(json.dumps(init_params))
        print(r0)

        (data, steps, ret) = seir(
            pop_dict,
            model_parameters,
            init_params["beta"],
            init_params["alpha"],
            init_params["gamma"],
            init_params["rho"],
            init_params["mu"],
        )
=======
        (data, steps, ret) = seir(pop_dict, model_parameters, **init_params)
>>>>>>> 35a7bfb1

        # this dataframe should start on the last day of the actual data
        # and have the same values for those initial days, so we combine it with
        # the slice of timeseries from the actual_init_date to actual_end_date - 1
        sir_df = dataframe_ify(
            data, model_parameters["init_date"], model_parameters["last_date"], steps,
        )

        if model_parameters["model"] == "seir":
            sir_df["infected"] = (
                sir_df["infected_a"] + sir_df["infected_b"] + sir_df["infected_c"]
            )

        sir_df["total"] = pop_dict["total"]

        timeseries["susceptible"] = model_parameters["population"] - (
            timeseries.active + timeseries.recovered + timeseries.deaths
        )

        actual_cols = ["active", "recovered", "deaths"]

        # kill last row that is initial conditions on SEIR
        actuals = timeseries.loc[:, actual_cols].head(-1)

        if "override_model_start" in model_parameters:
            actuals = actuals.loc[
                : model_parameters["override_model_start"],
            ]

        actuals["population"] = model_parameters["population"]

        # it wasn't a df thing, you can rip all this out
        actuals.rename(
            columns={"population": "total", "deaths": "dead", "active": "infected"},
            inplace=True,
        )

        actuals.index = pd.to_datetime(actuals.index, format="%Y-%m-%d")

        all_cols = model_parameters["model_cols"]

        actuals.reindex(columns=all_cols)
        sir_df.reindex(columns=all_cols)

        combined_df = pd.concat([actuals, sir_df])

        if model_parameters["interventions"] is not None:
            (combined_df, counterfactuals) = self.run_interventions(
                model_parameters, combined_df, init_params, model_seir_init, r0
            )

        # this should be done, but belt and suspenders for the diffs()
        combined_df.sort_index(inplace=True)
        combined_df.index.name = "date"
        combined_df.reset_index(inplace=True)

        combined_df["total"] = pop_dict["total"]

        if model_parameters["model"] == "seir":

            # make infected total represent the sum of the infected stocks
            # but don't overwrite the historical
            combined_df.loc[:, "infected_tmp"] = (
                combined_df.loc[:, "infected_a"]
                + combined_df.loc[:, "infected_b"]
                + combined_df.loc[:, "infected_c"]
            )

            # TODO: why isn't this working?
            combined_df["infected"].fillna(combined_df["infected_tmp"])

        elif model_parameters["model"] == "asymp":

            # make infected total represent the sum of the infected stocks
            # but don't overwrite the historical
            combined_df.loc[:, "infected_tmp"] = (
                combined_df.loc[:, "infected_a"]
                + combined_df.loc[:, "infected_b"]
                + combined_df.loc[:, "infected_c"]
                + combined_df.loc[:, "asymp"]
            )

            combined_df.loc[:, "infected"].fillna(combined_df["infected_tmp"])

            print(combined_df.iloc[51:].head())

            combined_df.drop("infected_tmp", axis=1, inplace=True)

        non_susceptible_cols = all_cols.copy()
        non_susceptible_cols.remove("total")
        non_susceptible_cols.remove("susceptible")

        # do this so that we can use the model cols vs. a bunch of ifs
        combined_df["non_susceptible"] = combined_df.loc[:, non_susceptible_cols].sum(
            axis=1
        )

        combined_df["susceptible"] = (
            combined_df["total"] - combined_df["non_susceptible"]
        )
        combined_df.drop("non_susceptible", axis=1, inplace=True)

        combined_df.fillna(0, inplace=True)

        combined_df["pct_change"] = combined_df.loc[:, "infected_b"].pct_change()
        combined_df["doubling_time"] = math.log(2) / combined_df["pct_change"]

        combined_df["beds"] = model_parameters["beds"]

        print(model_parameters["last_date"])

        combined_df = combined_df.loc[
            (combined_df["date"] <= pd.Timestamp(model_parameters["last_date"])), :
        ]

        return [combined_df, ret]

    def forecast_region(self, model_parameters):
        cycle_series = self.iterate_model(model_parameters)

        return cycle_series<|MERGE_RESOLUTION|>--- conflicted
+++ resolved
@@ -251,22 +251,7 @@
 
         r0 = generate_r0(init_params, model_parameters["population"])
 
-<<<<<<< HEAD
-        print(json.dumps(init_params))
-        print(r0)
-
-        (data, steps, ret) = seir(
-            pop_dict,
-            model_parameters,
-            init_params["beta"],
-            init_params["alpha"],
-            init_params["gamma"],
-            init_params["rho"],
-            init_params["mu"],
-        )
-=======
         (data, steps, ret) = seir(pop_dict, model_parameters, **init_params)
->>>>>>> 35a7bfb1
 
         # this dataframe should start on the last day of the actual data
         # and have the same values for those initial days, so we combine it with
