from datetime import datetime
from typing import Optional

from api.can_api_v2_definition import (
    Actuals,
    ActualsTimeseriesRow,
    AggregateFlattenedTimeseries,
    AggregateRegionSummary,
    Metrics,
    RiskLevels,
    RegionSummary,
    RegionSummaryWithTimeseries,
    RegionTimeseriesRowWithHeader,
)
from covidactnow.datapublic.common_fields import CommonFields
from libs.datasets.timeseries import OneRegionTimeseriesDataset
from libs import pipeline


def _build_actuals(actual_data: dict) -> Actuals:
    """Generate actuals entry.

    Args:
        actual_data: Dictionary of data, generally derived one of the combined datasets.
        intervention: Current state level intervention.

    """
    return Actuals(
        cases=actual_data[CommonFields.CASES],
        deaths=actual_data[CommonFields.DEATHS],
        positiveTests=actual_data.get(CommonFields.POSITIVE_TESTS),
        negativeTests=actual_data.get(CommonFields.NEGATIVE_TESTS),
        contactTracers=actual_data.get(CommonFields.CONTACT_TRACERS_COUNT),
        hospitalBeds={
            "capacity": actual_data.get(CommonFields.MAX_BED_COUNT),
            "currentUsageCovid": actual_data.get(CommonFields.CURRENT_HOSPITALIZED),
            "currentUsageTotal": actual_data.get(CommonFields.CURRENT_HOSPITALIZED_TOTAL),
            "typicalUsageRate": actual_data.get(CommonFields.ALL_BED_TYPICAL_OCCUPANCY_RATE),
        },
        icuBeds={
            "capacity": actual_data.get(CommonFields.ICU_BEDS),
            "currentUsageCovid": actual_data.get(CommonFields.CURRENT_ICU),
            "currentUsageTotal": actual_data.get(CommonFields.CURRENT_ICU_TOTAL),
            "typicalUsageRate": actual_data.get(CommonFields.ICU_TYPICAL_OCCUPANCY_RATE),
        },
        newCases=actual_data[CommonFields.NEW_CASES],
    )


def build_region_summary(
    latest_values: dict,
    latest_metrics: Optional[Metrics],
    risk_levels: RiskLevels,
    region: pipeline.Region,
) -> RegionSummary:
    actuals = _build_actuals(latest_values)
    return RegionSummary(
        fips=region.fips,
<<<<<<< HEAD
        country=latest_values.get(CommonFields.COUNTRY),
        state=latest_values[CommonFields.STATE],
=======
        country=region.country,
        state=region.state,
>>>>>>> d87ff111
        county=latest_values.get(CommonFields.COUNTY),
        level=region.level,
        lat=latest_values.get(CommonFields.LATITUDE),
        long=latest_values.get(CommonFields.LONGITUDE),
        population=latest_values[CommonFields.POPULATION],
        actuals=actuals,
        metrics=latest_metrics,
        riskLevels=risk_levels,
        lastUpdatedDate=datetime.utcnow(),
        locationId=region.location_id,
    )


def build_region_timeseries(
    region_summary: RegionSummary, timeseries: OneRegionTimeseriesDataset, metrics_timeseries,
) -> RegionSummaryWithTimeseries:
    actuals_timeseries = []

    for row in timeseries.yield_records():
        # Timeseries records don't have population
        row[CommonFields.POPULATION] = region_summary.population
        actual = _build_actuals(row)
        timeseries_row = ActualsTimeseriesRow(**actual.dict(), date=row[CommonFields.DATE])
        actuals_timeseries.append(timeseries_row)

    region_summary_data = {key: getattr(region_summary, key) for (key, _) in region_summary}
    return RegionSummaryWithTimeseries(
        **region_summary_data,
        actualsTimeseries=actuals_timeseries,
        metricsTimeseries=metrics_timeseries
    )


def build_bulk_flattened_timeseries(
    bulk_timeseries: AggregateRegionSummary,
) -> AggregateFlattenedTimeseries:
    rows = []
    for region_timeseries in bulk_timeseries.__root__:
        # Iterate through each state or county in data, adding summary data to each
        # timeseries row.
        summary_data = {
            "country": region_timeseries.country,
            "county": region_timeseries.county,
            "state": region_timeseries.state,
            "fips": region_timeseries.fips,
            "lat": region_timeseries.lat,
            "long": region_timeseries.long,
            "locationId": region_timeseries.locationId,
            "lastUpdatedDate": datetime.utcnow(),
        }
        actuals_by_date = {row.date: row for row in region_timeseries.actualsTimeseries}
        metrics_by_date = {row.date: row for row in region_timeseries.metricsTimeseries}
        dates = sorted({*metrics_by_date.keys(), *actuals_by_date.keys()})
        for date in dates:
            data = {
                "date": date,
                "actuals": actuals_by_date.get(date),
                "metrics": metrics_by_date.get(date),
            }
            data.update(summary_data)
            row = RegionTimeseriesRowWithHeader(**data)
            rows.append(row)

    return AggregateFlattenedTimeseries(__root__=rows)<|MERGE_RESOLUTION|>--- conflicted
+++ resolved
@@ -56,13 +56,8 @@
     actuals = _build_actuals(latest_values)
     return RegionSummary(
         fips=region.fips,
-<<<<<<< HEAD
-        country=latest_values.get(CommonFields.COUNTRY),
-        state=latest_values[CommonFields.STATE],
-=======
         country=region.country,
         state=region.state,
->>>>>>> d87ff111
         county=latest_values.get(CommonFields.COUNTY),
         level=region.level,
         lat=latest_values.get(CommonFields.LATITUDE),
