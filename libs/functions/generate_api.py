--- conflicted
+++ resolved
@@ -78,15 +78,7 @@
         Intervention.NO_INTERVENTION: 'limited_action',
         Intervention.FLATTEN: 'stay_at_home',
         Intervention.SOCIAL_DISTANCING: 'social_distancing',
-<<<<<<< HEAD
-    }[get_can_projection.get_intervention(intervention, state)]
-=======
-        0: 'limited_action',
-        1: 'stay_at_home',
-        3: 'social_distancing',
-
     }[get_can_projection.igors_get_intervention(intervention, state)]
->>>>>>> d97e8640
     return _Actuals(
         population=projection_row[rc.POPULATION],
         intervention=intervention_str,
@@ -143,12 +135,8 @@
     timeseries = []
     for data_series in can_dataseries:
         timeseries.append(_generate_timeseries_row(data_series))
-<<<<<<< HEAD
-        previous_row = data_series
     if len(timeseries) < 1:
         raise Exception(f"County time series empty for {intervention.name}")
-=======
->>>>>>> d97e8640
     projections = _generate_api_for_projections(projection_row)
     return CovidActNowCountyTimeseries(
         lat=projection_row[rc.LATITUDE],
