from typing import Optional
from datetime import datetime, timedelta
from api.can_api_definition import (
    CovidActNowBulkSummary,
    CovidActNowAreaSummary,
    CovidActNowAreaTimeseries,
    CovidActNowBulkFlattenedTimeseries,
    PredictionTimeseriesRowWithHeader,
    CANPredictionTimeseriesRow,
    CANActualsTimeseriesRow,
    _Projections,
    _Actuals,
    _ResourceUsageProjection,
)
<<<<<<< HEAD
=======
from covidactnow.datapublic.common_fields import CommonFields
from libs.constants import NULL_VALUE
>>>>>>> 568b434b
from libs.datasets import results_schema as rc
from libs.datasets import combined_datasets
from libs.functions import get_can_projection
from libs.datasets.dataset_utils import AggregationLevel
from libs.us_state_abbrev import US_STATE_ABBREV
from libs import us_state_abbrev
from libs.datasets import can_model_output_schema as can_schema
from libs.datasets import CovidTrackingDataSource
from libs.datasets import CDSDataset
from libs.datasets.sources.can_pyseir_location_output import CANPyseirLocationOutput
from libs.datasets.timeseries import TimeseriesDataset
from libs.datasets.latest_values_dataset import LatestValuesDataset
import pandas as pd


def _generate_api_for_projections(model_output: CANPyseirLocationOutput):
    _hospital_beds = _ResourceUsageProjection(
        peakDate=model_output.peak_hospitalizations_date,
        shortageStartDate=model_output.hospitals_shortfall_date,
        peakShortfall=model_output.peak_hospitalizations_shortfall,
    )
    projections = _Projections(
        totalHospitalBeds=_hospital_beds,
        ICUBeds=None,
        Rt=model_output.latest_rt,
        RtCI90=model_output.latest_rt_ci90,
    )
    return projections


def _generate_actuals(actual_data: dict, intervention: Intervention) -> _Actuals:
    """Generate actuals entry.

    Args:
        actual_data: Dictionary of data, generally derived one of the combined datasets.
        intervention: Current state level intervention.

    """
    total_bed_capacity = actual_data.get(CommonFields.MAX_BED_COUNT)
    typical_usage_rate = actual_data.get(CommonFields.ALL_BED_TYPICAL_OCCUPANCY_RATE)
    capacity = None
    if total_bed_capacity and typical_usage_rate:
        # At the dawn of the API, the capacity for hospital beds actually referred to the
        # expected bed capacity available for covid patients. We calculated this
        # by multiplying remaining capacity by total beds available multiplied by a
        # scale factor meant to represent the ratio of beds expected to become available
        # as a result of less hospital utilization.
        capacity = (1 - typical_usage_rate) * total_bed_capacity * 2.07

    return _Actuals(
        population=actual_data.get(CommonFields.POPULATION),
        intervention=intervention.name,
        cumulativeConfirmedCases=actual_data[CommonFields.CASES],
        cumulativeDeaths=actual_data[CommonFields.DEATHS],
        cumulativePositiveTests=actual_data.get(CommonFields.POSITIVE_TESTS),
        cumulativeNegativeTests=actual_data.get(CommonFields.NEGATIVE_TESTS),
        hospitalBeds={
            "capacity": capacity,
            "totalCapacity": total_bed_capacity,
            "currentUsageCovid": actual_data.get(CommonFields.CURRENT_HOSPITALIZED),
            "currentUsageTotal": actual_data.get(CommonFields.CURRENT_HOSPITALIZED_TOTAL),
            "typicalUsageRate": typical_usage_rate,
        },
        ICUBeds={
            "capacity": actual_data.get(CommonFields.ICU_BEDS),
            "totalCapacity": actual_data.get(CommonFields.ICU_BEDS),
            "currentUsageCovid": actual_data.get(CommonFields.CURRENT_ICU),
            "currentUsageTotal": actual_data.get(CommonFields.CURRENT_ICU_TOTAL),
            "typicalUsageRate": actual_data.get(CommonFields.ICU_TYPICAL_OCCUPANCY_RATE),
        },
        contactTracers=actual_data.get(CommonFields.CONTACT_TRACERS_COUNT),
    )


def _generate_prediction_timeseries_row(json_data_row) -> CANPredictionTimeseriesRow:

    return CANPredictionTimeseriesRow(
        date=json_data_row[can_schema.DATE].to_pydatetime(),
        hospitalBedsRequired=json_data_row[can_schema.ALL_HOSPITALIZED],
        hospitalBedCapacity=json_data_row[can_schema.BEDS],
        ICUBedsInUse=json_data_row[can_schema.INFECTED_C],
        ICUBedCapacity=json_data_row[can_schema.ICU_BED_CAPACITY],
        ventilatorsInUse=json_data_row[can_schema.CURRENT_VENTILATED],
        ventilatorCapacity=json_data_row[can_schema.VENTILATOR_CAPACITY],
        RtIndicator=json_data_row[can_schema.RT_INDICATOR],
        RtIndicatorCI90=json_data_row[can_schema.RT_INDICATOR_CI90],
        currentInfected=json_data_row[can_schema.ALL_INFECTED],
        currentSusceptible=json_data_row[can_schema.TOTAL_SUSCEPTIBLE],
        currentExposed=json_data_row[can_schema.EXPOSED],
        cumulativeDeaths=json_data_row[can_schema.DEAD],
        cumulativeInfected=json_data_row[can_schema.CUMULATIVE_INFECTED],
        # TODO: Either deprecate this field or figure out how to pass test data through.
        cumulativePositiveTests=None,
        cumulativeNegativeTests=None,
    )


def generate_area_summary(
    intervention: Intervention,
    latest_values: dict,
    model_output: Optional[CANPyseirLocationOutput],
) -> CovidActNowAreaSummary:
    fips = latest_values[CommonFields.FIPS]
    state = latest_values[CommonFields.STATE]
    state_intervention = get_can_projection.get_intervention_for_state(state)

    actuals = _generate_actuals(latest_values, state_intervention)

    projections = None
    if model_output:
        projections = _generate_api_for_projections(model_output)

    return CovidActNowAreaSummary(
        population=latest_values[CommonFields.POPULATION],
        stateName=us_state_abbrev.ABBREV_US_STATE[state],
        countyName=latest_values.get(CommonFields.COUNTY),
        fips=fips,
        lat=latest_values.get(CommonFields.LATITUDE),
        long=latest_values.get(CommonFields.LONGITUDE),
        actuals=actuals,
        # TODO(chris): change this to reflect latest time data updated?
        lastUpdatedDate=datetime.utcnow(),
        projections=projections,
    )


def generate_area_timeseries(
    area_summary: CovidActNowAreaSummary,
    timeseries: TimeseriesDataset,
    model_output: Optional[CANPyseirLocationOutput],
) -> CovidActNowAreaTimeseries:
    if not area_summary.intervention:
        # All area summaries here are expected to have actuals values.
        # It's a bit unclear why the actuals value is optional in the first place,
        # but at this point we expect actuals to have been included.
        raise AssertionError("Area summary missing actuals")

    actuals_timeseries = []

    for row in timeseries.records:
        # Timeseries records don't have population
        row[CommonFields.POPULATION] = area_summary.population
        actual = _generate_actuals(row, area_summary.intervention,)
        timeseries_row = CANActualsTimeseriesRow(**actual.dict(), date=row[CommonFields.DATE])
        actuals_timeseries.append(timeseries_row)

    model_timeseries = []
    if model_output:
        model_timeseries = [
            _generate_prediction_timeseries_row(row)
            for row in model_output.data.to_dict(orient="records")
        ]

    area_summary_data = {key: getattr(area_summary, key) for (key, _) in area_summary}
    return CovidActNowAreaTimeseries(
        **area_summary_data, timeseries=model_timeseries, actualsTimeseries=actuals_timeseries
    )


def generate_bulk_flattened_timeseries(
    bulk_timeseries: CovidActNowBulkSummary,
) -> CovidActNowBulkFlattenedTimeseries:
    rows = []
    for area_timeseries in bulk_timeseries.__root__:
        # Iterate through each state or county in data, adding summary data to each
        # timeseries row.
        summary_data = {
            "countryName": area_timeseries.countryName,
            "countyName": area_timeseries.countyName,
            "stateName": area_timeseries.stateName,
            "fips": area_timeseries.fips,
            "lat": area_timeseries.lat,
            "long": area_timeseries.long,
            "intervention": area_timeseries.intervention.name,
            # TODO(chris): change this to reflect latest time data updated?
            "lastUpdatedDate": datetime.utcnow(),
        }

        for timeseries_data in area_timeseries.timeseries:
            timeseries_row = PredictionTimeseriesRowWithHeader(
                **summary_data, **timeseries_data.dict()
            )
            rows.append(timeseries_row)

    return CovidActNowBulkFlattenedTimeseries(__root__=rows)<|MERGE_RESOLUTION|>--- conflicted
+++ resolved
@@ -12,11 +12,7 @@
     _Actuals,
     _ResourceUsageProjection,
 )
-<<<<<<< HEAD
-=======
 from covidactnow.datapublic.common_fields import CommonFields
-from libs.constants import NULL_VALUE
->>>>>>> 568b434b
 from libs.datasets import results_schema as rc
 from libs.datasets import combined_datasets
 from libs.functions import get_can_projection
