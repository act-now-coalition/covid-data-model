--- conflicted
+++ resolved
@@ -95,11 +95,8 @@
         vaccinesDistributed=actual_data.get(CommonFields.VACCINES_DISTRIBUTED),
         vaccinationsInitiated=actual_data.get(CommonFields.VACCINATIONS_INITIATED),
         vaccinationsCompleted=actual_data.get(CommonFields.VACCINATIONS_COMPLETED),
-<<<<<<< HEAD
+        vaccinesAdministered=actual_data.get(CommonFields.VACCINES_ADMINISTERED),
         vaccinesAdministeredDemographics=vaccines_administered_demographics,
-=======
-        vaccinesAdministered=actual_data.get(CommonFields.VACCINES_ADMINISTERED),
->>>>>>> dccc8eb6
     )
 
 
