"""
Code that is used to help move information around in the pipeline, starting with `Region` which
represents a geographical area (state, county, metro area, etc).
"""

# Many other modules import this module. Importing pyseir or dataset code here is likely to create
# in import cycle.
import re
import warnings
from dataclasses import dataclass
from typing import List
from typing import Mapping
from typing import Optional
from typing import Union

import us
from covidactnow.datapublic.common_fields import CommonFields
from typing_extensions import NewType
from typing_extensions import final

from libs import us_state_abbrev
from libs.datasets.dataset_utils import AggregationLevel
from libs.datasets import dataset_utils


class BadFipsWarning(UserWarning):
    pass


def fips_to_location_id(fips: str) -> str:
    """Converts a FIPS code to a location_id"""
    try:
        return dataset_utils.get_fips_to_location().at[fips]
    except KeyError:
        # This happens mostly (entirely?) in unittest data where the first two digits
        # are not a valid state FIPS. See
        # https://trello.com/c/QEbSwjSQ/631-remove-support-for-county-locationid-without-state
        warnings.warn(BadFipsWarning(f"Fallback location_id for fips {fips}"), stacklevel=2)
        return f"iso1:us#fips:{fips}"


def location_id_to_fips(location_id: str) -> Optional[str]:
    """Converts a location_id to a FIPS code"""
    return dataset_utils.get_geo_data().at[location_id, CommonFields.FIPS]


def location_id_to_level(location_id: str) -> Optional[AggregationLevel]:
    """Converts a location_id to a FIPS code"""
    match = re.fullmatch(r"iso1:us#.*fips:(\d+)", location_id)
    if match:
        fips = match.group(1)
        if len(fips) == 2:
            return AggregationLevel.STATE
        elif len(fips) == 5:
            return AggregationLevel.COUNTY
        elif len(fips) == 7:
            return AggregationLevel.PLACE

    match = re.fullmatch(r"iso1:us#iso2:us-(..)", location_id)
    if match:
        return AggregationLevel.STATE

    match = re.fullmatch(r"iso1:us#cbsa:(\d+)", location_id)
    if match:
        return AggregationLevel.CBSA

    match = re.fullmatch(r"iso1:\w\w", location_id)
    if match:
        return AggregationLevel.COUNTRY

    return None


def cbsa_to_location_id(cbsa_code: str) -> str:
    """Turns a CBSA code into a location_id.

    For information about how these identifiers are brought into the CAN code see
    https://github.com/covid-projections/covid-data-public/tree/main/data/census-msa
    """
    return f"iso1:us#cbsa:{cbsa_code}"


@final
@dataclass(frozen=True)
class Region:
    """Identifies a geographical area."""

    # In the style of CovidAtlas/Project Li `locationID`. See
    # https://github.com/covidatlas/li/blob/master/docs/reports-v1.md#general-notes
    location_id: str

    # The FIPS identifier for the region, either 2 digits for a state, 5 digits for a county or 7
    # digits for a place.
    fips: Optional[str]

    @staticmethod
    def from_fips(fips: str) -> "Region":
        """Creates a Region object from a state, county or place FIPS code.

        Use from_cbsa_code for CBSAs; this function assumes fips[0:2] is the correct state code."""
        return Region(location_id=fips_to_location_id(fips), fips=fips)

    @staticmethod
    def from_state(state: str) -> "Region":
        """Creates a Region object from a state abbreviation, name or 2 digit FIPS code."""
        state_obj = us.states.lookup(state)
        fips = state_obj.fips
        return Region.from_fips(fips)

    @staticmethod
    def from_cbsa_code(cbsa_code: str) -> "Region":
        """Creates a Region object from a CBSA FIPS code.

        Use from_fips for state, county or place FIPS."""
        fips = cbsa_code
        return Region(location_id=cbsa_to_location_id(cbsa_code), fips=fips)

    @staticmethod
    def from_location_id(location_id: str) -> "Region":
        fips = location_id_to_fips(location_id)
        return Region(location_id=location_id, fips=fips)

    @staticmethod
    def from_iso1(iso1: str) -> "Region":
        assert len(iso1) == 2
        assert iso1 == "us"  # Remove when we start supporting other countries :-)
        return Region(location_id=f"iso1:{iso1}", fips=None)

    @property
    def state(self) -> Optional[str]:
        state_obj = self.state_obj()
        if state_obj:
            return state_obj.abbr

        return None

    @property
    def country(self) -> str:
        """2-letter ISO-3166 Country code."""
        # TODO(chris): Make more generic if we want to support other countries.
        return "US"

    @property
    def level(self) -> AggregationLevel:
        level = location_id_to_level(self.location_id)

        if level:
            return level

        raise NotImplementedError("Unknown Aggregation Level")

    @property
    def fips_for_api(self) -> str:
        """The same as `fips`, except '0' for the USA as a hack to help the frontend."""
        if self.level is AggregationLevel.COUNTRY:
            assert self.location_id == "iso1:us"
            return "0"
        else:
            return self.fips

    def is_county(self):
        return self.level is AggregationLevel.COUNTY

    def is_state(self):
        return self.level is AggregationLevel.STATE

    def state_obj(self):
        if self.is_state():
            return us.states.lookup(self.fips)
        elif self.is_county():
            return us.states.lookup(self.fips[:2])

        return None

    def get_state_region(self) -> "Region":
        """Returns a Region object for the state of a county or place, otherwise raises a
        ValueError."""
        if len(self.fips) != 5 and len(self.fips) != 7:
            raise ValueError(f"No state for {self}")
        return Region.from_fips(self.fips[:2])


@final
@dataclass(frozen=True)
class RegionMask:
    """Represents attributes which may be used to select a subset of regions."""

<<<<<<< HEAD
    level: Optional[AggregationLevel]
    # An optional list of states, each a two letter string.
=======
    # A level (county, state, ...) OR None to select regions ignoring their level.
    level: Optional[AggregationLevel] = None
    # A list of states, each a two letter string OR None to select regions ignoring their state.
>>>>>>> 171d9f45
    states: Optional[List[str]] = None


RegionMaskOrRegion = NewType("RegionMaskOrRegion", Union[RegionMask, Region])


def us_states_and_territories_to_country_map() -> Mapping[Region, Region]:
    us_country_region = Region.from_location_id("iso1:us")
    return {
        Region.from_state(state): us_country_region
        for state in us_state_abbrev.US_STATE_ABBREV.values()
    }<|MERGE_RESOLUTION|>--- conflicted
+++ resolved
@@ -185,14 +185,9 @@
 class RegionMask:
     """Represents attributes which may be used to select a subset of regions."""
 
-<<<<<<< HEAD
-    level: Optional[AggregationLevel]
-    # An optional list of states, each a two letter string.
-=======
     # A level (county, state, ...) OR None to select regions ignoring their level.
     level: Optional[AggregationLevel] = None
     # A list of states, each a two letter string OR None to select regions ignoring their state.
->>>>>>> 171d9f45
     states: Optional[List[str]] = None
 
 
