from typing import List
import os
import pathlib
import csv
import io
import logging

_logger = logging.getLogger(__name__)


class DatasetDeployer(object):
    """Common deploy operations for persisting files to a local folder.

    """

    def __init__(self, key="filename.csv", body="a random data", output_dir="."):
        self.key = key
        self.body = body
        self.output_dir = output_dir

    def _persist_to_local(self):
<<<<<<< HEAD
        _logger.info(f"persisting {self.key} to local")
=======
        """Persists specific data onto an s3 bucket.
        This method assumes versioned is handled on the bucket itself.
        """
        _logger.info(f"persisting {self.key} {self.output_dir}")
>>>>>>> 10c072bf

        with open(os.path.join(self.output_dir, self.key), "wb") as f:
            # hack to allow the local writer to take either bytes or a string
            # note this assumes that all strings are given in utf-8 and not,
            # like, ASCII
            f.write(
                self.body.encode("UTF-8") if isinstance(self.body, str) else self.body
            )

    def persist(self):
        self._persist_to_local()


def upload_csv(key_name: str, csv: str, output_dir: str):
    blob = {
        "key": f"{key_name}.csv",
        "body": csv,
        "output_dir": output_dir,
    }
    obj = DatasetDeployer(**blob)
    obj.persist()
    _logger.info(f"Generated csv for {key_name}")


<<<<<<< HEAD
=======
def flatten_dict(data: dict, level_separator: str = '.') -> dict:
    """Flattens a nested dictionary, separating nested keys by separator.

    Args:
        data: data to flatten
        level_separator: separator to use when combining keys from nested dictionary.
    """
    flattened = {}
    for key, value in data.items():
        if not isinstance(value, dict):
            flattened[key] = value
            continue

        value = flatten_dict(value)
        new_data = {
            f"{key}{level_separator}{nested_key}": nested_value
            for nested_key, nested_value in value.items()
        }
        flattened.update(new_data)

    return flattened


def write_nested_csv(data: List[dict], key: str, output_dir: str):
    """Writes list of data as a nested csv.

    Args:
        data: list of data to write.
        key: Stem of file to write
        output_dir: Output directory to write to.
    """
    if not data:
        raise ValueError("Cannot upload a 0 length list.")
    header = flatten_dict(data[0]).keys()

    output_path = pathlib.Path(output_dir) / f"{key}.csv"
    _logger.info(f"Writing {key} to {output_path}")
    with output_path.open('w') as csvfile:
        writer = csv.DictWriter(output_path.open('w'), header)
        writer.writeheader()

        for row in data:
            flattened_row = flatten_dict(row)
            writer.writerow(flattened_row)


>>>>>>> 10c072bf
def upload_json(key_name, json: str, output_dir: str):
    DatasetDeployer(f"{key_name}.json", json, output_dir).persist()


def deploy_shape_files(
    output_dir: str,
    key: str,
    shp_bytes: io.BytesIO,
    shx_bytes: io.BytesIO,
    dbf_bytes: io.BytesIO,
):
    """Deploys shape files to specified output dir.

    Args:
        output_dir: Output directory to save shapefiles to.
        key: stem of filename to save shapefiles to.
        shp_bytes:
        shx_bytes:
        dbf_bytes:
    """
    DatasetDeployer(
        key=f"{key}.shp", body=shp_bytes.getvalue(), output_dir=output_dir
    ).persist()
    DatasetDeployer(
        key=f"{key}.shx", body=shx_bytes.getvalue(), output_dir=output_dir
    ).persist()
    DatasetDeployer(
        key=f"{key}.dbf", body=dbf_bytes.getvalue(), output_dir=output_dir
    ).persist()<|MERGE_RESOLUTION|>--- conflicted
+++ resolved
@@ -19,14 +19,10 @@
         self.output_dir = output_dir
 
     def _persist_to_local(self):
-<<<<<<< HEAD
-        _logger.info(f"persisting {self.key} to local")
-=======
         """Persists specific data onto an s3 bucket.
         This method assumes versioned is handled on the bucket itself.
         """
         _logger.info(f"persisting {self.key} {self.output_dir}")
->>>>>>> 10c072bf
 
         with open(os.path.join(self.output_dir, self.key), "wb") as f:
             # hack to allow the local writer to take either bytes or a string
@@ -51,8 +47,6 @@
     _logger.info(f"Generated csv for {key_name}")
 
 
-<<<<<<< HEAD
-=======
 def flatten_dict(data: dict, level_separator: str = '.') -> dict:
     """Flattens a nested dictionary, separating nested keys by separator.
 
@@ -99,7 +93,6 @@
             writer.writerow(flattened_row)
 
 
->>>>>>> 10c072bf
 def upload_json(key_name, json: str, output_dir: str):
     DatasetDeployer(f"{key_name}.json", json, output_dir).persist()
 
