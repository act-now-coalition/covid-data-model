--- conflicted
+++ resolved
@@ -5,12 +5,8 @@
 
 from datetime import datetime, timedelta, date
 
-<<<<<<< HEAD
 
 def get_interventions(start_date=datetime.now().date()):
-=======
-def interventions(start_date=datetime.now().date()):
->>>>>>> 57be1b22
     return [
         None,  # No Intervention
         {  # Flatten the Curve
@@ -32,10 +28,6 @@
             start_date + timedelta(days=90) : None
         },
     ]
-<<<<<<< HEAD
-
-=======
->>>>>>> 57be1b22
 
 OUTPUT_DIR = 'results/test'
 
