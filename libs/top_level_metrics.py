--- conflicted
+++ resolved
@@ -105,7 +105,6 @@
     return metrics, metric_summary
 
 
-<<<<<<< HEAD
 def calculate_or_copy_test_positivity(data):
     # TODO(tom): Move all these calculations to test_positivity.AllMethods or something applied to each
     # datasource with test metrics.
@@ -127,10 +126,7 @@
         return test_positivity
 
 
-def _calculate_smoothed_daily_cases(cases: pd.Series, smooth: int = 7):
-=======
 def _calculate_smoothed_daily_cases(new_cases: pd.Series, smooth: int = 7):
->>>>>>> eca88527
 
     if new_cases.first_valid_index() is None:
         return new_cases
