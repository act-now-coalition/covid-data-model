--- conflicted
+++ resolved
@@ -39,13 +39,8 @@
 
 def calculate_metrics_for_timeseries(
     timeseries: OneRegionTimeseriesDataset,
-<<<<<<< HEAD
-    latest: dict,
     rt_data: OneRegionTimeseriesDataset,
     icu_data: OneRegionTimeseriesDataset,
-=======
-    model_output: Optional[CANPyseirLocationOutput],
->>>>>>> 4d5894bd
     require_recent_icu_data: bool = True,
 ) -> Tuple[pd.DataFrame, Metrics]:
     # Making sure that the timeseries object passed in is only for one fips.
