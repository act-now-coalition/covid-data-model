from typing import Optional, Tuple
import enum
from datetime import timedelta
import pandas as pd
import numpy as np
from covidactnow.datapublic.common_fields import CommonFields
from covidactnow.datapublic import common_fields

from api import can_api_definition
from libs import series_utils
from libs.datasets.timeseries import OneRegionTimeseriesDataset
from libs import icu_headroom_metric

Metrics = can_api_definition.Metrics
ICUHeadroomMetricDetails = can_api_definition.ICUHeadroomMetricDetails
# We will assume roughly 5 tracers are needed to trace a case within 48h.
# The range we give here could be between 5-15 contact tracers per case.
CONTACT_TRACERS_PER_CASE = 5

#
RT_TRUNCATION_DAYS = 7


MAX_METRIC_LOOKBACK_DAYS = 7


class MetricsFields(common_fields.ValueAsStrMixin, str, enum.Enum):
    # Note that the values of these fields must match the field names of the `Metrics`
    # class in `can_api_definition`
    CASE_DENSITY_RATIO = "caseDensity"
    TEST_POSITIVITY = "testPositivityRatio"
    CONTACT_TRACER_CAPACITY_RATIO = "contactTracerCapacityRatio"
    INFECTION_RATE = "infectionRate"
    INFECTION_RATE_CI90 = "infectionRateCI90"
    ICU_HEADROOM_RATIO = "icuHeadroomRatio"


def calculate_metrics_for_timeseries(
    timeseries: OneRegionTimeseriesDataset,
    rt_data: Optional[OneRegionTimeseriesDataset],
    icu_data: Optional[OneRegionTimeseriesDataset],
    require_recent_icu_data: bool = True,
) -> Tuple[pd.DataFrame, Metrics]:
    # Making sure that the timeseries object passed in is only for one fips.
    assert timeseries.has_one_region()
    latest = timeseries.latest
    fips = latest[CommonFields.FIPS]
    population = latest[CommonFields.POPULATION]

    data = timeseries.data.set_index(CommonFields.DATE)

    estimated_current_icu = None
    infection_rate = np.nan
    infection_rate_ci90 = np.nan
    if rt_data and not rt_data.empty:
        rt_data = rt_data.date_indexed
        infection_rate = rt_data["Rt_MAP_composite"]
        infection_rate_ci90 = rt_data["Rt_ci95_composite"] - rt_data["Rt_MAP_composite"]

    if icu_data and not icu_data.empty:
        icu_data = icu_data.date_indexed
        estimated_current_icu = icu_data[CommonFields.CURRENT_ICU]

    cumulative_cases = data[CommonFields.CASES]
    case_density = calculate_case_density(cumulative_cases, population)

<<<<<<< HEAD
    if CommonFields.TEST_POSITIVITY in data.columns:
=======
    if (
        CommonFields.TEST_POSITIVITY in data.columns
        and data[CommonFields.TEST_POSITIVITY].notna().any()
    ):
        # Only use TEST_POSITIVITY column if there is at least one real value in the timeseries for
        # this region.
>>>>>>> fdd04d0b
        test_positivity = data[CommonFields.TEST_POSITIVITY]
    else:
        cumulative_positive_tests = series_utils.interpolate_stalled_and_missing_values(
            data[CommonFields.POSITIVE_TESTS]
        )
        cumulative_negative_tests = series_utils.interpolate_stalled_and_missing_values(
            data[CommonFields.NEGATIVE_TESTS]
        )
        test_positivity = calculate_test_positivity(
            cumulative_positive_tests, cumulative_negative_tests
        )
    contact_tracer_capacity = calculate_contact_tracers(
        cumulative_cases, data[CommonFields.CONTACT_TRACERS_COUNT]
    )

    # Caculate icu headroom
    decomp = icu_headroom_metric.get_decomp_for_state(latest[CommonFields.STATE])
    icu_data = icu_headroom_metric.ICUMetricData(
        data, estimated_current_icu, latest, decomp, require_recent_data=require_recent_icu_data
    )
    icu_metric, icu_metric_details = icu_headroom_metric.calculate_icu_utilization_metric(icu_data)

    top_level_metrics_data = {
        CommonFields.FIPS: fips,
        MetricsFields.CASE_DENSITY_RATIO: case_density,
        MetricsFields.TEST_POSITIVITY: test_positivity,
        MetricsFields.CONTACT_TRACER_CAPACITY_RATIO: contact_tracer_capacity,
        MetricsFields.INFECTION_RATE: infection_rate,
        MetricsFields.INFECTION_RATE_CI90: infection_rate_ci90,
        MetricsFields.ICU_HEADROOM_RATIO: icu_metric,
    }
    metrics = pd.DataFrame(top_level_metrics_data)
    metrics.index.name = CommonFields.DATE
    metrics = metrics.reset_index()

    metric_summary = None
    if not metrics.empty:
        metric_summary = calculate_latest_metrics(metrics, icu_metric_details)

    return metrics, metric_summary


def _calculate_smoothed_daily_cases(cases: pd.Series, smooth: int = 7):

    if cases.first_valid_index() is None:
        return cases

    cases = cases.copy()

    # Front filling all cases with 0s.  We're assuming all regions are accurately
    # reporting the first day a new case occurs.  This will affect the first few cases
    # in a timeseries, because it's smoothing over a full period, rather than just the first
    # couple days of reported data.
    cases[: cases.first_valid_index() - timedelta(days=1)] = 0
    cases_daily = cases.diff()
    smoothed = series_utils.smooth_with_rolling_average(cases_daily, window=smooth)

    return smoothed


def calculate_case_density(
    cases: pd.Series, population: int, smooth: int = 7, normalize_by: int = 100_000
) -> pd.Series:
    """Calculates normalized daily case density.

    Args:
        cases: Cumulative cases.
        population: Population.
        smooth: days to smooth data.
        normalized_by: Normalize data by a constant.

    Returns:
        Population cases density.
    """
    smoothed_daily_cases = _calculate_smoothed_daily_cases(cases, smooth=smooth)
    return smoothed_daily_cases / (population / normalize_by)


def calculate_test_positivity(
    positive_tests: pd.Series, negative_tests: pd.Series, smooth: int = 7, lag_lookback: int = 7
) -> pd.Series:
    """Calculates positive test rate.

    Args:
        positive_tests: Number of cumulative positive tests.
        negative_tests: Number of cumulative negative tests.

    Returns:
        Positive test rate.
    """
    daily_negative_tests = negative_tests.diff()
    daily_positive_tests = positive_tests.diff()
    positive_smoothed = series_utils.smooth_with_rolling_average(daily_positive_tests)
    negative_smoothed = series_utils.smooth_with_rolling_average(
        daily_negative_tests, include_trailing_zeros=False
    )
    last_n_positive = positive_smoothed[-lag_lookback:]
    last_n_negative = negative_smoothed[-lag_lookback:]

    if any(last_n_positive) and last_n_negative.isna().all():
        return pd.Series([], dtype="float64")

    return positive_smoothed / (negative_smoothed + positive_smoothed)


def calculate_contact_tracers(
    cases: pd.Series,
    contact_tracers: pd.Series,
    contact_tracers_per_case: int = CONTACT_TRACERS_PER_CASE,
) -> pd.Series:
    """Calculates ratio of hired tracers to estimated tracers needed based on daily cases.

    Args:
        cases: Cumulative cases.
        contact_tracers: Current tracers hired.
        contact_tracers_per_case: Number of tracers needed per case to effectively trace
            related cases within 48 hours.

    Returns: Series aligned on the same index as cases.
    """

    smoothed_daily_cases = _calculate_smoothed_daily_cases(cases, smooth=7)
    return contact_tracers / (smoothed_daily_cases * contact_tracers_per_case)


def calculate_latest_metrics(
    data: pd.DataFrame,
    icu_metric_details: Optional[ICUHeadroomMetricDetails],
    max_lookback_days: int = MAX_METRIC_LOOKBACK_DAYS,
) -> Metrics:
    """Calculate latest metrics from top level metrics data.

    Args:
        data: Top level metrics timeseries data.
        icu_metric_details: Optional details about the icu headroom metric.
        max_lookback_days: Number of days back from the latest day to consider metrics.

    Returns: Metrics
    """
    data = data.set_index(CommonFields.DATE)
    metrics = {}
    latest_date = data.index[-1]

    # Get latest value from data where available.
    for field in MetricsFields:
        last_available = data[field].last_valid_index()
        if last_available is None:
            metrics[field] = None
        # Limiting metrics surfaced to be metrics updated in the last `max_lookback_days` of
        # data.
        elif last_available <= latest_date - timedelta(days=max_lookback_days):
            metrics[field] = None
        else:
            metrics[field] = data[field][last_available]

    if not data[MetricsFields.INFECTION_RATE].any():
        return Metrics(**metrics)

    # Infection rate is handled differently - the infection rate surfaced is actually the value
    # `RT_TRUNCATION_DAYS` in the past.
    last_rt_index = data[MetricsFields.INFECTION_RATE].last_valid_index()
    rt_index = last_rt_index + timedelta(days=-RT_TRUNCATION_DAYS)
    stale_rt = last_rt_index <= latest_date - timedelta(days=max_lookback_days)

    if stale_rt or rt_index not in data.index:
        metrics[MetricsFields.INFECTION_RATE] = None
        metrics[MetricsFields.INFECTION_RATE_CI90] = None
        return Metrics(**metrics)

    metrics[MetricsFields.INFECTION_RATE] = data[MetricsFields.INFECTION_RATE][rt_index]
    metrics[MetricsFields.INFECTION_RATE_CI90] = data[MetricsFields.INFECTION_RATE_CI90][rt_index]
    return Metrics(**metrics, icuHeadroomDetails=icu_metric_details)<|MERGE_RESOLUTION|>--- conflicted
+++ resolved
@@ -64,16 +64,12 @@
     cumulative_cases = data[CommonFields.CASES]
     case_density = calculate_case_density(cumulative_cases, population)
 
-<<<<<<< HEAD
-    if CommonFields.TEST_POSITIVITY in data.columns:
-=======
     if (
         CommonFields.TEST_POSITIVITY in data.columns
         and data[CommonFields.TEST_POSITIVITY].notna().any()
     ):
         # Only use TEST_POSITIVITY column if there is at least one real value in the timeseries for
         # this region.
->>>>>>> fdd04d0b
         test_positivity = data[CommonFields.TEST_POSITIVITY]
     else:
         cumulative_positive_tests = series_utils.interpolate_stalled_and_missing_values(
