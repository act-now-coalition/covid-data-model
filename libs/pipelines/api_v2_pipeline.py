from typing import List, Optional, Dict, Any
from dataclasses import dataclass
import pathlib
import time

import pydantic
import structlog

from libs.pipelines.api_v2_paths import APIOutputPathBuilder
from libs.pipelines.api_v2_paths import FileType
from api.can_api_v2_definition import AggregateRegionSummary
from api.can_api_v2_definition import AggregateRegionSummaryWithTimeseries
from api.can_api_v2_definition import Metrics
from api.can_api_v2_definition import MetricsTimeseriesRow
from api.can_api_v2_definition import RegionSummaryWithTimeseries
from libs import dataset_deployer
from libs import top_level_metrics
from libs import top_level_metric_risk_levels
from libs import parallel_utils
from libs import pipeline
from libs.datasets import timeseries
from libs.datasets.timeseries import OneRegionTimeseriesDataset
from libs.datasets.timeseries import MultiRegionTimeseriesDataset
from libs.enums import Intervention
from libs.functions import build_api_v2
from libs.datasets import AggregationLevel

logger = structlog.getLogger()
PROD_BUCKET = "data.covidactnow.org"

INTERVENTION = Intervention.OBSERVED_INTERVENTION


@dataclass(frozen=True)
class RegionalInput:
    region: pipeline.Region

    _combined_data_with_test_positivity: OneRegionTimeseriesDataset

    rt_data: Optional[OneRegionTimeseriesDataset]

    icu_data: Optional[OneRegionTimeseriesDataset]

    @property
    def fips(self) -> str:
        return self.region.fips

    @property
    def latest(self) -> Dict[str, Any]:
        return self._combined_data_with_test_positivity.latest

    @property
    def timeseries(self) -> OneRegionTimeseriesDataset:
        return self._combined_data_with_test_positivity

    @staticmethod
    def from_region_and_model_output(
        region: pipeline.Region,
        combined_data_with_test_positivity: MultiRegionTimeseriesDataset,
        rt_data: MultiRegionTimeseriesDataset,
        icu_data: MultiRegionTimeseriesDataset,
    ) -> "RegionalInput":
        one_region_data = combined_data_with_test_positivity.get_one_region(region)

        # Not all regions have Rt or ICU data due to various filters in pyseir code.
        try:
            rt_data = rt_data.get_one_region(region)
        except timeseries.RegionLatestNotFound:
            rt_data = None

        try:
            icu_data = icu_data.get_one_region(region)
        except timeseries.RegionLatestNotFound:
            icu_data = None

        return RegionalInput(
            region=region,
            _combined_data_with_test_positivity=one_region_data,
            rt_data=rt_data,
            icu_data=icu_data,
        )

    @staticmethod
    def from_one_regions(
        region: pipeline.Region,
        regional_data: OneRegionTimeseriesDataset,
        rt_data: Optional[OneRegionTimeseriesDataset],
        icu_data: Optional[OneRegionTimeseriesDataset],
    ):
        return RegionalInput(
            region=region,
            _combined_data_with_test_positivity=regional_data,
            rt_data=rt_data,
            icu_data=icu_data,
        )


def run_on_regions(
    regional_inputs: List[RegionalInput], sort_func=None, limit=None,
) -> List[RegionSummaryWithTimeseries]:
    results = parallel_utils.parallel_map(build_timeseries_for_region, regional_inputs)
    all_timeseries = [result for result in results if result]

    if sort_func:
        all_timeseries.sort(key=sort_func)

    if limit:
        all_timeseries = all_timeseries[:limit]

    return all_timeseries


def generate_metrics_and_latest(
    timeseries: OneRegionTimeseriesDataset,
    rt_data: Optional[OneRegionTimeseriesDataset],
    icu_data: Optional[OneRegionTimeseriesDataset],
    log,
) -> [List[MetricsTimeseriesRow], Optional[Metrics]]:
    """
    Build metrics with timeseries.

    Args:
        timeseries: Timeseries for one region.
        rt_data: Rt data.
        icu_data: Estimated ICU usage data.


    Returns:
        Tuple of MetricsTimeseriesRows for all days and the metrics overview.
    """
    if timeseries.empty:
        return [], Metrics.empty()

    metrics_results, latest = top_level_metrics.calculate_metrics_for_timeseries(
        timeseries, rt_data, icu_data, log
    )
    metrics_timeseries = metrics_results.to_dict(orient="records")
    metrics_for_fips = [MetricsTimeseriesRow(**metric_row) for metric_row in metrics_timeseries]

    return metrics_for_fips, latest


def build_timeseries_for_region(
    regional_input: RegionalInput,
) -> Optional[RegionSummaryWithTimeseries]:
    """Build Timeseries for a single region.

    Args:
        regional_input: Data for region.

    Returns: Summary with timeseries for region.
    """
    log = structlog.get_logger(location_id=regional_input.region.location_id)
    fips_latest = regional_input.latest

    try:
        fips_timeseries = regional_input.timeseries
        metrics_timeseries, metrics_latest = generate_metrics_and_latest(
            fips_timeseries, regional_input.rt_data, regional_input.icu_data, log
        )
        risk_levels = top_level_metric_risk_levels.calculate_risk_level_from_metrics(metrics_latest)
        region_summary = build_api_v2.build_region_summary(
            fips_latest, metrics_latest, risk_levels, regional_input.region
        )
        region_timeseries = build_api_v2.build_region_timeseries(
            region_summary, fips_timeseries, metrics_timeseries
        )
    except Exception:
<<<<<<< HEAD
        logger.exception(
            f"Failed to build timeseries for region.", location_id=regional_input.region.location_id
        )
=======
        log.exception(f"Failed to build timeseries for fips.")
>>>>>>> 3eaa6a2b
        return None

    return region_timeseries


def deploy_single_level(
    all_timeseries: List[RegionSummaryWithTimeseries],
    level: AggregationLevel,
    output_root: pathlib.Path,
) -> None:
    """Deploys all files for a single aggregate level.

    Deploys individual and bulk aggregations of timeseries and summaries.

    Args:
        all_timeseries: List of timeseries to deploy.
        output_root: Root of API output.
    """

    path_builder = APIOutputPathBuilder(output_root, level)
    path_builder.make_directories()
    # Filter all timeseries to just aggregate level.
    all_timeseries = [output for output in all_timeseries if output.level is level]
    all_summaries = [output.region_summary for output in all_timeseries]

    if not all_timeseries:
        logger.warning(f"No regions detected - skipping.", aggregate_level=level.value)
        return

    logger.info(f"Deploying {level.value} output to {output_root}")

    for summary in all_summaries:
        output_path = path_builder.single_summary(summary, FileType.JSON)
        deploy_json_api_output(summary, output_path)

    for timeseries in all_timeseries:
        output_path = path_builder.single_timeseries(timeseries, FileType.JSON)
        deploy_json_api_output(timeseries, output_path)

    bulk_timeseries = AggregateRegionSummaryWithTimeseries(__root__=all_timeseries)
    start = time.time()
    flattened_timeseries = build_api_v2.build_bulk_flattened_timeseries(bulk_timeseries)
    duration = time.time() - start
    logger.info(
        f"Built bulk flattened timeseries in {duration} seconds", aggregate_level=level.value
    )
    output_path = path_builder.bulk_flattened_timeseries_data(FileType.CSV)
    deploy_csv_api_output(
        flattened_timeseries, output_path, keys_to_skip=["actuals.date", "metrics.date"]
    )

    output_path = path_builder.bulk_timeseries(bulk_timeseries, FileType.JSON)
    deploy_json_api_output(bulk_timeseries, output_path)

    bulk_summaries = AggregateRegionSummary(__root__=all_summaries)
    output_path = path_builder.bulk_summary(bulk_summaries, FileType.JSON)
    deploy_json_api_output(bulk_summaries, output_path)

    output_path = path_builder.bulk_summary(bulk_summaries, FileType.CSV)
    deploy_csv_api_output(bulk_summaries, output_path)


def deploy_json_api_output(region_result: pydantic.BaseModel, output_path: pathlib.Path,) -> None:
    output_path.write_text(region_result.json())


def deploy_csv_api_output(
    api_output: pydantic.BaseModel,
    output_path: pathlib.Path,
    keys_to_skip: Optional[List[str]] = None,
) -> None:
    if not hasattr(api_output, "__root__"):
        raise AssertionError("Missing root data")

    rows = dataset_deployer.remove_root_wrapper(api_output.dict())
    dataset_deployer.write_nested_csv(rows, output_path, keys_to_skip=keys_to_skip)<|MERGE_RESOLUTION|>--- conflicted
+++ resolved
@@ -166,13 +166,7 @@
             region_summary, fips_timeseries, metrics_timeseries
         )
     except Exception:
-<<<<<<< HEAD
-        logger.exception(
-            f"Failed to build timeseries for region.", location_id=regional_input.region.location_id
-        )
-=======
         log.exception(f"Failed to build timeseries for fips.")
->>>>>>> 3eaa6a2b
         return None
 
     return region_timeseries
