from typing import Iterator, List, Optional, Dict, Any
import functools
import multiprocessing
import pathlib
from dataclasses import dataclass

import pydantic
import structlog

from api.can_api_definition import (
    AggregateRegionSummary,
    AggregateRegionSummaryWithTimeseries,
    Metrics,
    MetricsTimeseriesRow,
    RegionSummaryWithTimeseries,
)
from libs import dataset_deployer
from libs import top_level_metrics
from libs import pipeline
from libs.datasets import CommonFields
from libs.datasets import combined_datasets
from libs.datasets.sources.can_pyseir_location_output import CANPyseirLocationOutput
<<<<<<< HEAD
from libs.datasets.timeseries import MultiRegionTimeseriesDataset
from libs.datasets.timeseries import OneRegionTimeseriesDataset
from libs.datasets.timeseries import TimeseriesDataset
=======
from libs.datasets.timeseries import OneRegionTimeseriesDataset
>>>>>>> 3a705e78
from libs.enums import Intervention
from libs.functions import generate_api as api
from libs.functions import get_can_projection
from libs.pipeline import Region

logger = structlog.getLogger()
PROD_BUCKET = "data.covidactnow.org"


@dataclass(frozen=True)
class RegionalInput:
    region: pipeline.Region

    model_output: Optional[CANPyseirLocationOutput]

    intervention: Intervention

    _combined_data: combined_datasets.RegionalData

    @property
    def fips(self) -> str:
        return self.region.fips

    @property
    def state(self) -> str:
        return self.latest[CommonFields.STATE]

    @property
    def latest(self) -> Dict[str, Any]:
        return self._combined_data.latest

    @property
    def timeseries(self) -> OneRegionTimeseriesDataset:
        return self._combined_data.timeseries

    @staticmethod
    def from_region_and_intervention(
        region: pipeline.Region, intervention: Intervention, model_output_dir: pathlib.Path
    ) -> "RegionalInput":
        combined_data = combined_datasets.RegionalData.from_region(region)

        model_output = CANPyseirLocationOutput.load_from_model_output_if_exists(
            region.fips, intervention, model_output_dir
        )
        return RegionalInput(
            region=region,
            model_output=model_output,
            intervention=intervention,
            _combined_data=combined_data,
        )


def run_on_all_regional_inputs_for_intervention(
    regional_inputs: List[RegionalInput],
    pool: multiprocessing.Pool = None,
    sort_func=None,
    limit=None,
) -> Iterator[RegionSummaryWithTimeseries]:

    # Load interventions outside of subprocesses to properly cache.
    get_can_projection.get_interventions()

    # Setting maxtasksperchild to one ensures that we minimize memory usage over time by creating
    # a new child for every task. Addresses OOMs we saw on highly parallel build machine.
    pool = pool or multiprocessing.Pool(maxtasksperchild=1)
    results = pool.map(build_timeseries_for_region, regional_inputs)
    all_timeseries = [region_timeseries for region_timeseries in results if region_timeseries]

    if sort_func:
        all_timeseries.sort(key=sort_func)

    if limit:
        all_timeseries = all_timeseries[:limit]

    return all_timeseries


def generate_metrics_and_latest_for_fips(
    timeseries: OneRegionTimeseriesDataset,
    latest: dict,
    model_output: Optional[CANPyseirLocationOutput],
) -> [List[MetricsTimeseriesRow], Optional[Metrics]]:
    """
    For a FIPS, generate a MetricsTimeseriesRow per day and return the latest.

    Args:
        fips: FIPS to run on.

    Returns:
        Tuple of MetricsTimeseriesRows for all days and the latest.
    """
    if timeseries.empty:
        return [], None

    metrics_results, latest = top_level_metrics.calculate_metrics_for_timeseries(
        timeseries, latest, model_output
    )
    metrics_timeseries = metrics_results.to_dict(orient="records")
    metrics_for_fips = [MetricsTimeseriesRow(**metric_row) for metric_row in metrics_timeseries]
    return metrics_for_fips, latest


<<<<<<< HEAD
def build_timeseries_for_fips(
    intervention: Intervention,
    us_latest: LatestValuesDataset,
    fips_timeseries: OneRegionTimeseriesDataset,
    model_output_dir: pathlib.Path,
    fips,
) -> Optional[RegionSummaryWithTimeseries]:
    fips_latest = us_latest.get_record_for_fips(fips)
    region = Region.from_fips(fips)
=======
def build_timeseries_for_region(
    regional_input: RegionalInput,
) -> Optional[RegionSummaryWithTimeseries]:
    intervention = regional_input.intervention
    model_output = regional_input.model_output
>>>>>>> 3a705e78

    if intervention is Intervention.SELECTED_INTERVENTION:
        intervention = get_can_projection.get_intervention_for_state(regional_input.state)

    if not model_output and intervention is not Intervention.OBSERVED_INTERVENTION:
        # All model output is currently tied to a specific intervention. However,
        # we want to generate results for regions that don't have a fit result, but we're not
        # duplicating non-model outputs.
        return None

    try:
        metrics_timeseries, metrics_latest = generate_metrics_and_latest_for_fips(
            regional_input.timeseries, regional_input.latest, model_output
        )
        region_summary = api.generate_region_summary(
            regional_input.latest, metrics_latest, model_output
        )
        region_timeseries = api.generate_region_timeseries(
            region_summary, regional_input.timeseries, metrics_timeseries, model_output
        )
    except Exception:
        logger.exception(f"Failed to build timeseries for fips.")
        return None

    return region_timeseries


def _deploy_timeseries(intervention, region_folder, timeseries):
    region_summary = timeseries.region_summary
    deploy_json_api_output(intervention, region_summary, region_folder)
    deploy_json_api_output(intervention, timeseries, region_folder)
    return region_summary


def deploy_single_level(intervention, all_timeseries, summary_folder, region_folder):
    if not all_timeseries:
        return

    logger.info(f"Deploying {intervention.name}")

    all_summaries = []
    deploy_timeseries_partial = functools.partial(_deploy_timeseries, intervention, region_folder)
    all_summaries = [
        deploy_timeseries_partial(region_timeseries) for region_timeseries in all_timeseries
    ]
    bulk_timeseries = AggregateRegionSummaryWithTimeseries(__root__=all_timeseries)
    bulk_summaries = AggregateRegionSummary(__root__=all_summaries)
    flattened_timeseries = api.generate_bulk_flattened_timeseries(bulk_timeseries)
    if not flattened_timeseries.__root__:
        logger.error(
            "No summaries, skipping deploying bulk data",
            intervention=intervention,
            summary_folder=summary_folder,
        )
        return

    deploy_json_api_output(intervention, bulk_timeseries, summary_folder)
    deploy_csv_api_output(intervention, flattened_timeseries, summary_folder)

    deploy_json_api_output(intervention, bulk_summaries, summary_folder)
    deploy_csv_api_output(intervention, bulk_summaries, summary_folder)


def deploy_json_api_output(
    intervention: Intervention,
    region_result: pydantic.BaseModel,
    output_dir: pathlib.Path,
    filename_override=None,
):
    if not output_dir.exists():
        output_dir.mkdir(parents=True, exist_ok=True)

    filename = filename_override or (region_result.output_key(intervention) + ".json")
    output_path = output_dir / filename
    output_path.write_text(region_result.json())
    return region_result


def deploy_csv_api_output(
    intervention: Intervention,
    api_output: pydantic.BaseModel,
    output_dir: pathlib.Path,
    filename_override=None,
):
    if not hasattr(api_output, "__root__"):
        raise AssertionError("Missing root data")

    if not output_dir.exists():
        output_dir.mkdir(parents=True, exist_ok=True)

    filename = filename_override or (api_output.output_key(intervention) + ".csv")
    output_path = output_dir / filename
    rows = dataset_deployer.remove_root_wrapper(api_output.dict())
    dataset_deployer.write_nested_csv(rows, output_path)<|MERGE_RESOLUTION|>--- conflicted
+++ resolved
@@ -1,4 +1,6 @@
-from typing import Iterator, List, Optional, Dict, Any
+from typing import Any
+from typing import Dict
+from typing import Iterator, List, Optional
 import functools
 import multiprocessing
 import pathlib
@@ -15,22 +17,15 @@
     RegionSummaryWithTimeseries,
 )
 from libs import dataset_deployer
+from libs import pipeline
 from libs import top_level_metrics
-from libs import pipeline
 from libs.datasets import CommonFields
 from libs.datasets import combined_datasets
 from libs.datasets.sources.can_pyseir_location_output import CANPyseirLocationOutput
-<<<<<<< HEAD
-from libs.datasets.timeseries import MultiRegionTimeseriesDataset
 from libs.datasets.timeseries import OneRegionTimeseriesDataset
-from libs.datasets.timeseries import TimeseriesDataset
-=======
-from libs.datasets.timeseries import OneRegionTimeseriesDataset
->>>>>>> 3a705e78
 from libs.enums import Intervention
 from libs.functions import generate_api as api
 from libs.functions import get_can_projection
-from libs.pipeline import Region
 
 logger = structlog.getLogger()
 PROD_BUCKET = "data.covidactnow.org"
@@ -129,23 +124,11 @@
     return metrics_for_fips, latest
 
 
-<<<<<<< HEAD
-def build_timeseries_for_fips(
-    intervention: Intervention,
-    us_latest: LatestValuesDataset,
-    fips_timeseries: OneRegionTimeseriesDataset,
-    model_output_dir: pathlib.Path,
-    fips,
-) -> Optional[RegionSummaryWithTimeseries]:
-    fips_latest = us_latest.get_record_for_fips(fips)
-    region = Region.from_fips(fips)
-=======
 def build_timeseries_for_region(
     regional_input: RegionalInput,
 ) -> Optional[RegionSummaryWithTimeseries]:
     intervention = regional_input.intervention
     model_output = regional_input.model_output
->>>>>>> 3a705e78
 
     if intervention is Intervention.SELECTED_INTERVENTION:
         intervention = get_can_projection.get_intervention_for_state(regional_input.state)
@@ -186,7 +169,6 @@
 
     logger.info(f"Deploying {intervention.name}")
 
-    all_summaries = []
     deploy_timeseries_partial = functools.partial(_deploy_timeseries, intervention, region_folder)
     all_summaries = [
         deploy_timeseries_partial(region_timeseries) for region_timeseries in all_timeseries
