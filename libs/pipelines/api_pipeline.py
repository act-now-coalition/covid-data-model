--- conflicted
+++ resolved
@@ -139,10 +139,6 @@
         return None
 
     try:
-<<<<<<< HEAD
-=======
-        fips_timeseries = us_timeseries.get_one_region(fips=fips)
->>>>>>> 05c03863
         metrics_timeseries, metrics_latest = generate_metrics_and_latest_for_fips(
             regional_input.timeseries, regional_input.latest, model_output
         )
