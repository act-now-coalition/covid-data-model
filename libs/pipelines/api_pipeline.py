from typing import Any
from typing import Dict
from typing import Iterator, List, Optional
import functools
import multiprocessing
import pathlib
from dataclasses import dataclass

import pydantic
import structlog

from api.can_api_definition import (
    AggregateRegionSummary,
    AggregateRegionSummaryWithTimeseries,
    Metrics,
    MetricsTimeseriesRow,
    RegionSummaryWithTimeseries,
)
from libs import dataset_deployer
from libs import pipeline
from libs import top_level_metrics
from libs.datasets import CommonFields
from libs.datasets import combined_datasets
from libs.datasets.sources.can_pyseir_location_output import CANPyseirLocationOutput
from libs.datasets.timeseries import MultiRegionTimeseriesDataset
from libs.datasets.timeseries import OneRegionTimeseriesDataset
from libs.enums import Intervention
from libs.functions import generate_api as api
from libs.functions import get_can_projection

logger = structlog.getLogger()
PROD_BUCKET = "data.covidactnow.org"


@dataclass(frozen=True)
class RegionalInput:
    region: pipeline.Region

    model_output: Optional[CANPyseirLocationOutput]

    rt_data: OneRegionTimeseriesDataset

    icu_data: OneRegionTimeseriesDataset

    intervention: Intervention

    _combined_data: combined_datasets.RegionalData

    @property
    def fips(self) -> str:
        return self.region.fips

    @property
    def state(self) -> str:
        return self.latest[CommonFields.STATE]

    @property
    def latest(self) -> Dict[str, Any]:
        return self._combined_data.latest

    @property
    def timeseries(self) -> OneRegionTimeseriesDataset:
        return self._combined_data.timeseries

    @staticmethod
    def from_region_and_intervention(
        region: pipeline.Region,
        intervention: Intervention,
        model_output_dir: pathlib.Path,
        rt_data: MultiRegionTimeseriesDataset,
        icu_data: MultiRegionTimeseriesDataset,
    ) -> "RegionalInput":
        combined_data = combined_datasets.RegionalData.from_region(region)

        model_output = CANPyseirLocationOutput.load_from_model_output_if_exists(
            region.fips, intervention, model_output_dir
        )
        return RegionalInput(
            region=region,
            model_output=model_output,
            intervention=intervention,
            _combined_data=combined_data,
            rt_data=rt_data.get_one_region(region),
            icu_data=icu_data.get_one_region(region),
        )


def run_on_all_regional_inputs_for_intervention(
    regional_inputs: List[RegionalInput],
    pool: multiprocessing.Pool = None,
    sort_func=None,
    limit=None,
) -> Iterator[RegionSummaryWithTimeseries]:

    # Load interventions outside of subprocesses to properly cache.
    get_can_projection.get_interventions()

    # Setting maxtasksperchild to one ensures that we minimize memory usage over time by creating
    # a new child for every task. Addresses OOMs we saw on highly parallel build machine.
    pool = pool or multiprocessing.Pool(maxtasksperchild=1)
    results = pool.map(build_timeseries_for_region, regional_inputs)
    all_timeseries = [region_timeseries for region_timeseries in results if region_timeseries]

    if sort_func:
        all_timeseries.sort(key=sort_func)

    if limit:
        all_timeseries = all_timeseries[:limit]

    return all_timeseries


<<<<<<< HEAD
def generate_metrics_and_latest(
    timeseries: OneRegionTimeseriesDataset,
    latest: dict,
    rt_data: Optional[OneRegionTimeseriesDataset],
    icu_data: Optional[OneRegionTimeseriesDataset],
=======
def generate_metrics_and_latest_for_fips(
    timeseries: OneRegionTimeseriesDataset, model_output: Optional[CANPyseirLocationOutput],
>>>>>>> 4d5894bd
) -> [List[MetricsTimeseriesRow], Optional[Metrics]]:
    """
    Build metrics with timeseries.

    Args:
        timeseries: Timeseries for one region
        latest: Dictionary of latest values for region
        model_output: Optional model output for region.

    Returns:
        Tuple of MetricsTimeseriesRows for all days and the metrics overview.
    """
    if timeseries.empty:
        return [], None

    metrics_results, latest = top_level_metrics.calculate_metrics_for_timeseries(
<<<<<<< HEAD
        timeseries, latest, rt_data, icu_data
=======
        timeseries, model_output
>>>>>>> 4d5894bd
    )
    metrics_timeseries = metrics_results.to_dict(orient="records")
    metrics_for_fips = [MetricsTimeseriesRow(**metric_row) for metric_row in metrics_timeseries]

    return metrics_for_fips, latest


def build_timeseries_for_region(
    regional_input: RegionalInput,
) -> Optional[RegionSummaryWithTimeseries]:
    intervention = regional_input.intervention
    model_output = regional_input.model_output

    if intervention is Intervention.SELECTED_INTERVENTION:
        intervention = get_can_projection.get_intervention_for_state(regional_input.state)

    if not model_output and intervention is not Intervention.OBSERVED_INTERVENTION:
        # All model output is currently tied to a specific intervention. However,
        # we want to generate results for regions that don't have a fit result, but we're not
        # duplicating non-model outputs.
        return None

    try:
<<<<<<< HEAD
        metrics_timeseries, metrics_latest = generate_metrics_and_latest(
            regional_input.timeseries,
            regional_input.latest,
            regional_input.rt_data,
            regional_input.icu_data,
=======
        metrics_timeseries, metrics_latest = generate_metrics_and_latest_for_fips(
            regional_input.timeseries, model_output
>>>>>>> 4d5894bd
        )
        region_summary = api.generate_region_summary(
            regional_input.latest, metrics_latest, model_output
        )
        region_timeseries = api.generate_region_timeseries(
            region_summary, regional_input.timeseries, metrics_timeseries, model_output
        )
    except Exception:
        logger.exception(f"Failed to build timeseries for fips.")
        return None

    return region_timeseries


def _deploy_timeseries(intervention, region_folder, timeseries):
    region_summary = timeseries.region_summary
    deploy_json_api_output(intervention, region_summary, region_folder)
    deploy_json_api_output(intervention, timeseries, region_folder)
    return region_summary


def deploy_single_level(intervention, all_timeseries, summary_folder, region_folder):
    if not all_timeseries:
        return

    logger.info(f"Deploying {intervention.name}")

    deploy_timeseries_partial = functools.partial(_deploy_timeseries, intervention, region_folder)
    all_summaries = [
        deploy_timeseries_partial(region_timeseries) for region_timeseries in all_timeseries
    ]
    bulk_timeseries = AggregateRegionSummaryWithTimeseries(__root__=all_timeseries)
    bulk_summaries = AggregateRegionSummary(__root__=all_summaries)
    flattened_timeseries = api.generate_bulk_flattened_timeseries(bulk_timeseries)
    if not flattened_timeseries.__root__:
        logger.error(
            "No summaries, skipping deploying bulk data",
            intervention=intervention,
            summary_folder=summary_folder,
        )
        return

    deploy_json_api_output(intervention, bulk_timeseries, summary_folder)
    deploy_csv_api_output(intervention, flattened_timeseries, summary_folder)

    deploy_json_api_output(intervention, bulk_summaries, summary_folder)
    deploy_csv_api_output(intervention, bulk_summaries, summary_folder)


def deploy_json_api_output(
    intervention: Intervention,
    region_result: pydantic.BaseModel,
    output_dir: pathlib.Path,
    filename_override=None,
):
    if not output_dir.exists():
        output_dir.mkdir(parents=True, exist_ok=True)

    filename = filename_override or (region_result.output_key(intervention) + ".json")
    output_path = output_dir / filename
    output_path.write_text(region_result.json())
    return region_result


def deploy_csv_api_output(
    intervention: Intervention,
    api_output: pydantic.BaseModel,
    output_dir: pathlib.Path,
    filename_override=None,
):
    if not hasattr(api_output, "__root__"):
        raise AssertionError("Missing root data")

    if not output_dir.exists():
        output_dir.mkdir(parents=True, exist_ok=True)

    filename = filename_override or (api_output.output_key(intervention) + ".csv")
    output_path = output_dir / filename
    rows = dataset_deployer.remove_root_wrapper(api_output.dict())
    dataset_deployer.write_nested_csv(rows, output_path)<|MERGE_RESOLUTION|>--- conflicted
+++ resolved
@@ -110,16 +110,10 @@
     return all_timeseries
 
 
-<<<<<<< HEAD
 def generate_metrics_and_latest(
     timeseries: OneRegionTimeseriesDataset,
-    latest: dict,
     rt_data: Optional[OneRegionTimeseriesDataset],
     icu_data: Optional[OneRegionTimeseriesDataset],
-=======
-def generate_metrics_and_latest_for_fips(
-    timeseries: OneRegionTimeseriesDataset, model_output: Optional[CANPyseirLocationOutput],
->>>>>>> 4d5894bd
 ) -> [List[MetricsTimeseriesRow], Optional[Metrics]]:
     """
     Build metrics with timeseries.
@@ -136,11 +130,7 @@
         return [], None
 
     metrics_results, latest = top_level_metrics.calculate_metrics_for_timeseries(
-<<<<<<< HEAD
-        timeseries, latest, rt_data, icu_data
-=======
-        timeseries, model_output
->>>>>>> 4d5894bd
+        timeseries, rt_data, icu_data
     )
     metrics_timeseries = metrics_results.to_dict(orient="records")
     metrics_for_fips = [MetricsTimeseriesRow(**metric_row) for metric_row in metrics_timeseries]
@@ -164,16 +154,8 @@
         return None
 
     try:
-<<<<<<< HEAD
         metrics_timeseries, metrics_latest = generate_metrics_and_latest(
-            regional_input.timeseries,
-            regional_input.latest,
-            regional_input.rt_data,
-            regional_input.icu_data,
-=======
-        metrics_timeseries, metrics_latest = generate_metrics_and_latest_for_fips(
-            regional_input.timeseries, model_output
->>>>>>> 4d5894bd
+            regional_input.timeseries, regional_input.rt_data, regional_input.icu_data,
         )
         region_summary = api.generate_region_summary(
             regional_input.latest, metrics_latest, model_output
