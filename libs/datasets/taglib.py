--- conflicted
+++ resolved
@@ -180,10 +180,6 @@
     def attribute_df_to_json_series(attribute_df: pd.DataFrame) -> pd.Series:
         """Turns a pd.DataFrame of attributes in columns into a pd.Series with the same index."""
         assert attribute_df.columns.isin([f.name for f in dataclasses.fields(Source)]).all()
-<<<<<<< HEAD
-        attribute_columns = attribute_df.columns.to_list()
-        # TODO(tom): Somehow make sure every element in attribute_df is a non-empty str or None.
-=======
         # Convert any kind of NA into an empty string so that join/merge below works. Currently
         # it doesn't work because copying NA between column and index changes it from np.nan to
         # NA (or something like that). We could fix this by changing to consistent use of np.nan
@@ -191,7 +187,6 @@
         # Instead convert to empty string and let Source.__init__ convert that back to None.
         attribute_df = attribute_df.fillna("")
         attribute_columns = attribute_df.columns.to_list()
->>>>>>> 87b60c56
         # Use slow Source.content instead of something like https://stackoverflow.com/a/64700027
         # because Pandas to_json encodes slightly differently, breaking tests that compare JSON
         # objects as strings.
