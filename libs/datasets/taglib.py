--- conflicted
+++ resolved
@@ -314,29 +314,17 @@
 @dataclass(frozen=True)
 class Derived(TagInTimeseries):
     TAG_TYPE = TagType.DERIVED
-<<<<<<< HEAD
-    f: str
-=======
     # Name of the function which added this derived tag.
     function_name: str
->>>>>>> ca92ffa7
-
-    @classmethod
-    def make_instance(cls, *, content: str) -> "TagInTimeseries":
-        content_parsed = json.loads(content)
-<<<<<<< HEAD
-        return cls(f=content_parsed.get("f", ""))
-
-    @property
-    def content(self) -> str:
-        d = {"f": self.f}
-=======
+
+    @classmethod
+    def make_instance(cls, *, content: str) -> "TagInTimeseries":
+        content_parsed = json.loads(content)
         return cls(function_name=content_parsed.get("f", ""))
 
     @property
     def content(self) -> str:
         d = {"f": self.function_name}
->>>>>>> ca92ffa7
         return json.dumps(d, separators=(",", ":"))
 
 
