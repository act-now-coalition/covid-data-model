--- conflicted
+++ resolved
@@ -144,10 +144,7 @@
     TAG_TYPE = TagType.SOURCE
 
     def __init__(self, type, *, url=None, name=None):
-<<<<<<< HEAD
-=======
         # pylint: disable=E1101
->>>>>>> e37b03e0
         self.__default_init__(type=type, url=(url or None), name=(name or None))
 
     @staticmethod
