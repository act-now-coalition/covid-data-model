--- conflicted
+++ resolved
@@ -233,46 +233,12 @@
     data = pd.DataFrame(index=new_index)
     provenance = pd.DataFrame(index=new_index)
     for field_name, data_source_names in feature_definitions.items():
-<<<<<<< HEAD
-        log_field = log.bind(field=field_name)
-        log_field.info("Working field")
-        field_out = None
-        field_provenance = pd.Series(index=new_index, dtype="object")
-        # Go through the data sources, starting with the highest priority.
-        for datasource_name in reversed(data_source_names):
-            datasource_field_in = datasource_dataframes[datasource_name][field_name]
-            log_datasource = log_field.bind(
-                datasource_name=datasource_name,
-                datasource_dtype=datasource_field_in.dtype,
-                field_out=field_out,
-            )
-            log_datasource.info("Starting")
-
-            if field_out is None:
-                # Copy all values from the highest priority input to the output
-                field_provenance.loc[pd.notna(datasource_field_in)] = datasource_name
-                field_out = datasource_field_in
-            else:
-                field_out_has_ts = field_out.groupby(
-                    level=[CommonFields.FIPS], sort=False
-                ).transform(lambda x: x.notna().any())
-                copy_field_in = (~field_out_has_ts) & pd.notna(datasource_field_in)
-                # Copy from datasource_field_in only on rows where all rows of field_out with that FIPS are NaN.
-                field_provenance.loc[copy_field_in] = datasource_name
-                field_out = field_out.where(~copy_field_in, datasource_field_in)
-            dups = field_out.index.duplicated(keep=False)
-            if dups.any():
-                log_datasource.error("Found duplicates in index")
-                raise ValueError()  # This is bad, somehow the input /still/ has duplicates
-            log_datasource.info("Ending")
-=======
         datasource_series = [
             (name, datasource_dataframes[name][field_name]) for name in data_source_names
         ]
         field_out, field_provenance = _merge_field(
             datasource_series, new_index, log.bind(field=field_name),
         )
->>>>>>> 4e3ceadc
         data.loc[:, field_name] = field_out
         provenance.loc[:, field_name] = field_provenance
     return data, provenance
