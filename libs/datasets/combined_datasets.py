from dataclasses import dataclass
from typing import Any
from typing import Dict, Type, List, NewType, Mapping, Tuple
import functools
import pathlib
from typing import Optional

import pandas as pd
import structlog

from covidactnow.datapublic.common_fields import CommonFields
from covidactnow.datapublic.common_fields import FieldName

from libs.datasets import dataset_utils
from libs.datasets import data_source
from libs.datasets import dataset_pointer
from libs.datasets import timeseries
from libs.datasets.dataset_pointer import DatasetPointer
from libs.datasets import latest_values_dataset
from libs.datasets.dataset_utils import DatasetType
from libs.datasets.sources.covid_county_data import CovidCountyDataDataSource
from libs.datasets.sources.texas_hospitalizations import TexasHospitalizations
from libs.datasets.sources.test_and_trace import TestAndTraceData
from libs.datasets.timeseries import DatasetName
from libs.datasets.timeseries import MultiRegionDataset
from libs.datasets.timeseries import OneRegionTimeseriesDataset
from libs.datasets.latest_values_dataset import LatestValuesDataset
from libs.datasets.sources.nytimes_dataset import NYTimesDataset
from libs.datasets.sources.cms_testing_dataset import CMSTestingDataset
from libs.datasets.sources.covid_tracking_source import CovidTrackingDataSource
from libs.datasets.sources.covid_care_map import CovidCareMapBeds
from libs.datasets.sources.fips_population import FIPSPopulation
from libs.datasets.sources.hhs_testing_dataset import HHSTestingDataset
from libs.datasets.sources.can_location_page_urls import CANLocationPageURLS
from libs.datasets import dataset_filter
from libs import us_state_abbrev
from libs.pipeline import Region

from covidactnow.datapublic.common_fields import COMMON_FIELDS_TIMESERIES_KEYS


# structlog makes it very easy to bind extra attributes to `log` as it is passed down the stack.
_log = structlog.get_logger()


class RegionLatestNotFound(IndexError):
    """Requested region's latest values not found in combined data"""

    pass


FeatureDataSourceMap = NewType(
    "FeatureDataSourceMap", Dict[FieldName, List[Type[data_source.DataSource]]]
)


# Below are two instances of feature definitions. These define
# how to assemble values for a specific field.  Right now, we only
# support overlaying values. i.e. a row of
# {CommonFields.POSITIVE_TESTS: [HHSTestingDataset, CovidTrackingDataSource]}
# will first get all values for positive tests in HHSTestingDataset and then overlay any data
# From CovidTracking.
# This is just a start to this sort of definition - in the future, we may want more advanced
# capabilities around what data to apply and how to apply it.
# This structure still hides a lot of what is done under the hood and it's not
# immediately obvious as to the transformations that are or are not applied.
# One way of dealing with this is going from showcasing datasets dependencies
# to showingcasing a dependency graph of transformations.
ALL_TIMESERIES_FEATURE_DEFINITION: FeatureDataSourceMap = {
    CommonFields.CASES: [NYTimesDataset],
    CommonFields.CONTACT_TRACERS_COUNT: [TestAndTraceData],
    CommonFields.CUMULATIVE_HOSPITALIZED: [CovidTrackingDataSource],
    CommonFields.CUMULATIVE_ICU: [CovidTrackingDataSource],
    CommonFields.CURRENT_HOSPITALIZED: [
        CovidCountyDataDataSource,
        CovidTrackingDataSource,
        TexasHospitalizations,
    ],
    CommonFields.CURRENT_ICU: [
        CovidCountyDataDataSource,
        CovidTrackingDataSource,
        TexasHospitalizations,
    ],
    CommonFields.CURRENT_ICU_TOTAL: [CovidCountyDataDataSource],
    CommonFields.CURRENT_VENTILATED: [CovidCountyDataDataSource, CovidTrackingDataSource,],
    CommonFields.DEATHS: [NYTimesDataset],
    CommonFields.HOSPITAL_BEDS_IN_USE_ANY: [CovidCountyDataDataSource],
    CommonFields.ICU_BEDS: [CovidCountyDataDataSource],
    CommonFields.NEGATIVE_TESTS: [
        CovidCountyDataDataSource,
        CovidTrackingDataSource,
        HHSTestingDataset,
    ],
    CommonFields.POSITIVE_TESTS: [
        CovidCountyDataDataSource,
        CovidTrackingDataSource,
        HHSTestingDataset,
    ],
    CommonFields.TOTAL_TESTS: [CovidTrackingDataSource],
    CommonFields.STAFFED_BEDS: [CovidCountyDataDataSource],
    CommonFields.POSITIVE_TESTS_VIRAL: [CovidTrackingDataSource],
    CommonFields.TOTAL_TESTS_VIRAL: [CovidTrackingDataSource],
    CommonFields.POSITIVE_CASES_VIRAL: [CovidTrackingDataSource],
    CommonFields.TOTAL_TESTS_PEOPLE_VIRAL: [CovidTrackingDataSource],
    CommonFields.TOTAL_TEST_ENCOUNTERS_VIRAL: [CovidTrackingDataSource],
    CommonFields.TEST_POSITIVITY: [CMSTestingDataset],
}

ALL_FIELDS_FEATURE_DEFINITION: FeatureDataSourceMap = {
    CommonFields.AGGREGATE_LEVEL: [FIPSPopulation, CovidCountyDataDataSource],
    CommonFields.COUNTRY: [FIPSPopulation, CovidCountyDataDataSource],
    CommonFields.COUNTY: [FIPSPopulation, CovidCountyDataDataSource],
    CommonFields.FIPS: [FIPSPopulation, CovidCountyDataDataSource],
    CommonFields.STATE: [FIPSPopulation, CovidCountyDataDataSource],
    CommonFields.POPULATION: [FIPSPopulation],
    CommonFields.ALL_BED_TYPICAL_OCCUPANCY_RATE: [CovidCareMapBeds],
    CommonFields.ICU_BEDS: [CovidCountyDataDataSource, CovidCareMapBeds],
    CommonFields.ICU_TYPICAL_OCCUPANCY_RATE: [CovidCareMapBeds],
    CommonFields.LICENSED_BEDS: [CovidCareMapBeds],
    CommonFields.MAX_BED_COUNT: [CovidCareMapBeds],
    CommonFields.POPULATION: [FIPSPopulation],
<<<<<<< HEAD
    # STAFFED_BEDS isn't used right now. Disable to ease refactoring.
    # CommonFields.STAFFED_BEDS: [CovidCountyDataDataSource, CovidCareMapBeds],
=======
    CommonFields.STAFFED_BEDS: [CovidCountyDataDataSource, CovidCareMapBeds],
    CommonFields.CAN_LOCATION_PAGE_URL: [CANLocationPageURLS],
>>>>>>> d140c261
}


US_STATES_FILTER = dataset_filter.DatasetFilter(
    country="USA", states=list(us_state_abbrev.ABBREV_US_STATE.keys())
)


@functools.lru_cache(None)
def load_us_timeseries_dataset(
    pointer_directory: pathlib.Path = dataset_utils.DATA_DIRECTORY,
    before=None,
    previous_commit=False,
    commit: str = None,
) -> MultiRegionDataset:
    filename = dataset_pointer.form_filename(DatasetType.MULTI_REGION)
    pointer_path = pointer_directory / filename
    pointer = DatasetPointer.parse_raw(pointer_path.read_text())
    return pointer.load_dataset(before=before, previous_commit=previous_commit, commit=commit)


@functools.lru_cache(None)
def load_us_latest_dataset(
    pointer_directory: pathlib.Path = dataset_utils.DATA_DIRECTORY,
) -> latest_values_dataset.LatestValuesDataset:
    us_timeseries = load_us_timeseries_dataset(pointer_directory=pointer_directory)
    # Returned object contains a DataFrame with a LOCATION_ID column
    return LatestValuesDataset(us_timeseries.static_data_with_fips.reset_index())


def get_county_name(region: Region) -> Optional[str]:
    return load_us_timeseries_dataset().get_county_name(region=region)


def _build_data_and_provenance(
    feature_definitions: Mapping[str, List[str]], datasource_dataframes: Mapping[str, pd.DataFrame]
) -> Tuple[pd.DataFrame, pd.DataFrame]:
    fips_indexed = dataset_utils.fips_index_geo_data(pd.concat(datasource_dataframes.values()))

    # Inspired by pd.Series.combine_first(). Create a new index which is a union of all the input dataframe
    # index.
    dataframes = list(datasource_dataframes.values())
    new_index = dataframes[0].index
    index_names = dataframes[0].index.names
    for df in dataframes[1:]:
        assert index_names == df.index.names
        new_index = new_index.union(df.index)
    new_index = new_index.unique().sort_values()
    assert new_index.is_unique
    assert new_index.is_monotonic_increasing
    # The following is a failed attempt at a performance optimization. The merge operation spends most of its
    # time boxing datetime values, something that in theory doesn't need to happen for an DatetimeIndex but
    # I've been unable to make that happen when the datetimes are part of a MultiIndex.
    # if index_names == ["fips", "date"]:
    #     arrays = [new_index.get_level_values(0), pd.to_datetime(new_index.get_level_values(1))]
    #     new_index = MultiIndex.from_arrays(arrays=arrays, names=index_names)
    # elif index_names == ["fips"]:
    #     pass
    # else:
    #     raise ValueError("bad new_index.names")

    data, provenance = _merge_data(datasource_dataframes, feature_definitions, _log, new_index)

    if not fips_indexed.empty:
        # See https://pandas.pydata.org/pandas-docs/stable/user_guide/merging.html#joining-with-two-multiindexes
        data = data.join(fips_indexed, on=["fips"], how="left")

    return data, provenance


def _merge_data(datasource_dataframes, feature_definitions, log, new_index):
    # For each <fips, variable>, use the entire timeseries of the highest priority datasource
    # with at least one real (not NaN) value.

    # Reindex the inputs now to avoid reindexing for each field below.
    datasource_dataframes = {
        name: df.reindex(new_index, copy=False) for name, df in datasource_dataframes.items()
    }
    # Build feature columns from feature_definitions.
    data = pd.DataFrame(index=new_index)
    provenance = pd.DataFrame(index=new_index)
    for field_name, data_source_names in feature_definitions.items():
        datasource_series = [
            (name, datasource_dataframes[name][field_name]) for name in data_source_names
        ]
        field_out, field_provenance = _merge_field(
            datasource_series, new_index, log.bind(field=field_name),
        )
        data.loc[:, field_name] = field_out
        provenance.loc[:, field_name] = field_provenance
    return data, provenance


def _merge_field(
    datasource_series: List[Tuple[str, pd.Series]], new_index, log: structlog.BoundLoggerBase
):
    log.info("Working field")
    field_out = None
    field_provenance = pd.Series(index=new_index, dtype="object")
    # Go through the data sources, starting with the highest priority.
    for datasource_name, datasource_field_in in reversed(datasource_series):
        log_datasource = log.bind(dataset_name=datasource_name)
        if field_out is None:
            # Copy all values from the highest priority input to the output
            field_provenance.loc[pd.notna(datasource_field_in)] = datasource_name
            field_out = datasource_field_in
        else:
            field_out_has_ts = field_out.groupby(level=[CommonFields.FIPS], sort=False).transform(
                lambda x: x.notna().any()
            )
            copy_field_in = (~field_out_has_ts) & pd.notna(datasource_field_in)
            # Copy from datasource_field_in only on rows where all rows of field_out with that FIPS are NaN.
            field_provenance.loc[copy_field_in] = datasource_name
            field_out = field_out.where(~copy_field_in, datasource_field_in)
        dups = field_out.index.duplicated(keep=False)
        if dups.any():
            log_datasource.error("Found duplicates in index")
            raise ValueError()  # This is bad, somehow the input /still/ has duplicates
    return field_out, field_provenance


def provenance_wide_metrics_to_series(wide: pd.DataFrame, log) -> pd.Series:
    """Transforms a DataFrame of provenances with a variable columns to Series with one row per variable.

    Args:
        wide: DataFrame with a row for each fips-date and a column containing the data source for each variable.
            FIPS must be a named index. DATE, if present, must be a named index.

    Returns: A Series of string data source values with fips and variable in the index. In the case
        of multiple sources for a timeseries a warning is logged and the values are joined by ';'.
    """
    assert CommonFields.FIPS in wide.index.names
    assert CommonFields.FIPS not in wide.columns
    assert CommonFields.DATE not in wide.columns
    columns_without_timeseries_point_keys = set(wide.columns) - set(COMMON_FIELDS_TIMESERIES_KEYS)
    long_unindexed = (
        wide.reset_index()
        .melt(id_vars=[CommonFields.FIPS], value_vars=columns_without_timeseries_point_keys)
        .drop_duplicates()
        .dropna(subset=["value"])
    )
    fips_var_grouped = long_unindexed.groupby([CommonFields.FIPS, "variable"], sort=False)["value"]
    dups = fips_var_grouped.transform("size") > 1
    if dups.any():
        log.warning("Multiple rows for a timeseries", bad_data=long_unindexed[dups])
    # https://stackoverflow.com/a/17841321/341400
    joined = fips_var_grouped.agg(lambda col: ";".join(col))
    return joined


@dataclass(frozen=True)
class RegionalData:
    """Identifies a geographical area and wraps access to `combined_datasets` of it."""

    # TODO(tom): Now that OneRegionTimeseriesDataset contains `region` consider replacing
    # uses of this class with it.

    region: Region

    timeseries: OneRegionTimeseriesDataset

    @staticmethod
    @functools.lru_cache(maxsize=None)
    def from_region(region: Region) -> "RegionalData":
        us_timeseries = load_us_timeseries_dataset()
        region_timeseries = us_timeseries.get_one_region(region)
        return RegionalData(region=region, timeseries=region_timeseries)

    @property
    def latest(self) -> Dict[str, Any]:
        return self.timeseries.latest

    @property
    def population(self) -> int:
        """Gets the population for this region."""
        return self.latest[CommonFields.POPULATION]

    @property  # TODO(tom): Change to cached_property when we're using Python 3.8
    def display_name(self) -> str:
        county = self.latest[CommonFields.COUNTY]
        state = self.latest[CommonFields.STATE]
        if county:
            return f"{county}, {state}"
        return state<|MERGE_RESOLUTION|>--- conflicted
+++ resolved
@@ -119,13 +119,9 @@
     CommonFields.LICENSED_BEDS: [CovidCareMapBeds],
     CommonFields.MAX_BED_COUNT: [CovidCareMapBeds],
     CommonFields.POPULATION: [FIPSPopulation],
-<<<<<<< HEAD
     # STAFFED_BEDS isn't used right now. Disable to ease refactoring.
     # CommonFields.STAFFED_BEDS: [CovidCountyDataDataSource, CovidCareMapBeds],
-=======
-    CommonFields.STAFFED_BEDS: [CovidCountyDataDataSource, CovidCareMapBeds],
     CommonFields.CAN_LOCATION_PAGE_URL: [CANLocationPageURLS],
->>>>>>> d140c261
 }
 
 
