--- conflicted
+++ resolved
@@ -240,27 +240,6 @@
     return state_ts
 
 
-<<<<<<< HEAD
-=======
-def load_data_sources(
-    feature_definition_config,
-) -> Dict[Type[data_source.DataSource], data_source.DataSource]:
-
-    data_source_classes = []
-    for classes in feature_definition_config.values():
-        data_source_classes.extend(classes)
-    loaded_data_sources = {}
-
-    for data_source_class in data_source_classes:
-        for data_source_cls in data_source_classes:
-            # only load data source once
-            if data_source_cls not in loaded_data_sources:
-                loaded_data_sources[data_source_cls] = data_source_cls.local()
-
-    return loaded_data_sources
-
-
->>>>>>> 42ae4b12
 def _build_combined_dataset_from_sources(
     target_dataset_cls: Type[dataset_base.DatasetBase],
     feature_definition_config: FeatureDataSourceMap,
@@ -282,7 +261,6 @@
 
     # Convert data sources to instances of `target_data_cls` and apply filter
     intermediate_datasets = {
-<<<<<<< HEAD
         data_source_cls.SOURCE_NAME: filter.apply(target_dataset_cls.build_from_data_source(source))
         for data_source_cls, source in loaded_data_sources.items()
     }
@@ -328,16 +306,19 @@
     datasource_dataframes: Mapping[str, pd.DataFrame],
     override=Override.BY_ROW,
 ) -> pd.DataFrame:
-=======
-        data_source_cls: filter.apply(target_dataset_cls.build_from_data_source(source))
-        for data_source_cls, source in loaded_data_sources.items()
-    }
-
-    # Build feature columns from feature_definition_config.
-    data = pd.DataFrame({})
->>>>>>> 42ae4b12
     # structlog makes it very easy to bind extra attributes to `log` as it is passed down the stack.
     log = structlog.get_logger()
+    for field, data_source_classes in feature_definition_config.items():
+        for data_source_cls in data_source_classes:
+            dataset = intermediate_datasets[data_source_cls]
+            with tmp_bind(log, dataset_name=data_source_cls.SOURCE_NAME, field=field) as log:
+                try:
+                    data = dataset_utils.fill_fields_with_data_source(
+                        log, data, dataset.data, target_dataset_cls.INDEX_FIELDS, [field]
+                    )
+                except Exception:
+                    log.exception("trying to fill fields")
+                    raise
 
     preserve_columns = [
         CommonFields.AGGREGATE_LEVEL,
