from enum import Enum
from itertools import chain
from typing import Dict, Type, List, NewType, Mapping, Optional, MutableMapping, Tuple
import functools
import pathlib
import os
import logging
import pandas as pd
import structlog
from pandas import MultiIndex
from structlog.threadlocal import tmp_bind

from covidactnow.datapublic.common_fields import CommonFields
from libs import git_lfs_object_helpers
from libs.datasets import dataset_utils
from libs.datasets import dataset_base
from libs.datasets import data_source
from libs.datasets import dataset_pointer
from libs.datasets.dataset_pointer import DatasetPointer
from libs.datasets import timeseries
from libs.datasets import latest_values_dataset
from libs.datasets.dataset_utils import AggregationLevel
from libs.datasets.dataset_utils import DatasetType
from libs.datasets.sources.cmdc import CmdcDataSource
from libs.datasets.sources.texas_hospitalizations import TexasHospitalizations
from libs.datasets.sources.test_and_trace import TestAndTraceData
from libs.datasets.timeseries import TimeseriesDataset
from libs.datasets.latest_values_dataset import LatestValuesDataset
from libs.datasets.sources.nytimes_dataset import NYTimesDataset
from libs.datasets.sources.jhu_dataset import JHUDataset
from libs.datasets.sources.nha_hospitalization import NevadaHospitalAssociationData
from libs.datasets.sources.cds_dataset import CDSDataset
from libs.datasets.sources.covid_tracking_source import CovidTrackingDataSource
from libs.datasets.sources.covid_care_map import CovidCareMapBeds
from libs.datasets.sources.fips_population import FIPSPopulation
from libs.datasets import dataset_filter
from libs import us_state_abbrev

from covidactnow.datapublic.common_fields import COMMON_FIELDS_TIMESERIES_KEYS


# structlog makes it very easy to bind extra attributes to `log` as it is passed down the stack.
_log = structlog.get_logger()


FeatureDataSourceMap = NewType(
    "FeatureDataSourceMap", Dict[str, List[Type[data_source.DataSource]]]
)


# Below are two instances of feature definitions. These define
# how to assemble values for a specific field.  Right now, we only
# support overlaying values. i.e. a row of
# {CommonFields.POSITIVE_TESTS: [CDSDataset, CovidTrackingDataSource]}
# will first get all values for positive tests in CDSDataset and then overlay any data
# From CovidTracking.
# This is just a start to this sort of definition - in the future, we may want more advanced
# capabilities around what data to apply and how to apply it.
# This structure still hides a lot of what is done under the hood and it's not
# immediately obvious as to the transformations that are or are not applied.
# One way of dealing with this is going from showcasing datasets dependencies
# to showingcasing a dependency graph of transformations.
ALL_TIMESERIES_FEATURE_DEFINITION: FeatureDataSourceMap = {
    CommonFields.ALL_BED_TYPICAL_OCCUPANCY_RATE: [],
    CommonFields.CASES: [NYTimesDataset],
    CommonFields.CONTACT_TRACERS_COUNT: [TestAndTraceData],
    CommonFields.CUMULATIVE_HOSPITALIZED: [CDSDataset, CovidTrackingDataSource],
    CommonFields.CUMULATIVE_ICU: [CDSDataset, CovidTrackingDataSource],
    CommonFields.CURRENT_HOSPITALIZED: [
        CmdcDataSource,
        CovidTrackingDataSource,
        TexasHospitalizations,
    ],
    CommonFields.CURRENT_HOSPITALIZED_TOTAL: [],
    CommonFields.CURRENT_ICU: [CmdcDataSource, CovidTrackingDataSource],
    CommonFields.CURRENT_ICU_TOTAL: [CmdcDataSource],
    CommonFields.CURRENT_VENTILATED: [
        CmdcDataSource,
        CovidTrackingDataSource,
        NevadaHospitalAssociationData,
    ],
    CommonFields.DEATHS: [NYTimesDataset],
    CommonFields.HOSPITAL_BEDS_IN_USE_ANY: [CmdcDataSource],
    CommonFields.ICU_BEDS: [CmdcDataSource],
    CommonFields.ICU_TYPICAL_OCCUPANCY_RATE: [],
    CommonFields.LICENSED_BEDS: [],
    CommonFields.MAX_BED_COUNT: [],
    CommonFields.NEGATIVE_TESTS: [CDSDataset, CmdcDataSource, CovidTrackingDataSource],
    CommonFields.POSITIVE_TESTS: [CDSDataset, CmdcDataSource, CovidTrackingDataSource],
    CommonFields.RECOVERED: [JHUDataset],
    CommonFields.STAFFED_BEDS: [CmdcDataSource],
}

ALL_FIELDS_FEATURE_DEFINITION: FeatureDataSourceMap = {
    **ALL_TIMESERIES_FEATURE_DEFINITION,
    CommonFields.ALL_BED_TYPICAL_OCCUPANCY_RATE: [CovidCareMapBeds],
    CommonFields.CURRENT_HOSPITALIZED: [
        CmdcDataSource,
        CovidTrackingDataSource,
        NevadaHospitalAssociationData,
        TexasHospitalizations,
    ],
    CommonFields.CURRENT_HOSPITALIZED_TOTAL: [NevadaHospitalAssociationData],
    CommonFields.ICU_BEDS: [CmdcDataSource, CovidCareMapBeds],
    CommonFields.ICU_TYPICAL_OCCUPANCY_RATE: [CovidCareMapBeds],
    CommonFields.LICENSED_BEDS: [CovidCareMapBeds],
    CommonFields.MAX_BED_COUNT: [CovidCareMapBeds],
    CommonFields.POPULATION: [FIPSPopulation],
    CommonFields.STAFFED_BEDS: [CmdcDataSource, CovidCareMapBeds],
}


US_STATES_FILTER = dataset_filter.DatasetFilter(
    country="USA", states=list(us_state_abbrev.ABBREV_US_STATE.keys())
)


def build_us_timeseries_with_all_fields() -> TimeseriesDataset:
    return _build_combined_dataset_from_sources(
        TimeseriesDataset, ALL_TIMESERIES_FEATURE_DEFINITION, filter=US_STATES_FILTER,
    )


def build_us_latest_with_all_fields() -> LatestValuesDataset:
    return _build_combined_dataset_from_sources(
        LatestValuesDataset, ALL_FIELDS_FEATURE_DEFINITION, filter=US_STATES_FILTER,
    )


@functools.lru_cache(None)
def load_us_timeseries_dataset(
    pointer_directory: pathlib.Path = dataset_utils.DATA_DIRECTORY,
    before=None,
    previous_commit=False,
    commit: str = None,
) -> timeseries.TimeseriesDataset:
    filename = dataset_pointer.form_filename(DatasetType.TIMESERIES)
    pointer_path = pointer_directory / filename
    pointer = DatasetPointer.parse_raw(pointer_path.read_text())
    return pointer.load_dataset(before=before, previous_commit=previous_commit, commit=commit)


@functools.lru_cache(None)
def load_us_latest_dataset(
    pointer_directory: pathlib.Path = dataset_utils.DATA_DIRECTORY,
    before: str = None,
    previous_commit: bool = False,
    commit: str = None,
) -> latest_values_dataset.LatestValuesDataset:

    filename = dataset_pointer.form_filename(DatasetType.LATEST)
    pointer_path = pointer_directory / filename
    pointer = DatasetPointer.parse_raw(pointer_path.read_text())
    return pointer.load_dataset(before=before, previous_commit=previous_commit, commit=commit)


def get_us_latest_for_fips(fips) -> dict:
    """Gets latest values for a given state or county fips code."""
    us_latest = load_us_latest_dataset()
    return us_latest.get_record_for_fips(fips)


def _remove_padded_nans(df, columns):
    if df[columns].isna().all().all():
        return df.loc[[False] * len(df), :].reset_index(drop=True)

    first_valid_index = min(df[column].first_valid_index() for column in columns)
    last_valid_index = max(df[column].last_valid_index() for column in columns)
    df = df.iloc[first_valid_index : last_valid_index + 1]
    return df.reset_index(drop=True)


def get_timeseries_for_fips(
    fips: str, columns: List = None, min_range_with_some_value: bool = False
) -> TimeseriesDataset:
    """Gets timeseries for a specific FIPS code.

    Args:
        fips: FIPS code.  Can be county (5 character) or state (2 character) code.
        columns: List of columns, apart from `TimeseriesDataset.INDEX_FIELDS`, to include.
        min_range_with_some_value: If True, removes NaNs that pad values at beginning and end of
            timeseries. Only applicable when columns are specified.

    Returns: Timeseries for fips
    """

    state_ts = load_us_timeseries_dataset().get_subset(None, fips=fips)
    if columns:
        subset = state_ts.data.loc[:, TimeseriesDataset.INDEX_FIELDS + columns].reset_index(
            drop=True
        )

        if min_range_with_some_value:
            subset = _remove_padded_nans(subset, columns)

        state_ts = TimeseriesDataset(subset)

    return state_ts


def get_timeseries_for_state(
    state: str, columns: List = None, min_range_with_some_value: bool = False
) -> TimeseriesDataset:
    """Gets timeseries for a specific state abbreviation.

    Args:
        state: 2-letter state code
        columns: List of columns, apart from `TimeseriesDataset.INDEX_FIELDS`, to include.
        min_range_with_some_value: If True, removes NaNs that pad values at beginning and end of
            timeseries. Only applicable when columns are specified.

    Returns: Timeseries for state
    """

    state_ts = load_us_timeseries_dataset().get_subset(AggregationLevel.STATE, state=state)
    if columns:
        subset = state_ts.data.loc[:, TimeseriesDataset.INDEX_FIELDS + columns].reset_index(
            drop=True
        )

        if min_range_with_some_value:
            subset = _remove_padded_nans(subset, columns)

        state_ts = TimeseriesDataset(subset)

    return state_ts


def _build_combined_dataset_from_sources(
    target_dataset_cls: Type[dataset_base.DatasetBase],
    feature_definition_config: FeatureDataSourceMap,
    filter: dataset_filter.DatasetFilter,
):
    """Builds a combined dataset from a feature definition.

    Args:
        target_dataset_cls: Target dataset class.
        feature_definition_config: Dictionary mapping an output field to the
            data sources that will be used to pull values from.
        filters: A list of dataset filters applied to the datasets before
            assembling features.
    """
    loaded_data_sources = {
        data_source_cls: data_source_cls.local()
        for data_source_cls in set(chain.from_iterable(feature_definition_config.values()))
    }

    # Convert data sources to instances of `target_data_cls` and apply filter
    intermediate_datasets = {
        data_source_cls.SOURCE_NAME: filter.apply(target_dataset_cls.build_from_data_source(source))
        for data_source_cls, source in loaded_data_sources.items()
    }

    datasets: MutableMapping[str, pd.DataFrame] = {}
    for name, dataset_obj in intermediate_datasets.items():
        data_with_index = dataset_obj.data.set_index(target_dataset_cls.COMMON_INDEX_FIELDS)
        if data_with_index.index.duplicated(keep=False).any():
            raise ValueError(f"Duplicate in {name}")
        datasets[name] = data_with_index
        # If any duplicates slip in the following code may help you debug them:
        # https://stackoverflow.com/a/34297689
        # datasets[name] = data_with_index.loc[~data_with_index.duplicated(keep="first"), :]
        # datasets[key] = dataset_obj.data.groupby(target_dataset_cls.COMMON_INDEX_FIELDS).first() fails
        # due to <NA>s: cannot convert to 'float64'-dtype NumPy array with missing values. Specify an appropriate 'na_value' for this dtype.

    feature_definition = {
        field_name: [cls.SOURCE_NAME for cls in classes]
        for field_name, classes in feature_definition_config.items()
        if classes
    }

    data, provenance = _build_data_and_provenance(feature_definition, datasets)
    return target_dataset_cls(data.reset_index(), provenance=_to_timeseries_rows(provenance, _log))


class Override(Enum):
    """How data sources override each other when combined."""

    # For each <fips, date>, if a row in a higher priority datasource exists it is used, even
    # for columns with NaN. This is the unexpected behavior from before July 16th that blends
    # timeseries from different sources into a single output timeseries.
    BY_ROW = 1
    # For each <fips, variable>, use the entire timeseries of the highest priority datasource
    # with at least one real (not NaN) value.
    BY_TIMESERIES = 2
    # For each <fips, variable, date>, use the highest priority datasource that has a real
    # (not NaN) value.
    BY_TIMESERIES_POINT = 3  # Deprecated


def _build_data_and_provenance(
    feature_definitions: Mapping[str, List[str]],
    datasource_dataframes: Mapping[str, pd.DataFrame],
    override=Override.BY_TIMESERIES,
) -> Tuple[pd.DataFrame, pd.DataFrame]:
    # These are columns that are expected to have a single value for each FIPS. Get the columns
    # from every row of each data source and then keep one of each unique row.
    preserve_columns = [
        CommonFields.AGGREGATE_LEVEL,
        CommonFields.STATE,
        CommonFields.COUNTRY,
        CommonFields.COUNTY,
    ]
    all_identifiers = pd.concat(
        df.reset_index().loc[
            :, [CommonFields.FIPS] + list(df.columns.intersection(preserve_columns))
        ]
        for df in datasource_dataframes.values()
    ).drop_duplicates()
    # Make a DataFrame with a unique FIPS index. If multiple rows are found with the same FIPS then there
    # are rows in the input data sources that have different values for county name, state etc.
    fips_indexed = all_identifiers.set_index(CommonFields.FIPS, verify_integrity=True)

    # Inspired by pd.Series.combine_first(). Create a new index which is a union of all the input dataframe
    # index.
    dataframes = list(datasource_dataframes.values())
    new_index = dataframes[0].index
    index_names = dataframes[0].index.names
    for df in dataframes[1:]:
        assert index_names == df.index.names
        new_index = new_index.union(df.index)
    # The following is a failed attempt at a performance optimization. The merge operation spends most of its
    # time boxing datetime values, something that in theory doesn't need to happen for an DatetimeIndex but
    # I've been unable to make that happen when the datetimes are part of a MultiIndex.
    # if index_names == ["fips", "date"]:
    #     arrays = [new_index.get_level_values(0), pd.to_datetime(new_index.get_level_values(1))]
    #     new_index = MultiIndex.from_arrays(arrays=arrays, names=index_names)
    # elif index_names == ["fips"]:
    #     pass
    # else:
    #     raise ValueError("bad new_index.names")

    data, provenance = _merge_data(
        datasource_dataframes, feature_definitions, _log, new_index, override
    )

    if not fips_indexed.empty:
        # See https://pandas.pydata.org/pandas-docs/stable/user_guide/merging.html#joining-with-two-multiindexes
        data = data.join(fips_indexed, on=["fips"], how="left")

    return data, provenance


def _merge_data(datasource_dataframes, feature_definitions, log, new_index, override):
    if override is Override.BY_ROW:
        return _merge_data_by_row(datasource_dataframes, feature_definitions, log, new_index)
    if override is not Override.BY_TIMESERIES:
        raise ValueError("Invalid override")

    # Not going BY_ROW so reindex the inputs now to avoid reindexing for each field below.
    datasource_dataframes = {
        name: df.reindex(new_index, copy=False) for name, df in datasource_dataframes.items()
    }
    # Build feature columns from feature_definitions.
    data = pd.DataFrame(index=new_index)
    provenance = pd.DataFrame(index=new_index)
    for field_name, data_source_names in feature_definitions.items():
        log.info("Working field", field=field_name)
        field_out = None
        field_provenance = pd.Series(index=new_index, dtype="object")
        # Go through the data sources, starting with the highest priority.
        for datasource_name in reversed(data_source_names):
            with tmp_bind(log, dataset_name=datasource_name, field=field_name) as log:
                datasource_field_in = datasource_dataframes[datasource_name][field_name]
                if field_out is None:
                    # Copy all values from the highest priority input to the output
                    field_provenance.loc[pd.notna(datasource_field_in)] = datasource_name
                    field_out = datasource_field_in
                else:
                    field_out_has_ts = field_out.groupby(
                        level=[CommonFields.FIPS], sort=False
                    ).transform(lambda x: x.notna().any())
                    copy_field_in = (~field_out_has_ts) & pd.notna(datasource_field_in)
                    # Copy from datasource_field_in only on rows where all rows of field_out with that FIPS are NaN.
                    field_provenance.loc[copy_field_in] = datasource_name
                    field_out = field_out.where(~copy_field_in, datasource_field_in)
                dups = field_out.index.duplicated(keep=False)
                if dups.any():
                    log.error("Found duplicates in index")
                    raise ValueError()  # This is bad, somehow the input /still/ has duplicates
        data.loc[:, field_name] = field_out
        provenance.loc[:, field_name] = field_provenance
    return data, provenance


def _merge_data_by_row(datasource_dataframes, feature_definitions, log, new_index):
    # Override.BY_ROW needs to preserve the rows datasource_dataframes

    # Build feature columns from feature_definitions.
    data = pd.DataFrame(index=new_index)
    provenance = pd.DataFrame(index=new_index)
    for field_name, data_source_names in feature_definitions.items():
        log.info("Working field", field=field_name)
        field_out = None
        # A list of Series, that when concatanted, will match 1-1 with the series in field_out
        field_provenance = []
        # Go through the data sources, starting with the highest priority.
        for datasource_name in reversed(data_source_names):
            with tmp_bind(log, dataset_name=datasource_name, field=field_name) as log:
                datasource_field_in = datasource_dataframes[datasource_name][field_name]
                if field_out is None:
                    # Copy all values from the highest priority input to the output
                    field_out = datasource_field_in
                    field_provenance.append(
                        pd.Series(index=datasource_field_in.index, dtype="object").fillna(
                            datasource_name
                        )
                    )
                else:
                    # Copy from datasource_field_in rows that are not yet in field_out
                    this_not_in_result = ~datasource_field_in.index.isin(field_out.index)
                    values_to_append = datasource_field_in.loc[this_not_in_result]
                    field_out = field_out.append(values_to_append)
                    field_provenance.append(
                        pd.Series(index=values_to_append.index, dtype="object").fillna(
                            datasource_name
                        )
                    )
                dups = field_out.index.duplicated(keep=False)
                if dups.any():
                    log.error("Found duplicates in index")
                    raise ValueError()  # This is bad, somehow the input /still/ has duplicates
        data.loc[:, field_name] = field_out
        provenance.loc[:, field_name] = pd.concat(field_provenance)
    return data, provenance


def _to_timeseries_rows(wide: pd.DataFrame, log) -> pd.Series:
    """Transform a DataFrame of sources with dateindex and variable columns to Series with one row per variable.

    Args:
        wide: DataFrame with a row for each fips-date and a column containing the datasource for each variable.
<<<<<<< HEAD
            The date and fips are expected to be named levels in a MultiIndex.
=======
            The date and fips need to be regular columns, not in the index.
>>>>>>> 3576a0de

    Returns: A Series of string data source values with fips and variable in the index. In the unexpected
        case of multiple sources for a timeseries a warning is logged and one is returned arbitrarily.
    """
    columns_without_timeseries_point_keys = set(wide.columns) - set(COMMON_FIELDS_TIMESERIES_KEYS)
    long_unindexed = (
        wide.reset_index()
        .melt(id_vars=[CommonFields.FIPS], value_vars=columns_without_timeseries_point_keys)
        .drop_duplicates()
        .dropna(subset=["value"])
    )
    fips_var_grouped = long_unindexed.groupby([CommonFields.FIPS, "variable"], sort=False)["value"]
    dups = fips_var_grouped.transform("size") > 1
    if dups.any():
        log.warning("Multiple rows for a timeseries", bad_data=long_unindexed[dups])
    first = fips_var_grouped.first()
    return first<|MERGE_RESOLUTION|>--- conflicted
+++ resolved
@@ -430,11 +430,7 @@
 
     Args:
         wide: DataFrame with a row for each fips-date and a column containing the datasource for each variable.
-<<<<<<< HEAD
             The date and fips are expected to be named levels in a MultiIndex.
-=======
-            The date and fips need to be regular columns, not in the index.
->>>>>>> 3576a0de
 
     Returns: A Series of string data source values with fips and variable in the index. In the unexpected
         case of multiple sources for a timeseries a warning is logged and one is returned arbitrarily.
