from dataclasses import dataclass
from typing import Any
from typing import Dict, Type, List, NewType
import functools
import pathlib
from typing import Optional

import pandas as pd
import structlog

from covidactnow.datapublic.common_fields import CommonFields
from covidactnow.datapublic.common_fields import FieldName

from libs.datasets import dataset_utils
from libs.datasets import data_source
from libs.datasets import dataset_pointer
from libs.datasets.dataset_pointer import DatasetPointer
from libs.datasets.dataset_utils import DatasetType
from libs.datasets.sources.covid_county_data import CovidCountyDataDataSource
from libs.datasets.sources.hhs_hospital_dataset import HHSHospitalDataset
from libs.datasets.sources.texas_hospitalizations import TexasHospitalizations
from libs.datasets.sources.test_and_trace import TestAndTraceData
from libs.datasets.sources.usa_facts import UsaFactsDataSource
from libs.datasets.timeseries import MultiRegionDataset
from libs.datasets.timeseries import OneRegionTimeseriesDataset
from libs.datasets.sources.nytimes_dataset import NYTimesDataset
from libs.datasets.sources.cms_testing_dataset import CMSTestingDataset
from libs.datasets.sources.cdc_testing_dataset import CDCTestingDataset
from libs.datasets.sources.covid_tracking_source import CovidTrackingDataSource
from libs.datasets.sources.covid_care_map import CovidCareMapBeds
from libs.datasets.sources.fips_population import FIPSPopulation
from libs.datasets.sources.hhs_testing_dataset import HHSTestingDataset
from libs.datasets.sources.can_location_page_urls import CANLocationPageURLS
from libs.pipeline import Region

from covidactnow.datapublic.common_fields import COMMON_FIELDS_TIMESERIES_KEYS


# structlog makes it very easy to bind extra attributes to `log` as it is passed down the stack.
_log = structlog.get_logger()


class RegionLatestNotFound(IndexError):
    """Requested region's latest values not found in combined data"""

    pass


FeatureDataSourceMap = NewType(
    "FeatureDataSourceMap", Dict[FieldName, List[Type[data_source.DataSource]]]
)


# Below are two instances of feature definitions. These define
# how to assemble values for a specific field.  Right now, we only
# support overlaying values. i.e. a row of
# {CommonFields.POSITIVE_TESTS: [HHSTestingDataset, CovidTrackingDataSource]}
# will first get all values for positive tests in HHSTestingDataset and then overlay any data
# From CovidTracking.
# This is just a start to this sort of definition - in the future, we may want more advanced
# capabilities around what data to apply and how to apply it.
# This structure still hides a lot of what is done under the hood and it's not
# immediately obvious as to the transformations that are or are not applied.
# One way of dealing with this is going from showcasing datasets dependencies
# to showingcasing a dependency graph of transformations.
ALL_TIMESERIES_FEATURE_DEFINITION: FeatureDataSourceMap = {
    CommonFields.CASES: [UsaFactsDataSource, NYTimesDataset],
    CommonFields.CONTACT_TRACERS_COUNT: [TestAndTraceData],
    CommonFields.CUMULATIVE_HOSPITALIZED: [CovidTrackingDataSource],
    CommonFields.CUMULATIVE_ICU: [CovidTrackingDataSource],
    CommonFields.CURRENT_HOSPITALIZED: [
        CovidCountyDataDataSource,
        CovidTrackingDataSource,
        TexasHospitalizations,
        HHSHospitalDataset,
    ],
    CommonFields.CURRENT_ICU: [
        CovidCountyDataDataSource,
        CovidTrackingDataSource,
        TexasHospitalizations,
        HHSHospitalDataset,
    ],
    CommonFields.CURRENT_ICU_TOTAL: [CovidCountyDataDataSource, HHSHospitalDataset,],
    CommonFields.CURRENT_VENTILATED: [CovidCountyDataDataSource, CovidTrackingDataSource,],
<<<<<<< HEAD
    CommonFields.DEATHS: [UsaFactsDataSource, NYTimesDataset],
    CommonFields.HOSPITAL_BEDS_IN_USE_ANY: [CovidCountyDataDataSource],
    CommonFields.ICU_BEDS: [CovidCountyDataDataSource],
=======
    CommonFields.DEATHS: [NYTimesDataset],
    CommonFields.HOSPITAL_BEDS_IN_USE_ANY: [CovidCountyDataDataSource, HHSHospitalDataset,],
    CommonFields.ICU_BEDS: [CovidCountyDataDataSource, HHSHospitalDataset,],
>>>>>>> 5c17663b
    CommonFields.NEGATIVE_TESTS: [
        CovidCountyDataDataSource,
        CovidTrackingDataSource,
        HHSTestingDataset,
    ],
    CommonFields.POSITIVE_TESTS: [
        CovidCountyDataDataSource,
        CovidTrackingDataSource,
        HHSTestingDataset,
    ],
    CommonFields.TOTAL_TESTS: [CovidTrackingDataSource],
    # STAFFED_BEDS isn't used right now. Disable to ease refactoring.
    # CommonFields.STAFFED_BEDS: [CovidCountyDataDataSource],
    CommonFields.POSITIVE_TESTS_VIRAL: [CovidTrackingDataSource],
    CommonFields.TOTAL_TESTS_VIRAL: [CovidTrackingDataSource],
    CommonFields.POSITIVE_CASES_VIRAL: [CovidTrackingDataSource],
    CommonFields.TOTAL_TESTS_PEOPLE_VIRAL: [CovidTrackingDataSource],
    CommonFields.TOTAL_TEST_ENCOUNTERS_VIRAL: [CovidTrackingDataSource],
    CommonFields.TEST_POSITIVITY_14D: [CMSTestingDataset],
    CommonFields.TEST_POSITIVITY_7D: [CDCTestingDataset],
}

ALL_FIELDS_FEATURE_DEFINITION: FeatureDataSourceMap = {
    CommonFields.AGGREGATE_LEVEL: [FIPSPopulation, CovidCountyDataDataSource],
    CommonFields.COUNTRY: [FIPSPopulation, CovidCountyDataDataSource],
    CommonFields.COUNTY: [FIPSPopulation, CovidCountyDataDataSource],
    CommonFields.FIPS: [FIPSPopulation, CovidCountyDataDataSource],
    CommonFields.STATE: [FIPSPopulation, CovidCountyDataDataSource],
    CommonFields.POPULATION: [FIPSPopulation],
    # TODO(michael): We don't really trust the CCM bed numbers and would ideally remove them entirely.
    CommonFields.ALL_BED_TYPICAL_OCCUPANCY_RATE: [CovidCareMapBeds],
    CommonFields.ICU_BEDS: [CovidCountyDataDataSource, CovidCareMapBeds],
    CommonFields.ICU_TYPICAL_OCCUPANCY_RATE: [CovidCareMapBeds],
    CommonFields.LICENSED_BEDS: [CovidCareMapBeds],
    CommonFields.MAX_BED_COUNT: [CovidCareMapBeds],
    # STAFFED_BEDS isn't used right now. Disable to ease refactoring.
    # CommonFields.STAFFED_BEDS: [CovidCountyDataDataSource, CovidCareMapBeds],
    CommonFields.CAN_LOCATION_PAGE_URL: [CANLocationPageURLS],
}


@functools.lru_cache(None)
def load_us_timeseries_dataset(
    pointer_directory: pathlib.Path = dataset_utils.DATA_DIRECTORY,
    before=None,
    previous_commit=False,
    commit: str = None,
) -> MultiRegionDataset:
    filename = dataset_pointer.form_filename(DatasetType.MULTI_REGION)
    pointer_path = pointer_directory / filename
    pointer = DatasetPointer.parse_raw(pointer_path.read_text())
    return pointer.load_dataset(before=before, previous_commit=previous_commit, commit=commit)


def get_county_name(region: Region) -> Optional[str]:
    return load_us_timeseries_dataset().get_county_name(region=region)


def provenance_wide_metrics_to_series(wide: pd.DataFrame, log) -> pd.Series:
    """Transforms a DataFrame of provenances with a variable columns to Series with one row per variable.

    Args:
        wide: DataFrame with a row for each fips-date and a column containing the data source for each variable.
            FIPS must be a named index. DATE, if present, must be a named index.

    Returns: A Series of string data source values with fips and variable in the index. In the case
        of multiple sources for a timeseries a warning is logged and the values are joined by ';'.
    """
    assert CommonFields.FIPS in wide.index.names
    assert CommonFields.FIPS not in wide.columns
    assert CommonFields.DATE not in wide.columns
    columns_without_timeseries_point_keys = set(wide.columns) - set(COMMON_FIELDS_TIMESERIES_KEYS)
    long_unindexed = (
        wide.reset_index()
        .melt(id_vars=[CommonFields.FIPS], value_vars=columns_without_timeseries_point_keys)
        .drop_duplicates()
        .dropna(subset=["value"])
    )
    fips_var_grouped = long_unindexed.groupby([CommonFields.FIPS, "variable"], sort=False)["value"]
    dups = fips_var_grouped.transform("size") > 1
    if dups.any():
        log.warning("Multiple rows for a timeseries", bad_data=long_unindexed[dups])
    # https://stackoverflow.com/a/17841321/341400
    joined = fips_var_grouped.agg(lambda col: ";".join(col))
    return joined


@dataclass(frozen=True)
class RegionalData:
    """Identifies a geographical area and wraps access to `combined_datasets` of it."""

    # TODO(tom): Now that OneRegionTimeseriesDataset contains `region` consider replacing
    # uses of this class with it.

    region: Region

    timeseries: OneRegionTimeseriesDataset

    @staticmethod
    @functools.lru_cache(maxsize=None)
    def from_region(region: Region) -> "RegionalData":
        us_timeseries = load_us_timeseries_dataset()
        region_timeseries = us_timeseries.get_one_region(region)
        return RegionalData(region=region, timeseries=region_timeseries)

    @property
    def latest(self) -> Dict[str, Any]:
        return self.timeseries.latest

    @property
    def population(self) -> int:
        """Gets the population for this region."""
        return self.latest[CommonFields.POPULATION]

    @property  # TODO(tom): Change to cached_property when we're using Python 3.8
    def display_name(self) -> str:
        county = self.latest[CommonFields.COUNTY]
        state = self.latest[CommonFields.STATE]
        if county:
            return f"{county}, {state}"
        return state<|MERGE_RESOLUTION|>--- conflicted
+++ resolved
@@ -82,15 +82,9 @@
     ],
     CommonFields.CURRENT_ICU_TOTAL: [CovidCountyDataDataSource, HHSHospitalDataset,],
     CommonFields.CURRENT_VENTILATED: [CovidCountyDataDataSource, CovidTrackingDataSource,],
-<<<<<<< HEAD
     CommonFields.DEATHS: [UsaFactsDataSource, NYTimesDataset],
-    CommonFields.HOSPITAL_BEDS_IN_USE_ANY: [CovidCountyDataDataSource],
-    CommonFields.ICU_BEDS: [CovidCountyDataDataSource],
-=======
-    CommonFields.DEATHS: [NYTimesDataset],
     CommonFields.HOSPITAL_BEDS_IN_USE_ANY: [CovidCountyDataDataSource, HHSHospitalDataset,],
     CommonFields.ICU_BEDS: [CovidCountyDataDataSource, HHSHospitalDataset,],
->>>>>>> 5c17663b
     CommonFields.NEGATIVE_TESTS: [
         CovidCountyDataDataSource,
         CovidTrackingDataSource,
