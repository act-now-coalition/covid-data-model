import pathlib
from typing import List
from typing import Optional
from typing import Union

import structlog
from covidactnow.datapublic import common_df
from covidactnow.datapublic.common_fields import CommonFields
from covidactnow.datapublic.common_fields import PdFields

from libs.datasets import taglib
from libs.datasets.sources import can_scraper_helpers as ccd_helpers

from libs.datasets import dataset_utils
from libs.datasets import timeseries
from libs.datasets.dataset_utils import TIMESERIES_INDEX_FIELDS
from libs.datasets.timeseries import MultiRegionDataset
from functools import lru_cache
import pandas as pd

_log = structlog.get_logger()


class DataSource(object):
    """Represents a single dataset source; loads data and produces a MultiRegionDataset."""

    # Name of source
    # TODO(tom): Make an enum of these.
    SOURCE_NAME = None

    # Fields expected to be in the DataFrame loaded by common_df.read_csv
    EXPECTED_FIELDS: Optional[List[CommonFields]] = None

    # Path of the CSV to be loaded by the default `make_dataset` implementation.
    COMMON_DF_CSV_PATH: Optional[Union[pathlib.Path, str]] = None

    # Fields that are ignored when warning about missing and extra fields. By default some fields
    # that contain redundant information about the location are ignored because cleaning them up
    # isn't worth the effort.
    IGNORED_FIELDS = (CommonFields.COUNTY, CommonFields.COUNTRY, CommonFields.STATE)

    @classmethod
    def _check_data(cls, data: pd.DataFrame):
        expected_fields = pd.Index({*cls.EXPECTED_FIELDS, *TIMESERIES_INDEX_FIELDS})
        # Keep only the expected fields.
        found_expected_fields = data.columns.intersection(expected_fields)
        data = data[found_expected_fields]
        extra_fields = data.columns.difference(expected_fields).difference(cls.IGNORED_FIELDS)
        missing_fields = expected_fields.difference(data.columns).difference(cls.IGNORED_FIELDS)
        if not extra_fields.empty:
            _log.info(
                "DataSource produced extra unexpected fields, which were dropped.",
                cls=cls.SOURCE_NAME,
                extra_fields=extra_fields,
            )
        if not missing_fields.empty:
            _log.info(
                "DataSource failed to produce all expected fields",
                cls=cls.SOURCE_NAME,
                missing_fields=missing_fields,
            )
        return data

    @classmethod
    @lru_cache(None)
    def make_dataset(cls) -> timeseries.MultiRegionDataset:
        """Default implementation of make_dataset that loads timeseries data from a CSV."""
        assert cls.COMMON_DF_CSV_PATH, f"No path in {cls}"
        data_root = dataset_utils.LOCAL_PUBLIC_DATA_PATH
        input_path = data_root / cls.COMMON_DF_CSV_PATH
        data = common_df.read_csv(input_path, set_index=False)
        data = cls._check_data(data)
        return MultiRegionDataset.from_fips_timeseries_df(data).add_provenance_all(cls.SOURCE_NAME)


# TODO(tom): Clean up the mess that is subclasses of DataSource and
#  instances of DataSourceAndRegionMasks
class CanScraperBase(DataSource):
    # Must be set in subclasses.
    VARIABLES: List[ccd_helpers.ScraperVariable]

    @classmethod
    def transform_data(cls, data: pd.DataFrame) -> pd.DataFrame:
        """Subclasses may override this to transform the data DataFrame."""
        return data

    @staticmethod
    @lru_cache(None)
    def _get_covid_county_dataset() -> ccd_helpers.CanScraperLoader:
        return ccd_helpers.CanScraperLoader.load()

    @classmethod
    @lru_cache(None)
    def make_dataset(cls) -> timeseries.MultiRegionDataset:
        """Default implementation of make_dataset that loads data from the parquet file."""
        assert cls.VARIABLES
        ccd_dataset = CanScraperBase._get_covid_county_dataset()
        data, source_urls_df = ccd_dataset.query_multiple_variables(
            cls.VARIABLES, log_provider_coverage_warnings=True
        )
        data = cls.transform_data(data)
        data = cls._check_data(data)
        ds = MultiRegionDataset.from_fips_timeseries_df(data).add_provenance_all(cls.SOURCE_NAME)
        if not source_urls_df.empty:
<<<<<<< HEAD
=======
            # For each FIPS-VARIABLE pair keep the source_url row with the last DATE.
>>>>>>> 3b2b6baa
            source_urls_df = (
                source_urls_df.sort_values(CommonFields.DATE)
                .groupby([CommonFields.FIPS, PdFields.VARIABLE], sort=False)
                .last()
                .reset_index()
                .drop(columns=[CommonFields.DATE])
            )
<<<<<<< HEAD

            # source_urls_df = source_urls_df.drop(columns=[CommonFields.DATE]).drop_duplicates()
=======
>>>>>>> 3b2b6baa
            source_urls_df[taglib.TagField.TYPE] = taglib.TagType.SOURCE_URL
            ds = ds.append_fips_tag_df(source_urls_df)
        return ds<|MERGE_RESOLUTION|>--- conflicted
+++ resolved
@@ -102,10 +102,7 @@
         data = cls._check_data(data)
         ds = MultiRegionDataset.from_fips_timeseries_df(data).add_provenance_all(cls.SOURCE_NAME)
         if not source_urls_df.empty:
-<<<<<<< HEAD
-=======
             # For each FIPS-VARIABLE pair keep the source_url row with the last DATE.
->>>>>>> 3b2b6baa
             source_urls_df = (
                 source_urls_df.sort_values(CommonFields.DATE)
                 .groupby([CommonFields.FIPS, PdFields.VARIABLE], sort=False)
@@ -113,11 +110,6 @@
                 .reset_index()
                 .drop(columns=[CommonFields.DATE])
             )
-<<<<<<< HEAD
-
-            # source_urls_df = source_urls_df.drop(columns=[CommonFields.DATE]).drop_duplicates()
-=======
->>>>>>> 3b2b6baa
             source_urls_df[taglib.TagField.TYPE] = taglib.TagType.SOURCE_URL
             ds = ds.append_fips_tag_df(source_urls_df)
         return ds