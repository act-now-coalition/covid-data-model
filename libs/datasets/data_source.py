--- conflicted
+++ resolved
@@ -113,11 +113,7 @@
     def make_dataset(cls) -> timeseries.MultiRegionDataset:
         """Default implementation of make_dataset that loads data from the parquet file."""
         ccd_dataset = cls._get_covid_county_dataset()
-<<<<<<< HEAD
         rows_df, source_df = ccd_dataset.query_multiple_variables(
-=======
-        data, source_df = ccd_dataset.query_multiple_variables(
->>>>>>> 20771b11
             # pylint: disable=E1101
             cls.VARIABLES,
             log_provider_coverage_warnings=True,
