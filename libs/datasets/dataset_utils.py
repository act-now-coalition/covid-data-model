--- conflicted
+++ resolved
@@ -109,12 +109,7 @@
         raise DuplicateValuesForIndex(data.index.names, duplicated_data)
     elif sum(duplicates):
         _logger.warning(f"Found {len(duplicates)} results.")
-<<<<<<< HEAD
         return duplicated_data
-=======
-        return data[duplicates_results]
->>>>>>> 4fbf34d6
-
     return None
 
 
