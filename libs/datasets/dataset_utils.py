from typing import List, Optional, Type
import os
import enum
import logging
import pathlib
import pandas as pd
from structlog.stdlib import BoundLogger

from covidactnow.datapublic.common_fields import CommonFields
from libs.us_state_abbrev import US_STATE_ABBREV


<<<<<<< HEAD
GEO_DATA_COLUMNS = [
    CommonFields.FIPS,
    CommonFields.AGGREGATE_LEVEL,
    CommonFields.STATE,
    CommonFields.COUNTRY,
    CommonFields.COUNTY,
    "city",
]

if os.getenv("COVID_DATA_PUBLIC"):
    LOCAL_PUBLIC_DATA_PATH = pathlib.Path(os.getenv("COVID_DATA_PUBLIC"))
else:
    LOCAL_PUBLIC_DATA_PATH = (
        pathlib.Path(__file__).parent.parent / ".." / ".." / "covid-data-public"
    )
=======
def _get_public_data_path():
    """Sets global path to covid-data-public directory."""
    if os.getenv("COVID_DATA_PUBLIC"):
        return pathlib.Path(os.getenv("COVID_DATA_PUBLIC"))

    return pathlib.Path(__file__).parent.parent / ".." / ".." / "covid-data-public"


LOCAL_PUBLIC_DATA_PATH = _get_public_data_path()

>>>>>>> 77873767

_logger = logging.getLogger(__name__)


REPO_ROOT = pathlib.Path(__file__).parent.parent.parent

DATA_DIRECTORY = REPO_ROOT / "data"


class AggregationLevel(enum.Enum):
    COUNTRY = "country"
    STATE = "state"
    COUNTY = "county"


class DatasetType(enum.Enum):

    TIMESERIES = "timeseries"
    LATEST = "latest"

    @property
    def dataset_class(self) -> Type:
        """Returns associated dataset class."""
        # Avoidling circular import errors.
        from libs.datasets import timeseries

        from libs.datasets import latest_values_dataset

        if self is DatasetType.TIMESERIES:
            return timeseries.TimeseriesDataset

        if self is DatasetType.LATEST:
            return latest_values_dataset.LatestValuesDataset


class DuplicateValuesForIndex(Exception):
    def __init__(self, index, duplicate_data):
        self.index = index
        self.data = duplicate_data
        super().__init__()


def set_global_public_data_path():
    """Sets global public data path; useful if environment variable is updated after import."""
    global LOCAL_PUBLIC_DATA_PATH

    LOCAL_PUBLIC_DATA_PATH = _get_public_data_path()


def strip_whitespace(data: pd.DataFrame) -> pd.DataFrame:
    """Removes all whitespace from string values.

    Note: Does not modify column names.

    Args:
        data: DataFrame

    Returns: New DataFrame with no whitespace.
    """
    # Remove all whitespace
    return data.applymap(lambda x: x.strip() if type(x) == str else x)


def parse_county_from_state(state):
    if pd.isnull(state):
        return state
    state_split = [val.strip() for val in state.split(",")]
    if len(state_split) == 2:
        return state_split[0]
    return None


def parse_state(state):
    if pd.isnull(state):
        return state
    state_split = [val.strip() for val in state.split(",")]
    state = state_split[1] if len(state_split) == 2 else state_split[0]
    return US_STATE_ABBREV.get(state, state)


def plot_grouped_data(data, group, series="source", values="cases"):
    data_by_source = data.groupby(group).sum().reset_index()
    cases_by_source = data_by_source.pivot_table(
        index=["date"], columns=series, values=values
    ).fillna(0)
    cases_by_source.plot(kind="bar", figsize=(15, 7), title=f"{values} by data source vs date")


def check_index_values_are_unique(data, index=None, duplicates_as_error=True):
    """Checks index for duplicate rows.

    Args:
        data: DataFrame to check
        index: optional index to use. If not specified, uses index from `data`.
        duplicates_as_error: If True, raises an error if duplicates are found:
            otherwise logs an error.

    """
    if index:
        data = data.set_index(index)

    duplicates = data.index.duplicated()
    duplicated_data = data[duplicates]
    if sum(duplicates) and duplicates_as_error:
        raise DuplicateValuesForIndex(data.index.names, duplicated_data)
    elif sum(duplicates):
        _logger.warning(f"Found {len(duplicates)} results.")
        return duplicated_data
    return None


def compare_datasets(base, other, group, first_name="first", other_name="second", values="cases"):
    other = other.groupby(group).sum().reset_index().set_index(group)
    base = base.groupby(group).sum().reset_index().set_index(group)
    # Filling missing values
    base.loc[:, values] = base[values].fillna(0)
    other.loc[:, values] = other[values].fillna(0)

    base["info"] = first_name
    other["info"] = other_name
    common = pd.concat([base, other])
    all_combined = common.pivot_table(index=group, columns="info", values=values).rename_axis(
        None, axis=1
    )
    first_notnull = all_combined[first_name].notnull()
    other_notnull = all_combined[other_name].notnull()

    has_both = first_notnull & other_notnull
    contains_both = all_combined[first_notnull & other_notnull]
    contains_both = contains_both.reset_index()
    values_matching = contains_both[first_name] == contains_both[other_name]
    not_matching = contains_both[~values_matching]
    not_matching["delta_" + values] = contains_both[first_name] - contains_both[other_name]
    not_matching["delta_ratio_" + values] = (
        contains_both[first_name] - contains_both[other_name]
    ) / contains_both[first_name]
    matching = contains_both.loc[values_matching, :]
    missing = all_combined[~has_both & (first_notnull | other_notnull)]
    return all_combined, matching, not_matching.dropna(), missing


def aggregate_and_get_nonmatching(data, groupby_fields, from_aggregation, to_aggregation):

    from_data = data[data.aggregate_level == from_aggregation.value]
    new_data = from_data.groupby(groupby_fields).sum().reset_index()
    new_data["aggregate_level"] = to_aggregation.value
    new_data = new_data.set_index(groupby_fields)

    existing_data = data[data.aggregate_level == to_aggregation.value]
    existing_data = existing_data.set_index(groupby_fields)

    non_matching = new_data[~new_data.index.isin(existing_data.index)]
    return non_matching


def get_state_level_data(data, country, state):
    country_filter = data.country == country
    state_filter = data.state == state
    aggregation_filter = data.aggregate_level == AggregationLevel.STATE.value

    return data[country_filter & state_filter & aggregation_filter]


def get_county_level_data(data, country, state, county=None, fips=None):
    country_filter = data.country == country
    state_filter = data.state == state
    aggregation_filter = data.aggregate_level == AggregationLevel.COUNTY.value

    if county:
        county_filter = data.county == county
        return data[country_filter & state_filter & aggregation_filter & county_filter]
    else:
        fips_filter = data.fips == fips
        return data[country_filter & state_filter & aggregation_filter & fips_filter]


def build_fips_data_frame():
    from libs.datasets import FIPSPopulation

    return FIPSPopulation.local().data


def add_county_using_fips(data, fips_data):
    is_county = data.aggregate_level == AggregationLevel.COUNTY.value
    # Only want to add county names to county level data, so we'll slice out the county
    # data and combine it back at the end.
    not_county_df = data[~is_county]
    data = data[is_county]
    fips_data = fips_data[fips_data.aggregate_level == AggregationLevel.COUNTY.value]

    data = data.set_index(["fips", "state"])
    fips_data = fips_data.set_index(["fips", "state"])
    data = data.join(fips_data[["county"]], on=["fips", "state"], rsuffix="_r").reset_index()
    is_missing_county = data.county.isnull() & data.fips.notnull()

    data.loc[is_missing_county, "county"] = data.loc[is_missing_county, "county"].fillna("")
    non_matching = data[is_missing_county]

    # Not all datasources have country.  If the dataset doesn't have country,
    # assuming that data is from the us.
    if "country" in non_matching.columns:
        non_matching = non_matching[non_matching.country == "USA"]

    if len(non_matching):
        unique_fips = sorted(non_matching.fips.unique())
        _logger.warning(f"Did not match {len(unique_fips)} codes to county data.")
        _logger.debug(f"{unique_fips}")

    if "county_r" in data.columns:
        data = data.drop(columns="county").rename({"county_r": "county"}, axis=1)

    return pd.concat([data, not_county_df])


def assert_counties_have_fips(data, county_key="county", fips_key="fips"):
    is_county = data["aggregate_level"] == AggregationLevel.COUNTY.value
    is_fips_null = is_county & data[fips_key].isnull()
    if sum(is_fips_null):
        print(data[is_fips_null])


def add_fips_using_county(data, fips_data) -> pd.Series:
    """Gets FIPS code from a data frame with a county."""
    data = data.set_index(["county", "state"])
    original_rows = len(data)
    fips_data = fips_data.set_index(["county", "state"])
    data = data.join(
        fips_data[["fips"]], how="left", on=["county", "state"], rsuffix="_r"
    ).reset_index()

    if len(data) != original_rows:
        raise Exception("Non-unique join, check for duplicate fips data.")

    non_matching = data.loc[data.county.notnull() & data.fips.isnull(), :]

    # Not all datasources have country.  If the dataset doesn't have country,
    # assuming that data is from the us.
    if "country" in non_matching.columns:
        non_matching = non_matching.loc[data.country == "USA", :]

    if len(non_matching):
        unique_counties = sorted(non_matching.county.unique())
        _logger.warning(f"Did not match {len(unique_counties)} counties to fips data.")
        # _logger.warning(f"{non_matching}")  # This is debugging info and crowding out the stdout
        # TODO: Make this an error?

    # Handles if a fips column already in the dataframe.
    if "fips_r" in data.columns:
        return data.drop("fips").rename({"fips_r": "fips"}, axis=1)

    return data


def summarize(data, aggregate_level, groupby):
    # Standardizes the length metrics line up
    key_fmt = "{:20} {}"

    data = data[data["aggregate_level"] == aggregate_level.value]
    missing_fips = sum(data.fips.isna())
    index_size = data.groupby(groupby).size()
    non_unique = index_size > 1
    num_non_unique = sum(non_unique)
    print(key_fmt.format("Aggregate Level:", aggregate_level.value))
    print(key_fmt.format("Missing Fips Code:", missing_fips))
    print(key_fmt.format("Num non unique rows:", num_non_unique))
    print(index_size[index_size > 1])


def _clear_common_values(log: BoundLogger, existing_df, data_source, index_fields, column_to_fill):
    """For index labels shared between existing_df and data_source, clear column_to_fill in existing_df.

    existing_df is modified inplace. Index labels (the values in the index for one row) do not need to be unique in a
    table.
    """
    existing_df.set_index(index_fields, inplace=True)
    data_source.set_index(index_fields, inplace=True)
    common_labels_without_date = existing_df.index.intersection(data_source.index)
    if not common_labels_without_date.empty:
        # Maybe only do this for rows with some value in column_to_fill.
        existing_df.sort_index(inplace=True, sort_remaining=True)
        existing_df.loc[common_labels_without_date, [column_to_fill]] = None
        log.error(
            "Duplicate timeseries data",
            common_labels=common_labels_without_date.to_frame(index=False).to_dict(
                orient="records"
            ),
        )
    existing_df.reset_index(inplace=True)
    data_source.reset_index(inplace=True)


def make_binary_array(
    data: pd.DataFrame,
    aggregation_level: Optional[AggregationLevel] = None,
    country=None,
    fips=None,
    state=None,
    states=None,
    on=None,
    after=None,
    before=None,
):
    """Create a binary array selecting rows in `data` matching the given parameters."""
    query_parts = []
    # aggregation_level is almost always set. The exception is `DatasetFilter` which is used to
    # get all data in the USA, at all aggregation levels.
    if aggregation_level:
        query_parts.append(f'aggregate_level == "{aggregation_level.value}"')
    if country:
        query_parts.append("country == @country")
    if state:
        query_parts.append("state == @state")
    if fips:
        query_parts.append("fips == @fips")
    if states:
        query_parts.append("state in @states")
    if on:
        query_parts.append("date == @on")
    if after:
        query_parts.append("date > @after")
    if before:
        query_parts.append("date < @before")
    return data.eval(" and ".join(query_parts))


def fips_index_geo_data(df):
    # These are columns that are expected to have a single value for each FIPS. Get the columns
    # from every row of each data source and then keep one of each unique row.
    if df.index.names:
        df = df.reset_index()
    all_identifiers = df.loc[:, df.columns.intersection(GEO_DATA_COLUMNS)].drop_duplicates()
    # Make a DataFrame with a unique FIPS index. If multiple rows are found with the same FIPS then there
    # are rows in the input data sources that have different values for county name, state etc.
    fips_indexed = all_identifiers.set_index(CommonFields.FIPS, verify_integrity=True)
    return fips_indexed<|MERGE_RESOLUTION|>--- conflicted
+++ resolved
@@ -4,13 +4,13 @@
 import logging
 import pathlib
 import pandas as pd
+import structlog
 from structlog.stdlib import BoundLogger
 
 from covidactnow.datapublic.common_fields import CommonFields
 from libs.us_state_abbrev import US_STATE_ABBREV
 
 
-<<<<<<< HEAD
 GEO_DATA_COLUMNS = [
     CommonFields.FIPS,
     CommonFields.AGGREGATE_LEVEL,
@@ -20,13 +20,7 @@
     "city",
 ]
 
-if os.getenv("COVID_DATA_PUBLIC"):
-    LOCAL_PUBLIC_DATA_PATH = pathlib.Path(os.getenv("COVID_DATA_PUBLIC"))
-else:
-    LOCAL_PUBLIC_DATA_PATH = (
-        pathlib.Path(__file__).parent.parent / ".." / ".." / "covid-data-public"
-    )
-=======
+
 def _get_public_data_path():
     """Sets global path to covid-data-public directory."""
     if os.getenv("COVID_DATA_PUBLIC"):
@@ -37,7 +31,6 @@
 
 LOCAL_PUBLIC_DATA_PATH = _get_public_data_path()
 
->>>>>>> 77873767
 
 _logger = logging.getLogger(__name__)
 
