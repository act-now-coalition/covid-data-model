--- conflicted
+++ resolved
@@ -1,5 +1,3 @@
-from functools import lru_cache
-
 from covidactnow.datapublic.common_fields import CommonFields
 from libs.datasets import data_source
 
@@ -9,20 +7,15 @@
 
     COMMON_DF_CSV_PATH = "data/states/tx/tx_fips_hospitalizations.csv"
 
-<<<<<<< HEAD
-    EXPECTED_FIELDS = [CommonFields.CURRENT_HOSPITALIZED, CommonFields.CURRENT_ICU]
-=======
     COMMON_FIELD_MAP = {
         CommonFields.CURRENT_HOSPITALIZED: CommonFields.CURRENT_HOSPITALIZED,
         CommonFields.CURRENT_ICU: CommonFields.CURRENT_ICU,
     }
 
     @classmethod
-    @lru_cache(None)
     def local(cls):
         data_root = dataset_utils.LOCAL_PUBLIC_DATA_PATH
         input_path = data_root / cls.DATA_PATH
         data = common_df.read_csv(input_path).reset_index()
         # Column names are already CommonFields so don't need to rename
-        return cls(data)
->>>>>>> a2717381
+        return cls(data)