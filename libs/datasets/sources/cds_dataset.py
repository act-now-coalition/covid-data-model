import logging
import numpy
import pandas as pd
from libs.datasets import data_source
from libs.datasets import dataset_utils
from libs.us_state_abbrev import US_STATE_ABBREV
from libs.datasets.common_fields import CommonIndexFields
from libs.datasets.common_fields import CommonFields

_logger = logging.getLogger(__name__)


def fill_missing_county_with_city(row):
    """Fills in missing county data with city if available.

    """
    if pd.isnull(row.county) and not pd.isnull(row.city):
        if row.city == "New York City":
            return "New York"
        return row.city

    return row.county


class CDSDataset(data_source.DataSource):
    DATA_PATH = "data/cases-cds/timeseries.csv"
    SOURCE_NAME = "CDS"

    class Fields(object):
        CITY = "city"
        COUNTY = "county"
        STATE = "state"
        COUNTRY = "country"
        POPULATION = "population"
        LATITUDE = "lat"
        LONGITUDE = "long"
        URL = "url"
        CASES = "cases"
        DEATHS = "deaths"
        RECOVERED = "recovered"
        ACTIVE = "active"
        TESTED = "tested"
        GROWTH_FACTOR = "growthFactor"
        DATE = "date"
        AGGREGATE_LEVEL = "aggregate_level"
        FIPS = "fips"
        NEGATIVE_TESTS = "negative_tests"

    INDEX_FIELD_MAP = {
        CommonIndexFields.DATE: Fields.DATE,
        CommonIndexFields.COUNTRY: Fields.COUNTRY,
        CommonIndexFields.STATE: Fields.STATE,
        CommonIndexFields.FIPS: Fields.FIPS,
        CommonIndexFields.AGGREGATE_LEVEL: Fields.AGGREGATE_LEVEL,
    }

    COMMON_FIELD_MAP = {
        CommonFields.CASES: Fields.CASES,
        CommonFields.POSITIVE_TESTS: Fields.CASES,
        CommonFields.NEGATIVE_TESTS: Fields.NEGATIVE_TESTS,
        CommonFields.POPULATION: Fields.POPULATION,
    }

    TEST_FIELDS = [
        Fields.COUNTRY,
        Fields.STATE,
        Fields.COUNTY,
        Fields.FIPS,
        Fields.DATE,
        Fields.CASES,
        Fields.TESTED,
    ]

    def __init__(self, input_path):
        data = pd.read_csv(input_path, parse_dates=[self.Fields.DATE], low_memory=False)
        data = self.standardize_data(data)
        super().__init__(data)

    @classmethod
    def local(cls) -> "CDSDataset":
        data_root = dataset_utils.LOCAL_PUBLIC_DATA_PATH
        return cls(data_root / cls.DATA_PATH)

    @classmethod
    def standardize_data(cls, data: pd.DataFrame) -> pd.DataFrame:
        data = dataset_utils.strip_whitespace(data)

<<<<<<< HEAD
        # Don't want to return city data because it's duplicated in county
        # City data before 3-23 was not duplicated.
        select_pre_march_23 = data.date < "2020-03-23"
        data.loc[select_pre_march_23, cls.Fields.COUNTY] = data.loc[select_pre_march_23].apply(
            fill_missing_county_with_city, axis=1
        )
        data = data.iloc[select_pre_march_23 | data[cls.Fields.CITY].isnull()]
=======
        data = cls.remove_duplicate_city_data(data)
>>>>>>> 6ddba6f7

        # CDS state level aggregates are identifiable by not having a city or county.
        only_county = data[cls.Fields.COUNTY].notnull() & data[cls.Fields.STATE].notnull()
        county_hits = numpy.where(only_county, "county", None)
        only_state = (
            data[cls.Fields.COUNTY].isnull()
            & data[cls.Fields.CITY].isnull()
            & data[cls.Fields.STATE].notnull()
        )
        only_country = (
            data[cls.Fields.COUNTY].isnull()
            & data[cls.Fields.CITY].isnull()
            & data[cls.Fields.STATE].isnull()
            & data[cls.Fields.COUNTRY].notnull()
        )

        state_hits = numpy.where(only_state, "state", None)
        county_hits[state_hits != None] = state_hits[state_hits != None]
        county_hits[only_country] = "country"
        data[cls.Fields.AGGREGATE_LEVEL] = county_hits

        # Backfilling FIPS data based on county names.
        # The following abbrev mapping only makes sense for the US
        # TODO: Fix all missing cases
        data = data[data["country"] == "United States"]
        data["state_abbr"] = data[cls.Fields.STATE].apply(
            lambda x: US_STATE_ABBREV[x] if x in US_STATE_ABBREV else x
        )
        data["state_tmp"] = data["state"]
        data["state"] = data["state_abbr"]

        fips_data = dataset_utils.build_fips_data_frame()
        data = dataset_utils.add_fips_using_county(data, fips_data)

        # ADD Negative tests
        data[cls.Fields.NEGATIVE_TESTS] = data[cls.Fields.TESTED] - data[cls.Fields.CASES]

        # put the state column back
        data["state"] = data["state_tmp"]

        return data

    @classmethod
    def remove_duplicate_city_data(cls, data):
        # Don't want to return city data because it's duplicated in county
        # City data before 3-23 was not duplicated.
        # data = data[data[cls.Fields.CITY].isnull()]
        pre_march_23 = data[data.date < "2020-03-23"]
        pre_march_23.county = pre_march_23.apply(fill_missing_county_with_city, axis=1)
        split_data = [
            pre_march_23,
            data[(data.date >= "2020-03-23") & data[cls.Fields.CITY].isnull()],
        ]
        data = pd.concat(split_data)
        return data<|MERGE_RESOLUTION|>--- conflicted
+++ resolved
@@ -85,17 +85,16 @@
     def standardize_data(cls, data: pd.DataFrame) -> pd.DataFrame:
         data = dataset_utils.strip_whitespace(data)
 
-<<<<<<< HEAD
         # Don't want to return city data because it's duplicated in county
         # City data before 3-23 was not duplicated.
-        select_pre_march_23 = data.date < "2020-03-23"
-        data.loc[select_pre_march_23, cls.Fields.COUNTY] = data.loc[select_pre_march_23].apply(
-            fill_missing_county_with_city, axis=1
-        )
-        data = data.iloc[select_pre_march_23 | data[cls.Fields.CITY].isnull()]
-=======
-        data = cls.remove_duplicate_city_data(data)
->>>>>>> 6ddba6f7
+        # data = data[data[cls.Fields.CITY].isnull()]
+        pre_march_23 = data[data.date < "2020-03-23"]
+        pre_march_23.county = pre_march_23.apply(fill_missing_county_with_city, axis=1)
+        split_data = [
+            pre_march_23,
+            data[(data.date >= "2020-03-23") & data[cls.Fields.CITY].isnull()],
+        ]
+        data = pd.concat(split_data)
 
         # CDS state level aggregates are identifiable by not having a city or county.
         only_county = data[cls.Fields.COUNTY].notnull() & data[cls.Fields.STATE].notnull()
@@ -142,12 +141,9 @@
     def remove_duplicate_city_data(cls, data):
         # Don't want to return city data because it's duplicated in county
         # City data before 3-23 was not duplicated.
-        # data = data[data[cls.Fields.CITY].isnull()]
-        pre_march_23 = data[data.date < "2020-03-23"]
-        pre_march_23.county = pre_march_23.apply(fill_missing_county_with_city, axis=1)
-        split_data = [
-            pre_march_23,
-            data[(data.date >= "2020-03-23") & data[cls.Fields.CITY].isnull()],
-        ]
-        data = pd.concat(split_data)
+        select_pre_march_23 = data.date < "2020-03-23"
+        data.loc[select_pre_march_23, cls.Fields.COUNTY] = data.loc[select_pre_march_23].apply(
+            fill_missing_county_with_city, axis=1
+        )
+        data = data.iloc[select_pre_march_23 | data[cls.Fields.CITY].isnull()]
         return data