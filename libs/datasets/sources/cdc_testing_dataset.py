import dataclasses
from functools import lru_cache

from libs.datasets import AggregationLevel
from libs.datasets import data_source
import pandas as pd
from covidactnow.datapublic.common_fields import CommonFields
from libs.datasets.sources import can_scraper_helpers as ccd_helpers
from libs.datasets.timeseries import MultiRegionDataset
from libs.pipeline import Region

DC_COUNTY_LOCATION_ID = Region.from_fips("11001").location_id
DC_STATE_LOCATION_ID = Region.from_state("DC").location_id


def _remove_trailing_zeros(series: pd.Series) -> pd.Series:

    series = pd.Series(series.values.copy(), index=series.index.get_level_values(CommonFields.DATE))

    index = series.loc[series != 0].last_valid_index()

    if index is None:
        # If test positivity is 0% the entire time, considering the data inaccurate, returning
        # none.
        series[:] = None
        return series

    series[index + pd.DateOffset(1) :] = None
    return series


def remove_trailing_zeros(data: pd.DataFrame) -> pd.DataFrame:
    # TODO(tom): See if TailFilter+zeros_filter produce the same data and if so, remove this
    #  function.
    data = data.sort_index()
    test_pos = data.groupby(CommonFields.LOCATION_ID)[CommonFields.TEST_POSITIVITY_7D].apply(
        _remove_trailing_zeros
    )
    data[CommonFields.TEST_POSITIVITY_7D] = test_pos
    return data


class CDCTestingDataset(data_source.CanScraperBase):
    SOURCE_TYPE = "CDCTesting"

    VARIABLES = [
        ccd_helpers.ScraperVariable(
            variable_name="pcr_tests_positive",
            measurement="rolling_average_7_day",
            provider="cdc",
            unit="percentage",
            common_field=CommonFields.TEST_POSITIVITY_7D,
        ),
    ]

    @classmethod
    @lru_cache(None)
    def make_dataset(cls) -> MultiRegionDataset:
<<<<<<< HEAD
        # Test positivity should be a ratio
        ds = super().make_dataset()
        ts_copy = ds.timeseries.copy()
        ts_copy.loc[:, CommonFields.TEST_POSITIVITY_7D] = (
            ts_copy.loc[:, CommonFields.TEST_POSITIVITY_7D] / 100.0
        )

        levels = set(
            Region.from_location_id(l).level
            for l in ds.timeseries.index.get_level_values(CommonFields.LOCATION_ID)
        )
        # Should only be picking up county all_df for now.  May need additional logic if states
        # are included as well
        assert levels == {AggregationLevel.COUNTY}

        # Duplicating DC County results as state results because of a downstream
        # use of how dc state data is used to override DC county data.
        dc_results = ts_copy.xs(
            DC_COUNTY_LOCATION_ID, axis=0, level=CommonFields.LOCATION_ID, drop_level=False
        )
        dc_results = dc_results.rename(
            index={DC_COUNTY_LOCATION_ID: DC_STATE_LOCATION_ID}, level=CommonFields.LOCATION_ID
        )

        ts_copy = ts_copy.append(dc_results, verify_integrity=True).sort_index()

        return dataclasses.replace(
            ds, timeseries=remove_trailing_zeros(ts_copy), timeseries_long=None
        )
=======
        return modify_dataset(super().make_dataset())


def modify_dataset(ds: MultiRegionDataset) -> MultiRegionDataset:
    ts_copy = ds.timeseries.copy()
    # Test positivity should be a ratio
    ts_copy.loc[:, CommonFields.TEST_POSITIVITY_7D] = (
        ts_copy.loc[:, CommonFields.TEST_POSITIVITY_7D] / 100.0
    )

    levels = set(
        Region.from_location_id(l).level
        for l in ds.timeseries.index.get_level_values(CommonFields.LOCATION_ID)
    )
    # Should only be picking up county all_df for now.  May need additional logic if states
    # are included as well
    assert levels == {AggregationLevel.COUNTY}

    # Duplicating DC County results as state results because of a downstream
    # use of how dc state data is used to override DC county data.
    dc_results = ts_copy.xs(
        DC_COUNTY_LOCATION_ID, axis=0, level=CommonFields.LOCATION_ID, drop_level=False
    )
    dc_results = dc_results.rename(
        index={DC_COUNTY_LOCATION_ID: DC_STATE_LOCATION_ID}, level=CommonFields.LOCATION_ID
    )

    ts_copy = ts_copy.append(dc_results, verify_integrity=True).sort_index()

    return dataclasses.replace(
        ds, timeseries=remove_trailing_zeros(ts_copy), timeseries_bucketed=None
    )
>>>>>>> 0bcdbdf3
<|MERGE_RESOLUTION|>--- conflicted
+++ resolved
@@ -56,37 +56,6 @@
     @classmethod
     @lru_cache(None)
     def make_dataset(cls) -> MultiRegionDataset:
-<<<<<<< HEAD
-        # Test positivity should be a ratio
-        ds = super().make_dataset()
-        ts_copy = ds.timeseries.copy()
-        ts_copy.loc[:, CommonFields.TEST_POSITIVITY_7D] = (
-            ts_copy.loc[:, CommonFields.TEST_POSITIVITY_7D] / 100.0
-        )
-
-        levels = set(
-            Region.from_location_id(l).level
-            for l in ds.timeseries.index.get_level_values(CommonFields.LOCATION_ID)
-        )
-        # Should only be picking up county all_df for now.  May need additional logic if states
-        # are included as well
-        assert levels == {AggregationLevel.COUNTY}
-
-        # Duplicating DC County results as state results because of a downstream
-        # use of how dc state data is used to override DC county data.
-        dc_results = ts_copy.xs(
-            DC_COUNTY_LOCATION_ID, axis=0, level=CommonFields.LOCATION_ID, drop_level=False
-        )
-        dc_results = dc_results.rename(
-            index={DC_COUNTY_LOCATION_ID: DC_STATE_LOCATION_ID}, level=CommonFields.LOCATION_ID
-        )
-
-        ts_copy = ts_copy.append(dc_results, verify_integrity=True).sort_index()
-
-        return dataclasses.replace(
-            ds, timeseries=remove_trailing_zeros(ts_copy), timeseries_long=None
-        )
-=======
         return modify_dataset(super().make_dataset())
 
 
@@ -118,5 +87,4 @@
 
     return dataclasses.replace(
         ds, timeseries=remove_trailing_zeros(ts_copy), timeseries_bucketed=None
-    )
->>>>>>> 0bcdbdf3
+    )