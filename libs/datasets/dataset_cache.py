from typing import Type
import functools
import os
import tempfile
import pathlib
import logging
import time
import pandas as pd
from libs.datasets import dataset_base

# Defaulting cache dir to pyseir_data folder for convenience.
# Note: this means that in development, data will be cached by default to
# pyseir_data.
DEFAULT_CACHE_DIR = "pyseir_data"
PICKLE_CACHE_ENV_KEY = "PICKLE_CACHE_DIR"

_EXISTING_CACHE_KEYS = set()


_logger = logging.getLogger(__name__)


def set_pickle_cache_dir(force=False, cache_dir=DEFAULT_CACHE_DIR) -> str:
    """Sets the cache dir to default cache directory.

    Note that the directory does not clean up after itself.

    Args:
        force: If True, will force a cache key to be a new tempdir
            if key already exists.
        cache_dir: default directory, if None will set to a temporary directory.
    """

    if os.getenv(PICKLE_CACHE_ENV_KEY) and not force:
        directory = os.getenv(PICKLE_CACHE_ENV_KEY)
        _logger.info(f"Using existing pickle cache tmpdir: {directory}")
        return directory

    cache_dir = cache_dir or tempfile.mkdtemp()
    os.environ[PICKLE_CACHE_ENV_KEY] = cache_dir
    _logger.info(f"Setting {PICKLE_CACHE_ENV_KEY} to {cache_dir}.")
    return cache_dir


def cache_dataset_on_disk(
<<<<<<< HEAD
    target_dataset_cls: Type[dataset_base.DatasetBase], max_age_in_minutes=240, key=None
=======
    target_dataset_cls: Type[dataset_base.DatasetBase], max_age_in_minutes=60, key=None
>>>>>>> fba81007
):
    """Caches underlying pandas data from to an on disk location.

    Args:
        target_dataset_cls: Class of dataset to wrap pandas data with.
        max_age_in_minutes: Maximum age of cache before it becomes stale.
        key: Cache key. If not specified, uses name of function.
    """

    def decorator(func):
        cache_key = key or func.__name__

        # Don't raise an error if the cache dir isn't set to prevent errors when developing
        # locally and running code in jupyter notebooks with autoreload set to true.
        if os.getenv(PICKLE_CACHE_ENV_KEY) and cache_key in _EXISTING_CACHE_KEYS:
            raise ValueError(
                f"Have already wrapped a function with the key name: {func.__name__}. "
                "Please specify a different key."
            )
        _EXISTING_CACHE_KEYS.add(cache_key)

        # load cache once per decorator.  If cache dir is not set, this will always be None.
        _loaded_cache = None

        @functools.wraps(func)
        def f() -> target_dataset_cls:
            nonlocal _loaded_cache

            pickle_cache_dir = os.getenv(PICKLE_CACHE_ENV_KEY)

            if not pickle_cache_dir:
                return func()

            if _loaded_cache is not None:
                return _loaded_cache

            cache_path = pathlib.Path(pickle_cache_dir) / (cache_key + ".pickle")

            if cache_path.exists():
                modified_time = cache_path.stat().st_mtime
                cache_age_in_minutes = (time.time() - modified_time) / 60
                if cache_age_in_minutes < max_age_in_minutes:
                    _logger.info(f"Loading {func.__name__} from on disk cache at {cache_path}")
                    _loaded_cache = target_dataset_cls(pd.read_pickle(cache_path))
                    return _loaded_cache
                else:
                    _logger.info("Cache expired, reloading.")

            dataset = func()
            dataset.data.to_pickle(cache_path)
            _loaded_cache = dataset
            return dataset

        return f

    return decorator<|MERGE_RESOLUTION|>--- conflicted
+++ resolved
@@ -43,11 +43,7 @@
 
 
 def cache_dataset_on_disk(
-<<<<<<< HEAD
     target_dataset_cls: Type[dataset_base.DatasetBase], max_age_in_minutes=240, key=None
-=======
-    target_dataset_cls: Type[dataset_base.DatasetBase], max_age_in_minutes=60, key=None
->>>>>>> fba81007
 ):
     """Caches underlying pandas data from to an on disk location.
 
