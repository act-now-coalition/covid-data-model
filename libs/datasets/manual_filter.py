import datetime
import enum
from typing import Optional
from typing import Tuple
import re
from typing import List
from typing import Mapping


import pydantic
import structlog
from covidactnow.datapublic import common_fields
from covidactnow.datapublic.common_fields import CommonFields
from covidactnow.datapublic.common_fields import FieldGroup
from covidactnow.datapublic.common_fields import PdFields
import pandas as pd

from libs.datasets import AggregationLevel
from libs.datasets import taglib
from libs.datasets import timeseries
from libs.pipeline import Region, RegionMask
from libs.pipeline import RegionMaskOrRegion

_logger = structlog.getLogger()


# The manual filter config is defined with pydantic instead of standard dataclasses to get support
# for parsing from json, automatic conversion of fields to the expected type and avoiding the
# dreaded "TypeError: non-default argument ...". pydantic reserves the field name 'fields'.


class Action(enum.Enum):
    DROP_OBSERVATIONS = enum.auto()
    ANNOTATE = enum.auto()


class Filter(pydantic.BaseModel):
    regions_included: List[RegionMaskOrRegion]
    regions_excluded: Optional[List[RegionMaskOrRegion]] = None
    fields_included: List[CommonFields]
    action: Action
    start_date: Optional[datetime.date] = None
    internal_note: str
    public_note: str

    @property
    def tag(self) -> taglib.TagInTimeseries:
<<<<<<< HEAD
        if self.start_date:
            return taglib.KnownIssue(date=self.start_date, disclaimer=self.public_note)
        else:
            return taglib.KnownIssueAllDates(disclaimer=self.public_note)
=======
        return taglib.KnownIssue(date=self.start_date, disclaimer=self.public_note)
>>>>>>> 3a558418


class Config(pydantic.BaseModel):
    filters: List[Filter]


CONFIG = Config(
    filters=[
        Filter(
            regions_included=[RegionMask(AggregationLevel.COUNTY, states=["OK"])],
            regions_excluded=[Region.from_fips("40109"), Region.from_fips("40143")],
            fields_included=[CommonFields.CASES, CommonFields.DEATHS],
            action=Action.DROP_OBSERVATIONS,
            start_date="2021-03-15",
            internal_note="https://trello.com/c/HdAKfp49/1139",
            public_note="Something broke with the OK county data.",
        )
    ]
)


def _partition_by_fields(
    ts_in: pd.DataFrame, fields: List[CommonFields]
) -> Tuple[pd.DataFrame, pd.DataFrame]:
    """Partitions a DataFrame with timeseries wide dates into two: fields and others."""
    timeseries.check_timeseries_wide_dates_structure(ts_in)
    mask_selected_fields = ts_in.index.get_level_values(PdFields.VARIABLE).isin(fields)
    ts_selected_fields = ts_in.loc[mask_selected_fields]
    ts_not_selected_fields = ts_in.loc[~mask_selected_fields]
    return ts_selected_fields, ts_not_selected_fields


def _filter_by_date(
    ts_in: pd.DataFrame, *, drop_start_date: datetime.date
) -> Tuple[pd.DataFrame, pd.DataFrame]:
    """Removes observations from specified dates, returning the modified timeseries and
    unmodified timeseries in separate DataFrame objects."""
    timeseries.check_timeseries_wide_dates_structure(ts_in)
    start_date = pd.to_datetime(drop_start_date)
    obsv_selected = ts_in.loc[:, ts_in.columns >= start_date]
    mask_has_real_value_to_drop = obsv_selected.notna().any(1)
    ts_to_filter = ts_in.loc[mask_has_real_value_to_drop]
    ts_no_real_values_to_drop = ts_in.loc[~mask_has_real_value_to_drop]
    ts_filtered = ts_to_filter.loc[:, ts_to_filter.columns < start_date]
    return ts_filtered, ts_no_real_values_to_drop


def drop_observations(
    dataset: timeseries.MultiRegionDataset, filter_: Filter
) -> timeseries.MultiRegionDataset:
    """Drops observations according to `config` from every region in `dataset`."""
<<<<<<< HEAD
=======
    assert filter_.action == Action.DROP_OBSERVATIONS

    # wide-dates DataFrames that will be concat-ed to produce the result MultiRegionDataset.
>>>>>>> 3a558418
    ts_results = []
    ts_selected_fields, ts_not_selected_fields = _partition_by_fields(
        dataset.timeseries_bucketed_wide_dates, filter_.fields_included
    )
    ts_results.append(ts_not_selected_fields)

<<<<<<< HEAD
    if filter_.start_date:
        ts_filtered, ts_no_real_values_to_drop = _filter_by_date(
            ts_selected_fields, drop_start_date=filter_.start_date
        )
        ts_results.append(ts_filtered)
        ts_results.append(ts_no_real_values_to_drop)
        index_to_tag = ts_filtered.index
    else:
        # When start_date is None all of ts_selected_fields is dropped; don't append to ts_results.
        index_to_tag = ts_selected_fields.index
=======
    ts_filtered, ts_no_real_values_to_drop = _filter_by_date(
        ts_selected_fields, drop_start_date=filter_.start_date
    )
    ts_results.append(ts_filtered)
    ts_results.append(ts_no_real_values_to_drop)
    index_to_tag = ts_filtered.index
>>>>>>> 3a558418

    new_tags = taglib.TagCollection()
    new_tags.add_by_index(filter_.tag, index=index_to_tag)

    return dataset.replace_timeseries_wide_dates(ts_results).append_tag_df(new_tags.as_dataframe())


def run(
    dataset: timeseries.MultiRegionDataset, config: Config = CONFIG
) -> timeseries.MultiRegionDataset:
    for filter_ in config.filters:
        filtered_dataset, passed_dataset = dataset.partition_by_region(
            filter_.regions_included, exclude=filter_.regions_excluded
        )
        if filtered_dataset.location_ids.empty:
            # TODO(tom): Find a cleaner way to refer to a filter in logs.
            _logger.info("No locations matched", regions=str(filter_.regions_included))
            continue
        filtered_dataset = drop_observations(filtered_dataset, filter_)

        dataset = filtered_dataset.append_regions(passed_dataset)

    return dataset


# Possible values from
# https://github.com/covid-projections/covid-projections/blob/develop/src/cms-content/region-overrides/region-overrides.json
_METRIC_TO_FIELDS = {
    "metrics.caseDensity": [CommonFields.CASES, CommonFields.NEW_CASES],
    # "metrics.infectionRate" is not supported because it isn't used in the current
    # region-overrides.json and doesn't exist as a field in the pipeline where the manual_filter
    # is applied. Removing cases will likely cause Rt to no longer be produced for a region.
    "metrics.testPositivityRatio": common_fields.FIELD_GROUP_TO_LIST_FIELDS[FieldGroup.TESTS],
    "metrics.icuCapacityRatio": common_fields.FIELD_GROUP_TO_LIST_FIELDS[
        FieldGroup.HEALTHCARE_CAPACITY
    ],
    "metrics.vaccinationsInitiatedRatio": common_fields.FIELD_GROUP_TO_LIST_FIELDS[
        FieldGroup.VACCINES
    ],
}


def _transform_one_override(
    override: Mapping, cbsa_to_counties_map: Mapping[Region, List[Region]]
) -> Filter:
    region_str = override["region"]
    if re.fullmatch(r"[A-Z][A-Z]", region_str):
        region = Region.from_state(region_str)
    elif re.fullmatch(r"\d{5}", region_str):
        region = Region.from_fips(region_str)
    else:
        raise ValueError(f"Invalid region: {region_str}")

    include_str = override["include"]
    if include_str == "region":
        regions_included = [region]
    elif include_str == "region-and-subregions":
        if region.is_state():
            regions_included = [RegionMask(level=None, states=[region.state])]
        elif region.level == AggregationLevel.CBSA:
            regions_included = [region] + cbsa_to_counties_map[region]
        else:
            raise ValueError("region-and-subregions only valid for a state and CBSA")
    elif include_str == "subregions":
        if not region.is_state():
            raise ValueError("subregions only valid for a state")
        regions_included = [RegionMask(AggregationLevel.COUNTY, states=[region.state])]
    else:
        raise ValueError(f"Invalid include: {include_str}")

    return Filter(
        regions_included=regions_included,
        fields_included=_METRIC_TO_FIELDS[override["metric"]],
        internal_note=override["context"],
        public_note=override.get("disclaimer", ""),
        action=Action.DROP_OBSERVATIONS,
    )


def transform_region_overrides(
    region_overrides: Mapping, cbsa_to_counties_map: Mapping[Region, List[Region]]
) -> Config:
    filter_configs: List[Filter] = []
    for override in region_overrides["overrides"]:
        if not override.get("blocked"):
            continue
        try:
            filter_configs.append(_transform_one_override(override, cbsa_to_counties_map))
        except:
            raise ValueError(f"Problem with {override}")

    return Config(filters=filter_configs)<|MERGE_RESOLUTION|>--- conflicted
+++ resolved
@@ -45,14 +45,10 @@
 
     @property
     def tag(self) -> taglib.TagInTimeseries:
-<<<<<<< HEAD
         if self.start_date:
             return taglib.KnownIssue(date=self.start_date, disclaimer=self.public_note)
         else:
             return taglib.KnownIssueAllDates(disclaimer=self.public_note)
-=======
-        return taglib.KnownIssue(date=self.start_date, disclaimer=self.public_note)
->>>>>>> 3a558418
 
 
 class Config(pydantic.BaseModel):
@@ -104,19 +100,15 @@
     dataset: timeseries.MultiRegionDataset, filter_: Filter
 ) -> timeseries.MultiRegionDataset:
     """Drops observations according to `config` from every region in `dataset`."""
-<<<<<<< HEAD
-=======
     assert filter_.action == Action.DROP_OBSERVATIONS
 
     # wide-dates DataFrames that will be concat-ed to produce the result MultiRegionDataset.
->>>>>>> 3a558418
     ts_results = []
     ts_selected_fields, ts_not_selected_fields = _partition_by_fields(
         dataset.timeseries_bucketed_wide_dates, filter_.fields_included
     )
     ts_results.append(ts_not_selected_fields)
 
-<<<<<<< HEAD
     if filter_.start_date:
         ts_filtered, ts_no_real_values_to_drop = _filter_by_date(
             ts_selected_fields, drop_start_date=filter_.start_date
@@ -127,14 +119,6 @@
     else:
         # When start_date is None all of ts_selected_fields is dropped; don't append to ts_results.
         index_to_tag = ts_selected_fields.index
-=======
-    ts_filtered, ts_no_real_values_to_drop = _filter_by_date(
-        ts_selected_fields, drop_start_date=filter_.start_date
-    )
-    ts_results.append(ts_filtered)
-    ts_results.append(ts_no_real_values_to_drop)
-    index_to_tag = ts_filtered.index
->>>>>>> 3a558418
 
     new_tags = taglib.TagCollection()
     new_tags.add_by_index(filter_.tag, index=index_to_tag)
