import datetime
<<<<<<< HEAD
=======
import enum
from typing import List
>>>>>>> 7eab8cef
from typing import Optional
from typing import Tuple
import re
from typing import List
from typing import Mapping


import pydantic
import structlog
from covidactnow.datapublic.common_fields import CommonFields
from covidactnow.datapublic.common_fields import FieldGroup
from covidactnow.datapublic.common_fields import PdFields
import pandas as pd

from libs.datasets import AggregationLevel
from libs.datasets import taglib
from libs.datasets import timeseries
from libs.pipeline import Region, RegionMask
from libs.pipeline import RegionMaskOrRegion

_logger = structlog.getLogger()


# The manual filter config is defined with pydantic instead of standard dataclasses to get support
# for parsing from json, automatic conversion of fields to the expected type and avoiding the
# dreaded "TypeError: non-default argument ...". pydantic reserves the field name 'fields'.


<<<<<<< HEAD
class ObservationsToDrop(pydantic.BaseModel):
    start_date: Optional[datetime.date] = None
    drop_fields: Optional[List[CommonFields]] = None
    drop_field_group: Optional[common_fields.FieldGroup] = None
    internal_note: str
    public_note: str

    @property
    def drop_field_list(self) -> List[CommonFields]:
        if self.drop_fields is not None:
            assert self.drop_field_group is None
            return self.drop_fields
        else:
            # self.drop_fields is None
            assert self.drop_field_group is not None
            return common_fields.FIELD_GROUP_TO_LIST_FIELDS[self.drop_field_group]
=======
class Action(enum.Enum):
    DROP_OBSERVATIONS = enum.auto()
    ANNOTATE = enum.auto()
>>>>>>> 7eab8cef


class Filter(pydantic.BaseModel):
    regions_included: List[RegionMaskOrRegion]
    regions_excluded: Optional[List[RegionMaskOrRegion]] = None
    fields_included: List[CommonFields]
    action: Action
    start_date: Optional[datetime.date] = None
    internal_note: str
    public_note: str


class Config(pydantic.BaseModel):
    filters: List[Filter]


CONFIG = Config(
    filters=[
        Filter(
            regions_included=[RegionMask(AggregationLevel.COUNTY, states=["OK"])],
            regions_excluded=[Region.from_fips("40109"), Region.from_fips("40143")],
            fields_included=[CommonFields.CASES, CommonFields.DEATHS],
            action=Action.ANNOTATE,
            start_date="2021-03-15",
            internal_note="https://trello.com/c/HdAKfp49/1139",
            public_note="Something broke with the OK county data.",
        )
    ]
)


def _partition_by_fields(
    ts_in: pd.DataFrame, fields: List[CommonFields]
) -> Tuple[pd.DataFrame, pd.DataFrame]:
    """Partitions a DataFrame with timeseries wide dates into two: fields and others."""
    timeseries.check_timeseries_wide_dates_structure(ts_in)
    mask_selected_fields = ts_in.index.get_level_values(PdFields.VARIABLE).isin(fields)
    ts_selected_fields = ts_in.loc[mask_selected_fields]
    ts_not_selected_fields = ts_in.loc[~mask_selected_fields]
    return ts_selected_fields, ts_not_selected_fields


def _filter_by_date(
    ts_in: pd.DataFrame, *, drop_start_date: datetime.date
) -> Tuple[pd.DataFrame, pd.DataFrame]:
    """Removes observations from specified dates, returning the modified timeseries and
    unmodified timeseries in separate DataFrame objects."""
    timeseries.check_timeseries_wide_dates_structure(ts_in)
    start_date = pd.to_datetime(drop_start_date)
    obsv_selected = ts_in.loc[:, ts_in.columns >= start_date]
    mask_has_real_value_to_drop = obsv_selected.notna().any(1)
    ts_to_filter = ts_in.loc[mask_has_real_value_to_drop]
    ts_no_real_values_to_drop = ts_in.loc[~mask_has_real_value_to_drop]
    ts_filtered = ts_to_filter.loc[:, ts_to_filter.columns < start_date]
    return ts_filtered, ts_no_real_values_to_drop


def drop_observations(
    dataset: timeseries.MultiRegionDataset, filter_: Filter
) -> timeseries.MultiRegionDataset:
    """Drops observations according to `config` from every region in `dataset`."""
    ts_selected_fields, ts_not_selected_fields = _partition_by_fields(
        dataset.timeseries_bucketed_wide_dates, filter_.fields_included
    )

    ts_filtered, ts_no_real_values_to_drop = _filter_by_date(
        ts_selected_fields, drop_start_date=filter_.start_date
    )

    tag = taglib.KnownIssue(date=filter_.start_date, disclaimer=filter_.public_note)

    new_tags = taglib.TagCollection()
    new_tags.add_by_index(tag, index=ts_filtered.index)

    return dataset.replace_timeseries_wide_dates(
        [ts_not_selected_fields, ts_no_real_values_to_drop, ts_filtered]
    ).append_tag_df(new_tags.as_dataframe())


def run(
    dataset: timeseries.MultiRegionDataset, config: Config = CONFIG
) -> timeseries.MultiRegionDataset:
    for filter_ in config.filters:
        filtered_dataset, passed_dataset = dataset.partition_by_region(
            filter_.regions_included, exclude=filter_.regions_excluded
        )
        if filtered_dataset.location_ids.empty:
            # TODO(tom): Find a cleaner way to refer to a filter in logs.
            _logger.info("No locations matched", regions=str(filter_.regions_included))
            continue
        filtered_dataset = drop_observations(filtered_dataset, filter_)

        dataset = filtered_dataset.append_regions(passed_dataset)

    return dataset


# Possible values from
# https://github.com/covid-projections/covid-projections/blob/develop/src/cms-content/region-overrides/region-overrides.json
_METRIC_TO_FIELDS = {
    "metrics.caseDensity": [CommonFields.CASES, CommonFields.NEW_CASES],
    # "metrics.infectionRate" is not supported because it isn't used in the current
    # region-overrides.json and doesn't exist as a field in the pipeline where the manual_filter
    # is applied. Removing cases will likely cause Rt to no longer be produced for a region.
    "metrics.testPositivityRatio": common_fields.FIELD_GROUP_TO_LIST_FIELDS[FieldGroup.TESTS],
    "metrics.icuCapacityRatio": common_fields.FIELD_GROUP_TO_LIST_FIELDS[
        FieldGroup.HEALTHCARE_CAPACITY
    ],
    "metrics.vaccinationsInitiatedRatio": common_fields.FIELD_GROUP_TO_LIST_FIELDS[
        FieldGroup.VACCINES
    ],
}


def _transform_one_override(
    override: Mapping, cbsa_to_counties_map: Mapping[Region, List[Region]]
) -> Filter:
    region_str = override["region"]
    if re.fullmatch(r"[A-Z][A-Z]", region_str):
        region = Region.from_state(region_str)
    elif re.fullmatch(r"\d{5}", region_str):
        region = Region.from_fips(region_str)
    else:
        raise ValueError(f"Invalid region: {region_str}")

    include_str = override["include"]
    if include_str == "region":
        regions_included = [region]
    elif include_str == "region-and-subregions":
        if region.is_state():
            regions_included = [RegionMask(level=None, states=[region.state])]
        elif region.level == AggregationLevel.CBSA:
            regions_included = [region] + cbsa_to_counties_map[region]
        else:
            raise ValueError("region-and-subregions only valid for a state and CBSA")
    elif include_str == "subregions":
        if not region.is_state():
            raise ValueError("subregions only valid for a state")
        regions_included = [RegionMask(AggregationLevel.COUNTY, states=[region.state])]
    else:
        raise ValueError(f"Invalid include: {include_str}")

    return Filter(
        regions_included=regions_included,
        observations_to_drop=ObservationsToDrop(
            drop_fields=_METRIC_TO_FIELDS[override["metric"]],
            internal_note=override["context"],
            public_note=override.get("disclaimer", ""),
        ),
    )


def transform_region_overrides(
    region_overrides: Mapping, cbsa_to_counties_map: Mapping[Region, List[Region]]
) -> Config:
    filter_configs = []
    for override in region_overrides["overrides"]:
        if not override.get("blocked"):
            continue
        try:
            filter_configs.append(_transform_one_override(override, cbsa_to_counties_map))
        except:
            raise ValueError(f"Problem with {override}")

    return Config(filter_configs)<|MERGE_RESOLUTION|>--- conflicted
+++ resolved
@@ -1,9 +1,5 @@
 import datetime
-<<<<<<< HEAD
-=======
 import enum
-from typing import List
->>>>>>> 7eab8cef
 from typing import Optional
 from typing import Tuple
 import re
@@ -13,6 +9,7 @@
 
 import pydantic
 import structlog
+from covidactnow.datapublic import common_fields
 from covidactnow.datapublic.common_fields import CommonFields
 from covidactnow.datapublic.common_fields import FieldGroup
 from covidactnow.datapublic.common_fields import PdFields
@@ -32,28 +29,9 @@
 # dreaded "TypeError: non-default argument ...". pydantic reserves the field name 'fields'.
 
 
-<<<<<<< HEAD
-class ObservationsToDrop(pydantic.BaseModel):
-    start_date: Optional[datetime.date] = None
-    drop_fields: Optional[List[CommonFields]] = None
-    drop_field_group: Optional[common_fields.FieldGroup] = None
-    internal_note: str
-    public_note: str
-
-    @property
-    def drop_field_list(self) -> List[CommonFields]:
-        if self.drop_fields is not None:
-            assert self.drop_field_group is None
-            return self.drop_fields
-        else:
-            # self.drop_fields is None
-            assert self.drop_field_group is not None
-            return common_fields.FIELD_GROUP_TO_LIST_FIELDS[self.drop_field_group]
-=======
 class Action(enum.Enum):
     DROP_OBSERVATIONS = enum.auto()
     ANNOTATE = enum.auto()
->>>>>>> 7eab8cef
 
 
 class Filter(pydantic.BaseModel):
@@ -64,6 +42,13 @@
     start_date: Optional[datetime.date] = None
     internal_note: str
     public_note: str
+
+    @property
+    def tag(self) -> taglib.TagInTimeseries:
+        if self.start_date:
+            return taglib.KnownIssue(date=self.start_date, disclaimer=self.public_note)
+        else:
+            return taglib.KnownIssueAllDates(disclaimer=self.public_note)
 
 
 class Config(pydantic.BaseModel):
@@ -115,22 +100,27 @@
     dataset: timeseries.MultiRegionDataset, filter_: Filter
 ) -> timeseries.MultiRegionDataset:
     """Drops observations according to `config` from every region in `dataset`."""
+    ts_results = []
     ts_selected_fields, ts_not_selected_fields = _partition_by_fields(
         dataset.timeseries_bucketed_wide_dates, filter_.fields_included
     )
-
-    ts_filtered, ts_no_real_values_to_drop = _filter_by_date(
-        ts_selected_fields, drop_start_date=filter_.start_date
-    )
-
-    tag = taglib.KnownIssue(date=filter_.start_date, disclaimer=filter_.public_note)
+    ts_results.append(ts_not_selected_fields)
+
+    if filter_.start_date:
+        ts_filtered, ts_no_real_values_to_drop = _filter_by_date(
+            ts_selected_fields, drop_start_date=filter_.start_date
+        )
+        ts_results.append(ts_filtered)
+        ts_results.append(ts_no_real_values_to_drop)
+        index_to_tag = ts_filtered.index
+    else:
+        # When start_date is None all of ts_selected_fields is dropped; don't append to ts_results.
+        index_to_tag = ts_selected_fields.index
 
     new_tags = taglib.TagCollection()
-    new_tags.add_by_index(tag, index=ts_filtered.index)
-
-    return dataset.replace_timeseries_wide_dates(
-        [ts_not_selected_fields, ts_no_real_values_to_drop, ts_filtered]
-    ).append_tag_df(new_tags.as_dataframe())
+    new_tags.add_by_index(filter_.tag, index=index_to_tag)
+
+    return dataset.replace_timeseries_wide_dates(ts_results).append_tag_df(new_tags.as_dataframe())
 
 
 def run(
@@ -198,18 +188,17 @@
 
     return Filter(
         regions_included=regions_included,
-        observations_to_drop=ObservationsToDrop(
-            drop_fields=_METRIC_TO_FIELDS[override["metric"]],
-            internal_note=override["context"],
-            public_note=override.get("disclaimer", ""),
-        ),
+        fields_included=_METRIC_TO_FIELDS[override["metric"]],
+        internal_note=override["context"],
+        public_note=override.get("disclaimer", ""),
+        action=Action.DROP_OBSERVATIONS,
     )
 
 
 def transform_region_overrides(
     region_overrides: Mapping, cbsa_to_counties_map: Mapping[Region, List[Region]]
 ) -> Config:
-    filter_configs = []
+    filter_configs: List[Filter] = []
     for override in region_overrides["overrides"]:
         if not override.get("blocked"):
             continue
@@ -218,4 +207,4 @@
         except:
             raise ValueError(f"Problem with {override}")
 
-    return Config(filter_configs)+    return Config(filters=filter_configs)