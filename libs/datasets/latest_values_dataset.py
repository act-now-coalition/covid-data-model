--- conflicted
+++ resolved
@@ -1,8 +1,4 @@
-<<<<<<< HEAD
-from typing import Type, List, Optional, Iterable
-=======
-from typing import Type, List, Optional, Union, TextIO
->>>>>>> 3d8eb968
+from typing import Type, List, Optional, Iterable, Union, TextIO
 import pathlib
 
 from more_itertools import first
