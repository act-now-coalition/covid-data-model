<<<<<<< HEAD
from typing import List, Union, TextIO
=======
from typing import List, Mapping, Iterable
>>>>>>> 45d3651f
import pathlib
from covidactnow.datapublic import common_df
import pandas as pd
from libs.datasets.dataset_utils import AggregationLevel


class DatasetBase(object):

    INDEX_FIELDS: List[str] = []

    def __init__(self, data: pd.DataFrame):
        self.data = data

    def get_subset(self, aggregation_level: AggregationLevel, **filters) -> "DatasetBase":
        """Returns a subset of the existing dataset."""
        raise NotImplementedError("Subsclass must implement")

    def yield_records(self) -> Iterable[dict]:
        # It'd be faster to use self.data.itertuples or find a way to avoid yield_records, but that
        # needs larger changes in code calling this.
        for idx, row in self.data.iterrows():
            yield row.where(pd.notnull(row), None).to_dict()

    @classmethod
    def build_from_data_source(cls, source) -> "DatasetBase":
        """Builds an instance of the dataset from a data source."""
        raise NotImplementedError("Subsclass must implement")

    @classmethod
    def load_csv(cls, path_or_buf: Union[pathlib.Path, TextIO]):
        raise NotImplementedError()

    @classmethod
    def to_csv(cls, path: pathlib.Path):
        raise NotImplementedError()<|MERGE_RESOLUTION|>--- conflicted
+++ resolved
@@ -1,8 +1,4 @@
-<<<<<<< HEAD
-from typing import List, Union, TextIO
-=======
-from typing import List, Mapping, Iterable
->>>>>>> 45d3651f
+from typing import List, Union, TextIO, Mapping, Iterable
 import pathlib
 from covidactnow.datapublic import common_df
 import pandas as pd
