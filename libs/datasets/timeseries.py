--- conflicted
+++ resolved
@@ -26,7 +26,6 @@
 import structlog
 from covidactnow.datapublic import common_df
 from libs import pipeline
-from libs import wide_dates_df
 from libs.datasets import dataset_utils
 from libs.datasets.dataset_utils import AggregationLevel
 from libs.datasets.dataset_utils import DatasetType
@@ -1343,126 +1342,4 @@
         if pd.isna(patched_static.at[pr_location_id, field]):
             patched_static.at[pr_location_id, field] = aggregated_value
 
-<<<<<<< HEAD
-    return dataclasses.replace(dataset, static=patched_static)
-
-
-@dataclass
-class TailFilter:
-    _annotations: List[Mapping[str, Any]] = dataclasses.field(default_factory=list)
-
-    # Counts that track what the filter has done.
-    skipped_too_short: int = 0
-    skipped_na_mean: int = 0
-    all_good: int = 0
-    truncated: int = 0
-    long_truncated: int = 0
-
-    # Trust values 2 - 4 weeks ago to have reasonable diffs. Access series_in.iat[-15] to
-    # series_in.iat[-28] (inclusive).
-    TRUSTED_DATES_OLDEST: ClassVar[int] = -28
-    TRUSTED_DATES_NEWEST: ClassVar[int] = -15
-
-    # Possibly drop series_in.iat[-1] to series_in.iat[-14] (inclusive).
-    FILTER_DATES_OLDEST: ClassVar[int] = -14
-    # If this many real values are dropped use the more severe TagType.
-    COUNT_OBSERVATION_LONG: ClassVar[int] = 8
-
-    @staticmethod
-    def run(
-        dataset: MultiRegionDataset, fields: List[FieldName]
-    ) -> Tuple["TailFilter", MultiRegionDataset]:
-        """Returns a dataset with recent data that looks bad removed from cumulative fields."""
-        timeseries_wide_dates = dataset.timeseries_wide_dates()
-
-        fields_mask = timeseries_wide_dates.index.get_level_values(PdFields.VARIABLE).isin(fields)
-        to_filter = timeseries_wide_dates.loc[pd.IndexSlice[:, fields_mask], :]
-        not_filtered = timeseries_wide_dates.loc[pd.IndexSlice[:, ~fields_mask], :]
-
-        tail_filter = TailFilter()
-        filtered = to_filter.apply(tail_filter._filter_one_series, axis=1)
-
-        merged = pd.concat([not_filtered, filtered])
-        timeseries_wide_variables = merged.stack().unstack(PdFields.VARIABLE).sort_index()
-
-        # TODO(tom): Find a generic way to return the counts in tail_filter and stop returning the
-        #  object itself.
-        return (
-            tail_filter,
-            dataclasses.replace(dataset, timeseries=timeseries_wide_variables).append_tag_df(
-                pd.DataFrame(tail_filter._annotations)
-            ),
-        )
-
-    def _filter_one_series(self, series_in: pd.Series) -> pd.Series:
-        """Filters one timeseries of cumulative values. This is a method so self can be used to
-        store side outputs.
-
-        Args:
-            series_in: a timeseries of float values, with a sorted DatetimeIndex
-            """
-        if len(series_in) < -TailFilter.TRUSTED_DATES_OLDEST:
-            self.skipped_too_short += 1
-            return series_in
-
-        diff = series_in.diff()
-        mean = diff.iloc[
-            TailFilter.TRUSTED_DATES_OLDEST : TailFilter.TRUSTED_DATES_NEWEST + 1
-        ].mean()
-        if pd.isna(mean):
-            self.skipped_na_mean += 1
-            return series_in
-        # Pick a bound used to determine if the diff of recent values are reasonable. For
-        # now values less than 100th of the mean are considered stalled. The variance could be
-        # used to create a tighter bound but the simple threshold seems to work for now.
-        # TODO(tom): Experiment with other ways to calculate the bound.
-        threshold = math.floor(mean / 100)
-
-        # Go backwards in time, starting with the most recent observation. Stop as soon as there
-        # is an observation with diff that looks reasonable / not stalled / over the threshold.
-        # If no such diff is found after reading iat[FILTER_DATES_OLDEST] the 'else' is taken.
-        count_observation_diff_under_threshold = 0
-        for i in range(-1, TailFilter.FILTER_DATES_OLDEST - 1, -1):  # range stop is exclusive
-            if pd.isna(diff.iat[i]):
-                continue
-            if diff.iat[i] >= threshold:
-                truncate_at = i + 1
-                break
-            else:
-                count_observation_diff_under_threshold += 1
-        else:
-            # Reached end of loop without finding a diff >= threshold.
-            truncate_at = TailFilter.FILTER_DATES_OLDEST
-        if count_observation_diff_under_threshold == 0:
-            self.all_good += 1
-            return series_in
-        else:
-            # series_in.iat[truncate_at] is the first value *not* returned
-            assert TailFilter.FILTER_DATES_OLDEST <= truncate_at <= -1
-            if count_observation_diff_under_threshold < TailFilter.COUNT_OBSERVATION_LONG:
-                annotation_type = TagType.CUMULATIVE_TAIL_TRUNCATED
-                self.truncated += 1
-            else:
-                annotation_type = TagType.CUMULATIVE_LONG_TAIL_TRUNCATED
-                self.long_truncated += 1
-            # Currently one annotation is created per series. Maybe it makes more sense to add
-            # one for each dropped observation / real value?
-            # https://github.com/covid-projections/covid-data-model/pull/855#issuecomment-747698288
-            self._annotations.append(
-                {
-                    TagField.LOCATION_ID: series_in.name[0],
-                    TagField.VARIABLE: series_in.name[1],
-                    TagField.TYPE: annotation_type,
-                    # TODO(tom): Having a formatted string deep in our pipeline is ugly. See TODO
-                    #  in the TagField class.
-                    TagField.CONTENT: f"Removed {count_observation_diff_under_threshold} observations that look "
-                    f"suspicious compared to mean diff of {mean:.1f} a few weeks ago.",
-                    TagField.DATE: series_in.index[truncate_at - 1],
-                }
-            )
-            # Using integer position indexing where the upper bound is exclusive, like regular
-            # Python indexing and unlike Pandas label (`loc` and `at`) indexing.
-            return series_in.iloc[:truncate_at]
-=======
-    return dataclasses.replace(dataset, static=patched_static)
->>>>>>> 51c75805
+    return dataclasses.replace(dataset, static=patched_static)