--- conflicted
+++ resolved
@@ -614,10 +614,7 @@
         return MultiRegionDataset(timeseries=timeseries_df, static=static_df, tag=tag)
 
     def append_fips_tag_df(self, additional_tag_df: pd.DataFrame) -> "MultiRegionDataset":
-<<<<<<< HEAD
-=======
         """Returns a new dataset with additional_tag_df, containing a fips column, appended."""
->>>>>>> 3b2b6baa
         additional_tag_df = _add_location_id(additional_tag_df)
         return self.append_tag_df(additional_tag_df)
 
