import warnings
from typing import List, Optional
import pandas as pd
from libs import us_state_abbrev
from libs.datasets import dataset_utils
from libs.datasets import dataset_base
from libs.datasets import custom_aggregations
from libs.datasets.common_fields import CommonIndexFields
from libs.datasets.common_fields import CommonFields
from libs.datasets.dataset_utils import AggregationLevel


class TimeseriesDataset(dataset_base.DatasetBase):
    """Represents timeseries dataset.

    To make a data source compatible with the timeseries, it must have the required
    fields in the Fields class below + metrics. The other fields are generated
    in the `from_source` method.
    """

    class Fields(CommonFields):
        COUNTRY = CommonIndexFields.COUNTRY
        STATE = CommonIndexFields.STATE
        AGGREGATE_LEVEL = CommonIndexFields.AGGREGATE_LEVEL
        FIPS = CommonIndexFields.FIPS
        DATE = CommonIndexFields.DATE

    INDEX_FIELDS = [
        CommonIndexFields.DATE,
        CommonIndexFields.AGGREGATE_LEVEL,
        CommonIndexFields.COUNTRY,
        CommonIndexFields.STATE,
        CommonIndexFields.FIPS,
    ]

    def __init__(self, data: pd.DataFrame):
        self.data = data

    @property
    def states(self) -> List:
        return self.data[self.Fields.STATE].dropna().unique().tolist()

    @property
    def state_data(self) -> pd.DataFrame:
        return self.get_subset(AggregationLevel.STATE).data

    @property
    def county_data(self) -> pd.DataFrame:
        return self.get_subset(AggregationLevel.COUNTY).data

    def county_keys(self) -> List:
        """Returns a list of all (country, state, county) combinations."""
        # Check to make sure all values are county values
        warnings.warn(
            "Tell Tom you are using this, I'm going to delete it soon.",
            DeprecationWarning,
            stacklevel=2,
        )
        county_values = self.data[self.Fields.AGGREGATE_LEVEL] == AggregationLevel.COUNTY.value
        county_data = self.data[county_values]

        data = county_data.set_index(
            [self.Fields.COUNTRY, self.Fields.STATE, self.Fields.COUNTY, self.Fields.FIPS,]
        )
        values = set(data.index.to_list())
        return sorted(values)

    def latest_values(self, aggregation_level=None) -> pd.DataFrame:
        """Gets the most recent values.

        Args:
            aggregation_level: If specified, only gets latest values for that aggregation,
                otherwise returns values for entire aggretation.

        Return: DataFrame
        """
        if not aggregation_level:
            county = self.latest_values(aggregation_level=AggregationLevel.COUNTY)
            state = self.latest_values(aggregation_level=AggregationLevel.STATE)
            return pd.concat([county, state])

        if aggregation_level == AggregationLevel.COUNTY:
            group = [self.Fields.COUNTRY, self.Fields.STATE, self.Fields.FIPS]
        if aggregation_level == AggregationLevel.STATE:
            group = [self.Fields.COUNTRY, self.Fields.STATE]
        if aggregation_level == AggregationLevel.COUNTRY:
            group = [self.Fields.COUNTRY]

        data = self.data[
            self.data[self.Fields.AGGREGATE_LEVEL] == aggregation_level.value
        ].reset_index()
        # If the groupby raises a ValueError check the dtype of date. If it was loaded
        # by read_csv did you set parse_dates=["date"]?
        return data.iloc[data.groupby(group).date.idxmax(), :]

    def get_subset(
        self,
        aggregation_level,
        country=None,
        fips: Optional[str] = None,
        state: Optional[str] = None,
        states: Optional[List[str]] = None,
        on: Optional[str] = None,
        after: Optional[str] = None,
        before: Optional[str] = None,
    ) -> "TimeseriesDataset":
        """Fetch a new TimeseriesDataset with a subset of the data in `self`.

        Some parameters are only used in ipython notebooks."""
        row_binary_array = dataset_utils.make_binary_array(
            self.data,
            aggregation_level=aggregation_level,
            country=country,
            fips=fips,
<<<<<<< HEAD
            state=None,
=======
            state=state,
>>>>>>> d99ea35a
            states=states,
            on=on,
            after=after,
            before=before,
        )
        return self.__class__(self.data.loc[row_binary_array, :])

    def get_records_for_fips(self, fips) -> List[dict]:
        """Get data for FIPS code.

        Args:
            fips: FIPS code.

        Returns: List of dictionary records with NA values replaced to be None
        """
        pd_data = self.get_data(aggregation_level=AggregationLevel.COUNTY, fips=fips)
        pd_data = pd_data.where(pd.notnull(pd_data), None)
        return pd_data.to_dict(orient="records")

    def get_records_for_state(self, state) -> List[dict]:
        """Get data for state.

        Args:
            state: 2 letter state abbrev.

        Returns: List of dictionary records with NA values replaced to be None.
        """
        pd_data = self.get_data(aggregation_level=AggregationLevel.STATE, state=state)
        return pd_data.where(pd.notnull(pd_data), None).to_dict(orient="records")

    def get_data(
        self,
        aggregation_level,
        country=None,
        fips: Optional[str] = None,
        state: Optional[str] = None,
        states: Optional[List[str]] = None,
        on: Optional[str] = None,
        after: Optional[str] = None,
        before: Optional[str] = None,
        columns_slice: Optional[List[str]] = None,
    ) -> pd.DataFrame:
        rows_binary_array = dataset_utils.make_binary_array(
            self.data,
            aggregation_level=aggregation_level,
            country=country,
            fips=fips,
            state=state,
            states=states,
            on=on,
            after=after,
            before=before,
        )
        if columns_slice is None:
            columns_slice = slice(None, None, None)
        return self.data.loc[rows_binary_array, columns_slice]

    @classmethod
    def from_source(
        cls, source: "DataSource", fill_missing_state: bool = True
    ) -> "TimeseriesDataset":
        """Loads data from a specific datasource.

        Args:
            source: DataSource to standardize for timeseries dataset
            fill_missing_state: If True, backfills missing state data by
                calculating county level aggregates.

        Returns: Timeseries object.
        """
        data = source.data
        # TODO(tom): Do this renaming upstream, when the source is loaded or when first copied from the third party.
        to_common_fields = {value: key for key, value in source.all_fields_map().items()}
        final_columns = to_common_fields.values()
        data = data.rename(columns=to_common_fields)[final_columns]
        group = [
            cls.Fields.DATE,
            cls.Fields.COUNTRY,
            cls.Fields.AGGREGATE_LEVEL,
            cls.Fields.STATE,
        ]
        data = custom_aggregations.update_with_combined_new_york_counties(
            data, group, are_boroughs_zero=source.HAS_AGGREGATED_NYC_BOROUGH
        )

        if fill_missing_state:
            state_groupby_fields = [
                cls.Fields.DATE,
                cls.Fields.COUNTRY,
                cls.Fields.STATE,
            ]
            non_matching = dataset_utils.aggregate_and_get_nonmatching(
                data, state_groupby_fields, AggregationLevel.COUNTY, AggregationLevel.STATE,
            ).reset_index()
            data = pd.concat([data, non_matching])

        fips_data = dataset_utils.build_fips_data_frame()
        data = dataset_utils.add_county_using_fips(data, fips_data)
        is_state = data[cls.Fields.AGGREGATE_LEVEL] == AggregationLevel.STATE.value
        state_fips = data.loc[is_state, cls.Fields.STATE].map(us_state_abbrev.ABBREV_US_FIPS)
        data.loc[is_state, cls.Fields.FIPS] = state_fips

        # Choosing to sort by date
        data = data.sort_values(cls.Fields.DATE)
        return cls(data)

    @classmethod
    def build_from_data_source(cls, source):
        """Build TimeseriesDataset from a data source."""
        if set(source.INDEX_FIELD_MAP.keys()) != set(cls.INDEX_FIELDS):
            raise ValueError("Index fields must match")

        return cls.from_source(source)

    def to_latest_values_dataset(self):
        from libs.datasets.latest_values_dataset import LatestValuesDataset

        return LatestValuesDataset(self.latest_values())

    def summarize(self):
        dataset_utils.summarize(
            self.data,
            AggregationLevel.COUNTY,
            [self.Fields.DATE, self.Fields.COUNTRY, self.Fields.STATE, self.Fields.FIPS,],
        )

        print()
        dataset_utils.summarize(
            self.data,
            AggregationLevel.STATE,
            [self.Fields.DATE, self.Fields.COUNTRY, self.Fields.STATE],
        )<|MERGE_RESOLUTION|>--- conflicted
+++ resolved
@@ -112,11 +112,7 @@
             aggregation_level=aggregation_level,
             country=country,
             fips=fips,
-<<<<<<< HEAD
-            state=None,
-=======
             state=state,
->>>>>>> d99ea35a
             states=states,
             on=on,
             after=after,
