--- conflicted
+++ resolved
@@ -415,17 +415,12 @@
 
     @property
     def latest_data_with_fips(self) -> pd.DataFrame:
-<<<<<<< HEAD
         """_latest_data with FIPS column and LOCATION_ID index.
 
         TODO(tom): This data is usually accessed via OneRegionTimeseriesDataset. Retire this
         property.
         """
-        data_copy = self._latest_data.reset_index()
-=======
-        """_latest_data with FIPS column and LOCATION_ID index, use `_latest_data` when FIPS is not need."""
         data_copy = self._regional_attributes.reset_index()
->>>>>>> 52096dee
         _add_fips_if_missing(data_copy)
         return data_copy.set_index(CommonFields.LOCATION_ID)
 
@@ -689,15 +684,10 @@
 
     def drop_column_if_present(self, column: str) -> "MultiRegionTimeseriesDataset":
         """Drops the specified column from the timeseries if it exists"""
-<<<<<<< HEAD
-        df = self.data_with_fips.drop(column, axis="columns", errors="ignore")
-        latest_data = self._latest_data.drop(column, axis="columns", errors="ignore").reset_index()
-=======
         timeseries_df = self._timeseries.drop(column, axis="columns", errors="ignore")
         regional_attributes = self._regional_attributes.drop(
             column, axis="columns", errors="ignore"
         )
->>>>>>> 52096dee
         provenance = self._provenance[
             self._provenance.index.get_level_values(PdFields.VARIABLE) != column
         ]
@@ -723,6 +713,7 @@
         if common_ts_columns:
             # columns to be joined need to be disjoint
             raise ValueError(f"Columns are in both dataset: {common_ts_columns}")
+        common_geo_columns = list(set(self.data.columns) & other_geo_columns)
         # TODO(tom): fix geo columns check, no later than when self.data is changed to contain only
         # timeseries
         # self_common_geo_columns = self_df.loc[:, common_geo_columns].fillna("")
