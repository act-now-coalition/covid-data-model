import datetime
import pathlib
import warnings
from dataclasses import dataclass
from typing import Any
from typing import Dict
from typing import Iterable
from typing import List, Optional, Union, TextIO
from typing import Sequence
from typing import Tuple

from covidactnow.datapublic import common_fields
from covidactnow.datapublic.common_fields import PdFields
from typing_extensions import final

import pandas as pd
import numpy as np
import structlog
from covidactnow.datapublic import common_df
from covidactnow.datapublic.common_fields import COMMON_FIELDS_TIMESERIES_KEYS
from libs import pipeline
from libs import us_state_abbrev
from libs.datasets import dataset_utils
from libs.datasets import dataset_base
from libs.datasets import custom_aggregations
from libs.datasets.common_fields import CommonIndexFields
from libs.datasets.common_fields import CommonFields
from libs.datasets.dataset_base import SaveableDatasetInterface
from libs.datasets.dataset_utils import AggregationLevel
import libs.qa.dataset_summary_gen
from libs.datasets.dataset_utils import DatasetType
from libs.datasets.dataset_utils import GEO_DATA_COLUMNS
from libs.datasets.latest_values_dataset import LatestValuesDataset
from libs.pipeline import Region
import pandas.core.groupby.generic


_log = structlog.get_logger()


class DuplicateDataException(Exception):
    def __init__(self, message, duplicates):
        self.message = message
        self.duplicates = duplicates
        super().__init__()

    def __str__(self):
        return f"DuplicateDataException({self.message})"


class BadMultiRegionWarning(UserWarning):
    pass


class RegionLatestNotFound(IndexError):
    """Requested region's latest values not found in combined data"""

    pass


@final
@dataclass(frozen=True)
class OneRegionTimeseriesDataset:
    """A set of timeseries with values from one region."""

    # Do not make an assumptions about a FIPS or location_id column in the DataFrame.
    data: pd.DataFrame
    # The region is not an attribute at this time because it simplifies making instances and
    # code that needs the region of an instance already has it.

    latest: Dict[str, Any]

    def __post_init__(self):
        if CommonFields.LOCATION_ID in self.data.columns:
            region_count = self.data[CommonFields.LOCATION_ID].nunique()
        else:
            region_count = self.data[CommonFields.FIPS].nunique()
        if region_count == 0:
            _log.warning(f"Creating {self.__class__.__name__} with zero regions")
        elif region_count != 1:
            raise ValueError("Does not have exactly one region")

        if CommonFields.DATE not in self.data.columns:
            raise ValueError("A timeseries must have a date column")

    @property
    def date_indexed(self) -> pd.DataFrame:
        return self.data.set_index(CommonFields.DATE)

    @property
    def empty(self):
        return self.data.empty

    def has_one_region(self) -> bool:
        return True

    def yield_records(self) -> Iterable[dict]:
        # Copied from dataset_base.py
        # It'd be faster to use self.data.itertuples or find a way to avoid yield_records, but that
        # needs larger changes in code calling this.
        for idx, row in self.data.iterrows():
            yield row.where(pd.notnull(row), None).to_dict()

    def get_subset(self, after=None, columns=tuple()):
        rows_key = dataset_utils.make_rows_key(self.data, after=after,)
        columns_key = list(columns) if columns else slice(None, None, None)
        return OneRegionTimeseriesDataset(
            self.data.loc[rows_key, columns_key].reset_index(drop=True), latest=self.latest,
        )

    def remove_padded_nans(self, columns: List[str]):
        return OneRegionTimeseriesDataset(
            _remove_padded_nans(self.data, columns), latest=self.latest
        )


class TimeseriesDataset(dataset_base.DatasetBase):
    """Represents timeseries dataset.

    To make a data source compatible with the timeseries, it must have the required
    fields in the Fields class below + metrics. The other fields are generated
    in the `from_source` method.
    """

    INDEX_FIELDS = [
        CommonIndexFields.DATE,
        CommonIndexFields.AGGREGATE_LEVEL,
        CommonIndexFields.COUNTRY,
        CommonIndexFields.STATE,
        CommonIndexFields.FIPS,
    ]

    COMMON_INDEX_FIELDS = COMMON_FIELDS_TIMESERIES_KEYS

    @property
    def dataset_type(self) -> DatasetType:
        return DatasetType.TIMESERIES

    @property
    def empty(self):
        return self.data.empty

    def latest_values(self) -> pd.DataFrame:
        """Gets the most recent values.

        Return: DataFrame
        """
        columns_to_ffill = list(set(self.data.columns) - set(TimeseriesDataset.INDEX_FIELDS))
        data_copy = self.data.set_index([CommonFields.FIPS, CommonFields.DATE]).sort_index()
        # Groupby preserves the order of rows within a group so ffill will fill forwards by DATE.
        groups_to_fill = data_copy.groupby([CommonFields.FIPS], sort=False)
        # Consider using ffill(limit=...) to constrain how far in the past the latest values go. Currently, because
        # there may be dates missing in the index an integer limit does not provide a consistent
        # limit on the number of days in the past that may be used.
        data_copy[columns_to_ffill] = groups_to_fill[columns_to_ffill].ffill()
        return (
            data_copy.groupby([CommonFields.FIPS], sort=False)
            .last()
            # Reset FIPS back to a regular column and drop the DATE index.
            .reset_index(CommonFields.FIPS)
            .reset_index(drop=True)
        )

    def latest_values_object(self) -> LatestValuesDataset:
        return LatestValuesDataset(self.latest_values())

    def get_date_columns(self) -> pd.DataFrame:
        """Create a DataFrame with a row for each FIPS-variable timeseries and hierarchical columns.

        Returns:
            A DataFrame with a row index of COMMON_FIELDS_TIMESERIES_KEYS and columns hierarchy separating
            GEO_DATA_COLUMNS, provenance information, the timeseries summary and the complete timeseries.
        """
        ts_value_columns = (
            set(self.data.columns)
            - set(COMMON_FIELDS_TIMESERIES_KEYS)
            - set(dataset_utils.GEO_DATA_COLUMNS)
        )
        # Melt all the ts_value_columns into a single "value" column
        long = (
            self.data.loc[:, COMMON_FIELDS_TIMESERIES_KEYS + list(ts_value_columns)]
            .melt(id_vars=COMMON_FIELDS_TIMESERIES_KEYS, value_vars=ts_value_columns,)
            .dropna()
            .set_index([CommonFields.FIPS, PdFields.VARIABLE, CommonFields.DATE])
            .apply(pd.to_numeric)
        )
        # Unstack by DATE, creating a row for each FIPS-variable timeseries and a column for each DATE.
        wide_dates = long.unstack(CommonFields.DATE)
        # Drop any rows without a real value for any date.
        wide_dates = wide_dates.loc[wide_dates.loc[:, "value"].notna().any(axis=1), :]

        summary = wide_dates.loc[:, "value"].apply(
            libs.qa.dataset_summary_gen.generate_field_summary, axis=1
        )

        geo_data_per_fips = dataset_utils.fips_index_geo_data(self.data)
        # Make a DataFrame with a row for each summary.index element
        assert summary.index.names == [CommonFields.FIPS, PdFields.VARIABLE]
        geo_data = pd.merge(
            pd.DataFrame(data=[], index=summary.index),
            geo_data_per_fips,
            how="left",
            left_on=CommonFields.FIPS,  # FIPS is in the left MultiIndex
            right_index=True,
            suffixes=(False, False),
        )

        return pd.concat(
            {
                "geo_data": geo_data,
                "provenance": self.provenance,
                "summary": summary,
                "value": wide_dates["value"],
            },
            axis=1,
        )

    def get_subset(
        self,
        aggregation_level=None,
        country=None,
        fips: Optional[str] = None,
        state: Optional[str] = None,
        states: Optional[List[str]] = None,
        on: Optional[str] = None,
        after: Optional[str] = None,
        before: Optional[str] = None,
        columns: Sequence[str] = tuple(),
    ) -> "TimeseriesDataset":
        """Fetch a new TimeseriesDataset with a subset of the data in `self`.

        Some parameters are only used in ipython notebooks."""
        rows_key = dataset_utils.make_rows_key(
            self.data,
            aggregation_level=aggregation_level,
            country=country,
            fips=fips,
            state=state,
            states=states,
            on=on,
            after=after,
            before=before,
        )
        columns_key = list(columns) if columns else slice(None, None, None)
        return self.__class__(self.data.loc[rows_key, columns_key].reset_index(drop=True))

    @classmethod
    def from_source(
        cls, source: "DataSource", fill_missing_state: bool = True
    ) -> "TimeseriesDataset":
        """Loads data from a specific datasource.

        Args:
            source: DataSource to standardize for timeseries dataset
            fill_missing_state: If True, backfills missing state data by
                calculating county level aggregates.

        Returns: Timeseries object.
        """
        data = source.data
        group = [
            CommonFields.DATE,
            CommonFields.COUNTRY,
            CommonFields.AGGREGATE_LEVEL,
            CommonFields.STATE,
        ]
        data = custom_aggregations.update_with_combined_new_york_counties(
            data, group, are_boroughs_zero=source.HAS_AGGREGATED_NYC_BOROUGH
        )

        if fill_missing_state:
            state_groupby_fields = [
                CommonFields.DATE,
                CommonFields.COUNTRY,
                CommonFields.STATE,
            ]
            non_matching = dataset_utils.aggregate_and_get_nonmatching(
                data, state_groupby_fields, AggregationLevel.COUNTY, AggregationLevel.STATE,
            ).reset_index()
            data = pd.concat([data, non_matching])

        fips_data = dataset_utils.build_fips_data_frame()
        data = dataset_utils.add_county_using_fips(data, fips_data)
        is_state = data[CommonFields.AGGREGATE_LEVEL] == AggregationLevel.STATE.value
        state_fips = data.loc[is_state, CommonFields.STATE].map(us_state_abbrev.ABBREV_US_FIPS)
        data.loc[is_state, CommonFields.FIPS] = state_fips

        no_fips = data[CommonFields.FIPS].isnull()
        if no_fips.any():
            _log.warning(
                "Dropping rows without FIPS", source=str(source), rows=repr(data.loc[no_fips])
            )
            data = data.loc[~no_fips]

        dups = data.duplicated(COMMON_FIELDS_TIMESERIES_KEYS, keep=False)
        if dups.any():
            raise DuplicateDataException(f"Duplicates in {source}", data.loc[dups])

        # Choosing to sort by date
        data = data.sort_values(CommonFields.DATE)
        return cls(data, provenance=source.provenance)

    def summarize(self):
        dataset_utils.summarize(
            self.data,
            AggregationLevel.COUNTY,
            [CommonFields.DATE, CommonFields.COUNTRY, CommonFields.STATE, CommonFields.FIPS,],
        )

        dataset_utils.summarize(
            self.data,
            AggregationLevel.STATE,
            [CommonFields.DATE, CommonFields.COUNTRY, CommonFields.STATE],
        )

    @classmethod
    def load_csv(cls, path_or_buf: Union[pathlib.Path, TextIO]):
        df = common_df.read_csv(path_or_buf)
        # TODO: common_df.read_csv sets the index of the dataframe to be fips, date, however
        # most of the calling code expects fips and date to not be in an index.
        # In the future, it would be good to standardize around index fields.
        df = df.reset_index()
        return cls(df)


def _add_location_id(df: pd.DataFrame):
    """Adds the location_id column derived from FIPS, inplace."""
    if CommonFields.LOCATION_ID in df.columns:
        raise ValueError("location_id already in DataFrame")
    df[CommonFields.LOCATION_ID] = df[CommonFields.FIPS].apply(pipeline.fips_to_location_id)


def _add_fips_if_missing(df: pd.DataFrame):
    """Adds the FIPS column derived from location_id, inplace."""
    if CommonFields.FIPS not in df.columns:
        df[CommonFields.FIPS] = df[CommonFields.LOCATION_ID].apply(pipeline.location_id_to_fips)


def _index_latest_df(
    latest_df: pd.DataFrame, ts_locations: Union[pd.api.extensions.ExtensionArray, np.ndarray]
) -> pd.DataFrame:
    """Adds index to latest_df using location_id in ts_df."""
    assert latest_df.index.names == [None]

    if latest_df.empty:
        warnings.warn(BadMultiRegionWarning("Unexpected empty latest DataFrame"))
        return pd.DataFrame(index=ts_locations).sort_index()
    else:
        latest_df_with_index = latest_df.set_index(CommonFields.LOCATION_ID, verify_integrity=True)
        # Make an index with the union of the locations in the timeseries and latest_df to keep all rows of
        # latest_df
        all_locations = (
            latest_df_with_index.index.union(ts_locations)
            .unique()
            .sort_values()
            # Make sure the index has a name so that reset_index() restores the column name.
            .rename(CommonFields.LOCATION_ID)
        )
        # reindex takes the name from index `all_locations`, see
        # https://github.com/pandas-dev/pandas/issues/9885
        return latest_df_with_index.reindex(index=all_locations)


@final
@dataclass(frozen=True)
class MultiRegionTimeseriesDataset(SaveableDatasetInterface):
    """A set of timeseries and constant values from any number of regions."""

    # TODO(tom): rename to MultiRegionDataset

    # `data` may be used to process every row without considering the date or region. Keep logic about
    # FIPS/location_id/region containing in this class by using methods such as `get_one_region`. Do
    # *not* read date or region related columns directly from `data`. `data_with_fips` exists so we can
    # easily find code that reads the FIPS column.
    # `data` contains columns from CommonFields and simple integer index. DATE and LOCATION_ID must
    # be non-null in every row.
    data: pd.DataFrame

    # `latest_data` contains columns from CommonFields and a LOCATION_ID index.
    # If you need FIPS read from `latest_data_with_fips` so we can easily find code that depends on
    # the column.
    latest_data: pd.DataFrame

    # `provenance` is an array of str with a MultiIndex with names LOCATION_ID and VARIABLE.
    provenance: Optional[pd.Series] = None

    @property
    def dataset_type(self) -> DatasetType:
        return DatasetType.MULTI_REGION

    @property
    def data_with_fips(self) -> pd.DataFrame:
        """data with FIPS column, use `data` when FIPS is not need."""
        return self.data

    @property
    def latest_data_with_fips(self) -> pd.DataFrame:
        """latest_data with FIPS column and LOCATION_ID index, use `latest_data` when FIPS is not need."""
        return self.latest_data

    @property
    def combined_df(self) -> pd.DataFrame:
        """"A DataFrame with timeseries data and latest data (with DATE=NaT) together."""
        return pd.concat([self.data, self.latest_data.reset_index()], ignore_index=True)

    @classmethod
    def load_csv(cls, path_or_buf: Union[pathlib.Path, TextIO]):
        return MultiRegionTimeseriesDataset.from_csv(path_or_buf)

    def timeseries_long(self, columns: List[common_fields.FieldName]) -> pd.DataFrame:
        """Returns a subset of the data in a long format DataFrame, where all values are in a single column.

        Returns: a DataFrame with columns LOCATION_ID, DATE, VARIABLE, VALUE
        """

        key_cols = [CommonFields.LOCATION_ID, CommonFields.DATE]
        long = (
            self.data.loc[:, key_cols + columns]
            .melt(id_vars=key_cols, value_vars=columns)
            .dropna()
            .reset_index(drop=True)
        )
        long[PdFields.VALUE].apply(pd.to_numeric)
        return long

    @staticmethod
    def from_timeseries_df(
        timeseries_df: pd.DataFrame, provenance: Optional[pd.Series] = None
    ) -> "MultiRegionTimeseriesDataset":
        assert timeseries_df.index.names == [None]
        assert CommonFields.LOCATION_ID in timeseries_df.columns
        empty_latest_df = pd.DataFrame([], index=pd.Index([], name=CommonFields.LOCATION_ID))
        return MultiRegionTimeseriesDataset(timeseries_df, empty_latest_df, provenance=provenance)

    def append_latest_df(self, latest_df: pd.DataFrame) -> "MultiRegionTimeseriesDataset":
        assert latest_df.index.names == [None]
        assert CommonFields.LOCATION_ID in latest_df.columns

        # test_top_level_metrics_basic depends on some empty columns being preserved in the
        # MultiRegionTimeseriesDataset so don't call dropna in this method.
        ts_locations = self.data[CommonFields.LOCATION_ID].unique()
        ts_locations.sort()
        latest_df = _index_latest_df(latest_df, ts_locations)
        common_columns = set(latest_df.columns) & set(self.latest_data.columns)
        if common_columns:
            warnings.warn(f"Common columns {common_columns}")
        latest_df = pd.concat([self.latest_data, latest_df], axis=1)

        return MultiRegionTimeseriesDataset(self.data, latest_df, provenance=self.provenance)

    @staticmethod
    def from_combined_dataframe(
        combined_df: pd.DataFrame, provenance: Optional[pd.Series] = None
    ) -> "MultiRegionTimeseriesDataset":
        """Builds a new object from a DataFrame containing timeseries and latest data.

        This method splits rows with DATE NaT into the latest values DataFrame, adds a FIPS column
        derived from LOCATION_ID, drops columns without data and calls `from_timeseries_df` to finish
        the construction.
        """
        assert combined_df.index.names == [None]
        if CommonFields.LOCATION_ID not in combined_df.columns:
            raise ValueError("MultiRegionTimeseriesDataset.from_csv requires location_id column")
        _add_fips_if_missing(combined_df)

        rows_with_date = combined_df[CommonFields.DATE].notna()
        timeseries_df = combined_df.loc[rows_with_date, :].dropna("columns", "all")

        # Extract rows of combined_df which don't have a date.
        latest_df = combined_df.loc[~rows_with_date, :].dropna("columns", "all")

        multiregion_timeseries = MultiRegionTimeseriesDataset.from_timeseries_df(
            timeseries_df, provenance=provenance
        )
        if not latest_df.empty:
            multiregion_timeseries = multiregion_timeseries.append_latest_df(latest_df)

        return multiregion_timeseries

    @staticmethod
    def from_csv(path_or_buf: Union[pathlib.Path, TextIO]) -> "MultiRegionTimeseriesDataset":
        return MultiRegionTimeseriesDataset.from_combined_dataframe(
            common_df.read_csv(path_or_buf, set_index=False)
        )

    @staticmethod
    def from_timeseries_and_latest(
        ts: TimeseriesDataset, latest: LatestValuesDataset
    ) -> "MultiRegionTimeseriesDataset":
        """Converts legacy FIPS to new LOCATION_ID and calls `from_timeseries_df` to finish construction."""
        timeseries_df = ts.data.copy()
        _add_location_id(timeseries_df)

        latest_df = latest.data.copy()
        _add_location_id(latest_df)

        if ts.provenance is not None:
            # Check that current index is as expected. Names will be fixed after remapping, below.
            assert ts.provenance.index.names == [CommonFields.FIPS, PdFields.VARIABLE]
            provenance = ts.provenance.copy()
            provenance.index = provenance.index.map(
                lambda i: (pipeline.fips_to_location_id(i[0]), i[1])
            )
            provenance.index.rename([CommonFields.LOCATION_ID, PdFields.VARIABLE], inplace=True)
        else:
            provenance = None

        # TODO(tom): Either copy latest.provenance to its own series, blend with the timeseries
        # provenance (though some variable names are the same), or retire latest as a separate thing upstream.

        return MultiRegionTimeseriesDataset.from_timeseries_df(
            timeseries_df, provenance=provenance
        ).append_latest_df(latest_df)

    def __post_init__(self):
        # Some integrity checks
        assert CommonFields.LOCATION_ID in self.data.columns
        assert self.data[CommonFields.LOCATION_ID].notna().all()
        assert self.data.index.is_unique
        assert self.data.index.is_monotonic_increasing
        assert self.latest_data.index.names == [CommonFields.LOCATION_ID]

    def append_regions(
        self, other: "MultiRegionTimeseriesDataset"
    ) -> "MultiRegionTimeseriesDataset":
        return MultiRegionTimeseriesDataset.from_timeseries_df(
            pd.concat([self.data, other.data], ignore_index=True)
        ).append_latest_df(
            pd.concat(
                [self.latest_data.reset_index(), other.latest_data.reset_index()], ignore_index=True
            )
        )

    def get_one_region(self, region: Region) -> OneRegionTimeseriesDataset:
        ts_df = self.data.loc[self.data[CommonFields.LOCATION_ID] == region.location_id, :]
        latest_dict = self._location_id_latest_dict(region.location_id)
        if ts_df.empty and not latest_dict:
            raise RegionLatestNotFound(region)
        return OneRegionTimeseriesDataset(data=ts_df, latest=latest_dict)

    def _location_id_latest_dict(self, location_id: str) -> dict:
        try:
            latest_row = self.latest_data.loc[location_id, :]
        except KeyError:
<<<<<<< HEAD
            latest_row = pd.Series([], dtype=object)
        return latest_row.loc[latest_row.notna()].to_dict()
=======
            raise RegionLatestNotFound(region)
        # Some code far away from here depends on latest_dict containing None, not np.nan, for
        # non-real values.
        latest_dict = latest_row.where(pd.notnull(latest_row), None).to_dict()
        return OneRegionTimeseriesDataset(data=ts_df, latest=latest_dict)
>>>>>>> 3e48dd4f

    def get_regions_subset(self, regions: Sequence[Region]) -> "MultiRegionTimeseriesDataset":
        location_ids = pd.Index(sorted(r.location_id for r in regions))
        timeseries_df = self.data.loc[self.data[CommonFields.LOCATION_ID].isin(location_ids), :]
        latest_df, provenance = self._get_latest_and_provenance_for_locations(location_ids)
        return MultiRegionTimeseriesDataset.from_timeseries_df(
            timeseries_df, provenance=provenance
        ).append_latest_df(latest_df)

    def get_counties(
        self, after: Optional[datetime.datetime] = None
    ) -> "MultiRegionTimeseriesDataset":
        ts_rows_key = dataset_utils.make_rows_key(
            self.data, aggregation_level=AggregationLevel.COUNTY, after=after
        )
        ts_df = self.data.loc[ts_rows_key, :].reset_index(drop=True)

        location_ids = ts_df[CommonFields.LOCATION_ID].unique()

        # `after` doesn't make sense for latest because it doesn't contain date information.
        # Keep latest data for regions that are in the new timeseries DataFrame.
        # TODO(tom): Replace this with re-calculating latest data from the new timeseries so that
        # metrics which no longer have real values are excluded.
        latest_df, provenance = self._get_latest_and_provenance_for_locations(location_ids)

        return MultiRegionTimeseriesDataset.from_combined_dataframe(
            pd.concat([ts_df, latest_df], ignore_index=True), provenance=provenance
        )

    def _get_latest_and_provenance_for_locations(
        self, location_ids
    ) -> Tuple[pd.DataFrame, Optional[pd.Series]]:
        latest_df = self.latest_data.loc[
            self.latest_data.index.get_level_values(CommonFields.LOCATION_ID).isin(location_ids), :
        ].reset_index()
        if self.provenance is not None:
            provenance = self.provenance[
                self.provenance.index.get_level_values(CommonFields.LOCATION_ID).isin(location_ids)
            ]
        else:
            provenance = None
        return latest_df, provenance

    def groupby_region(self) -> pandas.core.groupby.generic.DataFrameGroupBy:
        return self.data.groupby(CommonFields.LOCATION_ID)

    @property
    def empty(self) -> bool:
        return self.data.empty

    def to_timeseries(self) -> TimeseriesDataset:
        """Returns a `TimeseriesDataset` of this data.

        This method exists for interim use when calling code that doesn't use MultiRegionTimeseriesDataset.
        """
        return TimeseriesDataset(self.data, provenance=self.provenance)

    def to_csv(self, path: pathlib.Path):
        """Persists timeseries to CSV.

        Args:
            path: Path to write to.
        """
        combined = self.combined_df
        assert combined[CommonFields.LOCATION_ID].notna().all()
        common_df.write_csv(
            combined, path, structlog.get_logger(), [CommonFields.LOCATION_ID, CommonFields.DATE]
        )
        if self.provenance is not None:
            provenance_path = str(path).replace(".csv", "-provenance.csv")
            self.provenance.sort_index().to_csv(provenance_path)

    def join_columns(self, other: "MultiRegionTimeseriesDataset") -> "MultiRegionTimeseriesDataset":
        """Joins the timeseries columns in `other` with those in `self`."""
        if not other.latest_data.empty:
            raise NotImplementedError("No support for joining other with latest_data")
        other_df = other.data_with_fips.set_index([CommonFields.LOCATION_ID, CommonFields.DATE])
        self_df = self.data_with_fips.set_index([CommonFields.LOCATION_ID, CommonFields.DATE])
        other_geo_columns = set(other_df.columns) & set(GEO_DATA_COLUMNS)
        other_ts_columns = (
            set(other_df.columns) - set(GEO_DATA_COLUMNS) - set(TimeseriesDataset.INDEX_FIELDS)
        )
        common_ts_columns = other_ts_columns & set(self.data_with_fips.columns)
        if common_ts_columns:
            # columns to be joined need to be disjoint
            raise ValueError(f"Columns are in both dataset: {common_ts_columns}")
        common_geo_columns = list(set(self.data_with_fips.columns) & other_geo_columns)
        # TODO(tom): fix geo columns check, no later than when self.data is changed to contain only
        # timeseries
        # self_common_geo_columns = self_df.loc[:, common_geo_columns].fillna("")
        # other_common_geo_columns = other_df.loc[:, common_geo_columns].fillna("")
        # try:
        #    if (self_common_geo_columns != other_common_geo_columns).any(axis=None):
        #        unequal_rows = (self_common_geo_columns != other_common_geo_columns).any(axis=1)
        #        _log.info(
        #            "Geo data unexpectedly varies",
        #            self_rows=self_df.loc[unequal_rows, common_geo_columns],
        #            other_rows=other_df.loc[unequal_rows, common_geo_columns],
        #        )
        #        raise ValueError("Geo data unexpectedly varies")
        # except Exception:
        #    _log.exception(f"Comparing df {self_common_geo_columns} to {other_common_geo_columns}")
        #    raise
        combined_df = pd.concat([self_df, other_df[list(other_ts_columns)]], axis=1)
        return MultiRegionTimeseriesDataset.from_timeseries_df(
            combined_df.reset_index()
        ).append_latest_df(self.latest_data_with_fips.reset_index())

    def iter_one_regions(self) -> Iterable[Tuple[Region, OneRegionTimeseriesDataset]]:
        """Iterates through all the regions in this object"""
        for location_id, data_group in self.data_with_fips.groupby(CommonFields.LOCATION_ID):
            latest_dict = self._location_id_latest_dict(location_id)
            yield Region(location_id=location_id, fips=None), OneRegionTimeseriesDataset(
                data_group, latest_dict
            )


def _remove_padded_nans(df, columns):
    if df[columns].isna().all(axis=None):
        return df.loc[[False] * len(df), :].reset_index(drop=True)

    first_valid_index = min(df[column].first_valid_index() for column in columns)
    last_valid_index = max(df[column].last_valid_index() for column in columns)
    df = df.iloc[first_valid_index : last_valid_index + 1]
    return df.reset_index(drop=True)


def add_new_cases(mrts: MultiRegionTimeseriesDataset) -> MultiRegionTimeseriesDataset:
    """Adds a new_cases column to this dataset by calculating the daily diff in cases."""
    df_copy = mrts.data.copy()
    grouped_df = mrts.groupby_region()
    df_copy[CommonFields.NEW_CASES] = grouped_df[CommonFields.CASES].diff(1)
    new_mrts = MultiRegionTimeseriesDataset.from_timeseries_df(
        timeseries_df=df_copy, provenance=mrts.provenance
    ).append_latest_df(mrts.latest_data.reset_index())
    return new_mrts<|MERGE_RESOLUTION|>--- conflicted
+++ resolved
@@ -542,16 +542,8 @@
         try:
             latest_row = self.latest_data.loc[location_id, :]
         except KeyError:
-<<<<<<< HEAD
             latest_row = pd.Series([], dtype=object)
-        return latest_row.loc[latest_row.notna()].to_dict()
-=======
-            raise RegionLatestNotFound(region)
-        # Some code far away from here depends on latest_dict containing None, not np.nan, for
-        # non-real values.
-        latest_dict = latest_row.where(pd.notnull(latest_row), None).to_dict()
-        return OneRegionTimeseriesDataset(data=ts_df, latest=latest_dict)
->>>>>>> 3e48dd4f
+        return latest_row.where(pd.notnull(latest_row), None).to_dict()
 
     def get_regions_subset(self, regions: Sequence[Region]) -> "MultiRegionTimeseriesDataset":
         location_ids = pd.Index(sorted(r.location_id for r in regions))
