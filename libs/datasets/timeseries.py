import datetime
import pathlib
import warnings
from dataclasses import dataclass
from typing import Any
from typing import Dict
from typing import Iterable
from typing import List, Optional, Union, TextIO
from typing import Sequence
from typing import Tuple

from covidactnow.datapublic import common_fields
from covidactnow.datapublic.common_fields import PdFields
from typing_extensions import final

import pandas as pd
import numpy as np
import structlog
from covidactnow.datapublic import common_df
from covidactnow.datapublic.common_fields import COMMON_FIELDS_TIMESERIES_KEYS
from libs import pipeline
from libs import us_state_abbrev
from libs.datasets import dataset_utils
from libs.datasets import dataset_base
from libs.datasets import custom_aggregations
from libs.datasets.common_fields import CommonIndexFields
from libs.datasets.common_fields import CommonFields
from libs.datasets.dataset_base import SaveableDatasetInterface
from libs.datasets.dataset_utils import AggregationLevel
import libs.qa.dataset_summary_gen
from libs.datasets.dataset_utils import DatasetType
from libs.datasets.dataset_utils import GEO_DATA_COLUMNS
from libs.datasets.latest_values_dataset import LatestValuesDataset
from libs.pipeline import Region
import pandas.core.groupby.generic


_log = structlog.get_logger()


class DuplicateDataException(Exception):
    def __init__(self, message, duplicates):
        self.message = message
        self.duplicates = duplicates
        super().__init__()

    def __str__(self):
        return f"DuplicateDataException({self.message})"


class BadMultiRegionWarning(UserWarning):
    pass


class RegionLatestNotFound(IndexError):
    """Requested region's latest values not found in combined data"""

    pass


@final
@dataclass(frozen=True)
class OneRegionTimeseriesDataset:
    """A set of timeseries with values from one region."""

    # Do not make an assumptions about a FIPS or location_id column in the DataFrame.
    data: pd.DataFrame
    # The region is not an attribute at this time because it simplifies making instances and
    # code that needs the region of an instance already has it.

    latest: Dict[str, Any]

    def __post_init__(self):
        if CommonFields.LOCATION_ID in self.data.columns:
            region_count = self.data[CommonFields.LOCATION_ID].nunique()
        else:
            region_count = self.data[CommonFields.FIPS].nunique()
        if region_count == 0:
            _log.warning(f"Creating {self.__class__.__name__} with zero regions")
        elif region_count != 1:
            raise ValueError("Does not have exactly one region")

        if CommonFields.DATE not in self.data.columns:
            raise ValueError("A timeseries must have a date column")

    @property
    def date_indexed(self) -> pd.DataFrame:
        return self.data.set_index(CommonFields.DATE)

    @property
    def empty(self):
        return self.data.empty

    def has_one_region(self) -> bool:
        return True

    def yield_records(self) -> Iterable[dict]:
        # Copied from dataset_base.py
        # It'd be faster to use self.data.itertuples or find a way to avoid yield_records, but that
        # needs larger changes in code calling this.
        for idx, row in self.data.iterrows():
            yield row.where(pd.notnull(row), None).to_dict()

    def get_subset(self, after=None, columns=tuple()):
        rows_key = dataset_utils.make_rows_key(self.data, after=after,)
        columns_key = list(columns) if columns else slice(None, None, None)
        return OneRegionTimeseriesDataset(
            self.data.loc[rows_key, columns_key].reset_index(drop=True), latest=self.latest,
        )

    def remove_padded_nans(self, columns: List[str]):
        return OneRegionTimeseriesDataset(
            _remove_padded_nans(self.data, columns), latest=self.latest
        )


class TimeseriesDataset(dataset_base.DatasetBase):
    """Represents timeseries dataset.

    To make a data source compatible with the timeseries, it must have the required
    fields in the Fields class below + metrics. The other fields are generated
    in the `from_source` method.
    """

    INDEX_FIELDS = [
        CommonIndexFields.DATE,
        CommonIndexFields.AGGREGATE_LEVEL,
        CommonIndexFields.COUNTRY,
        CommonIndexFields.STATE,
        CommonIndexFields.FIPS,
    ]

    COMMON_INDEX_FIELDS = COMMON_FIELDS_TIMESERIES_KEYS

    @property
    def dataset_type(self) -> DatasetType:
        return DatasetType.TIMESERIES

    @property
    def empty(self):
        return self.data.empty

    def latest_values(self) -> pd.DataFrame:
        """Gets the most recent values.

        Return: DataFrame
        """
        columns_to_ffill = list(set(self.data.columns) - set(TimeseriesDataset.INDEX_FIELDS))
        data_copy = self.data.set_index([CommonFields.FIPS, CommonFields.DATE]).sort_index()
        # Groupby preserves the order of rows within a group so ffill will fill forwards by DATE.
        groups_to_fill = data_copy.groupby([CommonFields.FIPS], sort=False)
        # Consider using ffill(limit=...) to constrain how far in the past the latest values go. Currently, because
        # there may be dates missing in the index an integer limit does not provide a consistent
        # limit on the number of days in the past that may be used.
        data_copy[columns_to_ffill] = groups_to_fill[columns_to_ffill].ffill()
        return (
            data_copy.groupby([CommonFields.FIPS], sort=False)
            .last()
            # Reset FIPS back to a regular column and drop the DATE index.
            .reset_index(CommonFields.FIPS)
            .reset_index(drop=True)
        )

    def latest_values_object(self) -> LatestValuesDataset:
        return LatestValuesDataset(self.latest_values())

    def get_date_columns(self) -> pd.DataFrame:
        """Create a DataFrame with a row for each FIPS-variable timeseries and hierarchical columns.

        Returns:
            A DataFrame with a row index of COMMON_FIELDS_TIMESERIES_KEYS and columns hierarchy separating
            GEO_DATA_COLUMNS, provenance information, the timeseries summary and the complete timeseries.
        """
        ts_value_columns = (
            set(self.data.columns)
            - set(COMMON_FIELDS_TIMESERIES_KEYS)
            - set(dataset_utils.GEO_DATA_COLUMNS)
        )
        # Melt all the ts_value_columns into a single "value" column
        long = (
            self.data.loc[:, COMMON_FIELDS_TIMESERIES_KEYS + list(ts_value_columns)]
            .melt(id_vars=COMMON_FIELDS_TIMESERIES_KEYS, value_vars=ts_value_columns,)
            .dropna()
            .set_index([CommonFields.FIPS, PdFields.VARIABLE, CommonFields.DATE])
            .apply(pd.to_numeric)
        )
        # Unstack by DATE, creating a row for each FIPS-variable timeseries and a column for each DATE.
        wide_dates = long.unstack(CommonFields.DATE)
        # Drop any rows without a real value for any date.
        wide_dates = wide_dates.loc[wide_dates.loc[:, "value"].notna().any(axis=1), :]

        summary = wide_dates.loc[:, "value"].apply(
            libs.qa.dataset_summary_gen.generate_field_summary, axis=1
        )

        geo_data_per_fips = dataset_utils.fips_index_geo_data(self.data)
        # Make a DataFrame with a row for each summary.index element
        assert summary.index.names == [CommonFields.FIPS, PdFields.VARIABLE]
        geo_data = pd.merge(
            pd.DataFrame(data=[], index=summary.index),
            geo_data_per_fips,
            how="left",
            left_on=CommonFields.FIPS,  # FIPS is in the left MultiIndex
            right_index=True,
            suffixes=(False, False),
        )

        return pd.concat(
            {
                "geo_data": geo_data,
                "provenance": self.provenance,
                "summary": summary,
                "value": wide_dates["value"],
            },
            axis=1,
        )

    def get_subset(
        self,
        aggregation_level=None,
        country=None,
        fips: Optional[str] = None,
        state: Optional[str] = None,
        states: Optional[List[str]] = None,
        on: Optional[str] = None,
        after: Optional[str] = None,
        before: Optional[str] = None,
        columns: Sequence[str] = tuple(),
    ) -> "TimeseriesDataset":
        """Fetch a new TimeseriesDataset with a subset of the data in `self`.

        Some parameters are only used in ipython notebooks."""
        rows_key = dataset_utils.make_rows_key(
            self.data,
            aggregation_level=aggregation_level,
            country=country,
            fips=fips,
            state=state,
            states=states,
            on=on,
            after=after,
            before=before,
        )
        columns_key = list(columns) if columns else slice(None, None, None)
        return self.__class__(self.data.loc[rows_key, columns_key].reset_index(drop=True))

    @classmethod
    def from_source(
        cls, source: "DataSource", fill_missing_state: bool = True
    ) -> "TimeseriesDataset":
        """Loads data from a specific datasource.

        Args:
            source: DataSource to standardize for timeseries dataset
            fill_missing_state: If True, backfills missing state data by
                calculating county level aggregates.

        Returns: Timeseries object.
        """
        data = source.data
        group = [
            CommonFields.DATE,
            CommonFields.COUNTRY,
            CommonFields.AGGREGATE_LEVEL,
            CommonFields.STATE,
        ]
        data = custom_aggregations.update_with_combined_new_york_counties(
            data, group, are_boroughs_zero=source.HAS_AGGREGATED_NYC_BOROUGH
        )

        if fill_missing_state:
            state_groupby_fields = [
                CommonFields.DATE,
                CommonFields.COUNTRY,
                CommonFields.STATE,
            ]
            non_matching = dataset_utils.aggregate_and_get_nonmatching(
                data, state_groupby_fields, AggregationLevel.COUNTY, AggregationLevel.STATE,
            ).reset_index()
            data = pd.concat([data, non_matching])

        fips_data = dataset_utils.build_fips_data_frame()
        data = dataset_utils.add_county_using_fips(data, fips_data)
        is_state = data[CommonFields.AGGREGATE_LEVEL] == AggregationLevel.STATE.value
        state_fips = data.loc[is_state, CommonFields.STATE].map(us_state_abbrev.ABBREV_US_FIPS)
        data.loc[is_state, CommonFields.FIPS] = state_fips

        no_fips = data[CommonFields.FIPS].isnull()
        if no_fips.any():
            _log.warning(
                "Dropping rows without FIPS", source=str(source), rows=repr(data.loc[no_fips])
            )
            data = data.loc[~no_fips]

        dups = data.duplicated(COMMON_FIELDS_TIMESERIES_KEYS, keep=False)
        if dups.any():
            raise DuplicateDataException(f"Duplicates in {source}", data.loc[dups])

        # Choosing to sort by date
        data = data.sort_values(CommonFields.DATE)
        return cls(data, provenance=source.provenance)

    def summarize(self):
        dataset_utils.summarize(
            self.data,
            AggregationLevel.COUNTY,
            [CommonFields.DATE, CommonFields.COUNTRY, CommonFields.STATE, CommonFields.FIPS,],
        )

        dataset_utils.summarize(
            self.data,
            AggregationLevel.STATE,
            [CommonFields.DATE, CommonFields.COUNTRY, CommonFields.STATE],
        )

    @classmethod
    def load_csv(cls, path_or_buf: Union[pathlib.Path, TextIO]):
        df = common_df.read_csv(path_or_buf)
        # TODO: common_df.read_csv sets the index of the dataframe to be fips, date, however
        # most of the calling code expects fips and date to not be in an index.
        # In the future, it would be good to standardize around index fields.
        df = df.reset_index()
        return cls(df)


def _add_location_id(df: pd.DataFrame):
    """Adds the location_id column derived from FIPS, inplace."""
    if CommonFields.LOCATION_ID in df.columns:
        raise ValueError("location_id already in DataFrame")
    df[CommonFields.LOCATION_ID] = df[CommonFields.FIPS].apply(pipeline.fips_to_location_id)


def _add_fips_if_missing(df: pd.DataFrame):
    """Adds the FIPS column derived from location_id, inplace."""
    if CommonFields.FIPS not in df.columns:
        df[CommonFields.FIPS] = df[CommonFields.LOCATION_ID].apply(pipeline.location_id_to_fips)


def _index_latest_df(
    latest_df: pd.DataFrame, ts_locations: Union[pd.api.extensions.ExtensionArray, np.ndarray]
) -> pd.DataFrame:
    """Adds index to latest_df using location_id in ts_df."""
    assert latest_df.index.names == [None]

    if latest_df.empty:
        warnings.warn(BadMultiRegionWarning("Unexpected empty latest DataFrame"))
        return pd.DataFrame(index=ts_locations).sort_index()
    else:
        latest_df_with_index = latest_df.set_index(CommonFields.LOCATION_ID, verify_integrity=True)
        # Make an index with the union of the locations in the timeseries and latest_df to keep all rows of
        # latest_df
        all_locations = (
            latest_df_with_index.index.union(ts_locations)
            .unique()
            .sort_values()
            # Make sure the index has a name so that reset_index() restores the column name.
            .rename(CommonFields.LOCATION_ID)
        )
        # reindex takes the name from index `all_locations`, see
        # https://github.com/pandas-dev/pandas/issues/9885
        return latest_df_with_index.reindex(index=all_locations)


@final
@dataclass(frozen=True)
class MultiRegionTimeseriesDataset(SaveableDatasetInterface):
    """A set of timeseries and constant values from any number of regions."""

    # TODO(tom): rename to MultiRegionDataset

    # `data` may be used to process every row without considering the date or region. Keep logic about
    # FIPS/location_id/region containing in this class by using methods such as `get_one_region`. Do
    # *not* read date or region related columns directly from `data`. `data_with_fips` exists so we can
    # easily find code that reads the FIPS column.
    # `data` contains columns from CommonFields and simple integer index. DATE and LOCATION_ID must
    # be non-null in every row.
    data: pd.DataFrame

    # `latest_data` contains columns from CommonFields and a LOCATION_ID index.
    # If you need FIPS read from `latest_data_with_fips` so we can easily find code that depends on
    # the column.
    latest_data: pd.DataFrame

    # `provenance` is an array of str with a MultiIndex with names LOCATION_ID and VARIABLE.
    provenance: Optional[pd.Series] = None

    @property
    def dataset_type(self) -> DatasetType:
        return DatasetType.MULTI_REGION

    @property
    def data_with_fips(self) -> pd.DataFrame:
        """data with FIPS column, use `data` when FIPS is not need."""
        return self.data

    @property
    def latest_data_with_fips(self) -> pd.DataFrame:
        """latest_data with FIPS column and LOCATION_ID index, use `latest_data` when FIPS is not need."""
        return self.latest_data

    @property
    def combined_df(self) -> pd.DataFrame:
        """"A DataFrame with timeseries data and latest data (with DATE=NaT) together."""
        return pd.concat([self.data, self.latest_data.reset_index()], ignore_index=True)

    @classmethod
    def load_csv(cls, path_or_buf: Union[pathlib.Path, TextIO]):
        return MultiRegionTimeseriesDataset.from_csv(path_or_buf)

    def timeseries_long(self, columns: List[common_fields.FieldName]) -> pd.DataFrame:
        """Returns a subset of the data in a long format DataFrame, where all values are in a single column.

        Returns: a DataFrame with columns LOCATION_ID, DATE, VARIABLE, VALUE
        """

        key_cols = [CommonFields.LOCATION_ID, CommonFields.DATE]
        long = (
            self.data.loc[:, key_cols + columns]
            .melt(id_vars=key_cols, value_vars=columns)
            .dropna()
            .reset_index(drop=True)
        )
        long[PdFields.VALUE].apply(pd.to_numeric)
        return long

    @staticmethod
    def from_timeseries_df(
        timeseries_df: pd.DataFrame, provenance: Optional[pd.Series] = None
    ) -> "MultiRegionTimeseriesDataset":
        assert timeseries_df.index.names == [None]
        assert CommonFields.LOCATION_ID in timeseries_df.columns
        empty_latest_df = pd.DataFrame([], index=pd.Index([], name=CommonFields.LOCATION_ID))
        return MultiRegionTimeseriesDataset(timeseries_df, empty_latest_df, provenance=provenance)

    def append_latest_df(self, latest_df: pd.DataFrame) -> "MultiRegionTimeseriesDataset":
        assert latest_df.index.names == [None]
        assert CommonFields.LOCATION_ID in latest_df.columns

        # test_top_level_metrics_basic depends on some empty columns being preserved in the
        # MultiRegionTimeseriesDataset so don't call dropna in this method.
        ts_locations = self.data[CommonFields.LOCATION_ID].unique()
        ts_locations.sort()
        latest_df = _index_latest_df(latest_df, ts_locations)
        common_columns = set(latest_df.columns) & set(self.latest_data.columns)
        if common_columns:
            warnings.warn(f"Common columns {common_columns}")
        latest_df = pd.concat([self.latest_data, latest_df], axis=1)

        return MultiRegionTimeseriesDataset(self.data, latest_df, provenance=self.provenance)

    @staticmethod
    def from_combined_dataframe(
        combined_df: pd.DataFrame, provenance: Optional[pd.Series] = None
    ) -> "MultiRegionTimeseriesDataset":
        """Builds a new object from a DataFrame containing timeseries and latest data.

        This method splits rows with DATE NaT into the latest values DataFrame, adds a FIPS column
        derived from LOCATION_ID, drops columns without data and calls `from_timeseries_df` to finish
        the construction.
        """
        assert combined_df.index.names == [None]
        if CommonFields.LOCATION_ID not in combined_df.columns:
            raise ValueError("MultiRegionTimeseriesDataset.from_csv requires location_id column")
        _add_fips_if_missing(combined_df)

        rows_with_date = combined_df[CommonFields.DATE].notna()
        timeseries_df = combined_df.loc[rows_with_date, :].dropna("columns", "all")

        # Extract rows of combined_df which don't have a date.
        latest_df = combined_df.loc[~rows_with_date, :].dropna("columns", "all")

        multiregion_timeseries = MultiRegionTimeseriesDataset.from_timeseries_df(
            timeseries_df, provenance=provenance
        )
        if not latest_df.empty:
            multiregion_timeseries = multiregion_timeseries.append_latest_df(latest_df)

        return multiregion_timeseries

    @staticmethod
    def from_csv(path_or_buf: Union[pathlib.Path, TextIO]) -> "MultiRegionTimeseriesDataset":
        return MultiRegionTimeseriesDataset.from_combined_dataframe(
            common_df.read_csv(path_or_buf, set_index=False)
        )

    @staticmethod
    def from_timeseries_and_latest(
        ts: TimeseriesDataset, latest: LatestValuesDataset
    ) -> "MultiRegionTimeseriesDataset":
        """Converts legacy FIPS to new LOCATION_ID and calls `from_timeseries_df` to finish construction."""
        timeseries_df = ts.data.copy()
        _add_location_id(timeseries_df)

        latest_df = latest.data.copy()
        _add_location_id(latest_df)

        if ts.provenance is not None:
            # Check that current index is as expected. Names will be fixed after remapping, below.
            assert ts.provenance.index.names == [CommonFields.FIPS, PdFields.VARIABLE]
            provenance = ts.provenance.copy()
            provenance.index = provenance.index.map(
                lambda i: (pipeline.fips_to_location_id(i[0]), i[1])
            )
            provenance.index.rename([CommonFields.LOCATION_ID, PdFields.VARIABLE], inplace=True)
        else:
            provenance = None

        # TODO(tom): Either copy latest.provenance to its own series, blend with the timeseries
        # provenance (though some variable names are the same), or retire latest as a separate thing upstream.

        return MultiRegionTimeseriesDataset.from_timeseries_df(
            timeseries_df, provenance=provenance
        ).append_latest_df(latest_df)

    def __post_init__(self):
        # Some integrity checks
        assert CommonFields.LOCATION_ID in self.data.columns
        assert self.data[CommonFields.LOCATION_ID].notna().all()
        assert self.data.index.is_unique
        assert self.data.index.is_monotonic_increasing
        assert self.latest_data.index.names == [CommonFields.LOCATION_ID]

    def append_regions(
        self, other: "MultiRegionTimeseriesDataset"
    ) -> "MultiRegionTimeseriesDataset":
        return MultiRegionTimeseriesDataset.from_timeseries_df(
            pd.concat([self.data, other.data], ignore_index=True)
        ).append_latest_df(
            pd.concat(
                [self.latest_data.reset_index(), other.latest_data.reset_index()], ignore_index=True
            )
        )

    def get_one_region(self, region: Region) -> OneRegionTimeseriesDataset:
        ts_df = self.data.loc[self.data[CommonFields.LOCATION_ID] == region.location_id, :]
<<<<<<< HEAD
        try:
            latest_row = self.latest_data.loc[region.location_id, :]
        except KeyError:
            latest_row = pd.Series([], dtype=object)
        if ts_df.empty and latest_row.empty:
            raise RegionLatestNotFound(region)
        # Some code far away from here depends on latest_dict containing None, not np.nan, for
        # non-real values.
        latest_dict = latest_row.loc[latest_row.notna()].to_dict()
=======
        latest_dict = self._location_id_latest_dict(region.location_id)
        if ts_df.empty and not latest_dict:
            raise RegionLatestNotFound(region)
>>>>>>> d8ea200e
        return OneRegionTimeseriesDataset(data=ts_df, latest=latest_dict)

    def _location_id_latest_dict(self, location_id: str) -> dict:
        try:
            latest_row = self.latest_data.loc[location_id, :]
        except KeyError:
            latest_row = pd.Series([], dtype=object)
        return latest_row.where(pd.notnull(latest_row), None).to_dict()

    def get_regions_subset(self, regions: Sequence[Region]) -> "MultiRegionTimeseriesDataset":
        location_ids = pd.Index(sorted(r.location_id for r in regions))
        timeseries_df = self.data.loc[self.data[CommonFields.LOCATION_ID].isin(location_ids), :]
        latest_df, provenance = self._get_latest_and_provenance_for_locations(location_ids)
        return MultiRegionTimeseriesDataset.from_timeseries_df(
            timeseries_df, provenance=provenance
        ).append_latest_df(latest_df)

    def get_counties(
        self, after: Optional[datetime.datetime] = None
    ) -> "MultiRegionTimeseriesDataset":
        ts_rows_key = dataset_utils.make_rows_key(
            self.data, aggregation_level=AggregationLevel.COUNTY, after=after
        )
        ts_df = self.data.loc[ts_rows_key, :].reset_index(drop=True)

        location_ids = ts_df[CommonFields.LOCATION_ID].unique()

        # `after` doesn't make sense for latest because it doesn't contain date information.
        # Keep latest data for regions that are in the new timeseries DataFrame.
        # TODO(tom): Replace this with re-calculating latest data from the new timeseries so that
        # metrics which no longer have real values are excluded.
        latest_df, provenance = self._get_latest_and_provenance_for_locations(location_ids)

        return MultiRegionTimeseriesDataset.from_combined_dataframe(
            pd.concat([ts_df, latest_df], ignore_index=True), provenance=provenance
        )

    def _get_latest_and_provenance_for_locations(
        self, location_ids
    ) -> Tuple[pd.DataFrame, Optional[pd.Series]]:
        latest_rows = self.latest_data.index.get_level_values(CommonFields.LOCATION_ID).isin(
            location_ids
        )
        latest_df = self.latest_data.loc[latest_rows, :].reset_index().dropna("columns", "all")
        if self.provenance is not None:
            provenance = self.provenance[
                self.provenance.index.get_level_values(CommonFields.LOCATION_ID).isin(location_ids)
            ]
        else:
            provenance = None
        return latest_df, provenance

    def groupby_region(self) -> pandas.core.groupby.generic.DataFrameGroupBy:
        return self.data.groupby(CommonFields.LOCATION_ID)

    @property
    def empty(self) -> bool:
        return self.data.empty

    def to_timeseries(self) -> TimeseriesDataset:
        """Returns a `TimeseriesDataset` of this data.

        This method exists for interim use when calling code that doesn't use MultiRegionTimeseriesDataset.
        """
        return TimeseriesDataset(self.data, provenance=self.provenance)

    def to_csv(self, path: pathlib.Path):
        """Persists timeseries to CSV.

        Args:
            path: Path to write to.
        """
        combined = self.combined_df
        assert combined[CommonFields.LOCATION_ID].notna().all()
        common_df.write_csv(
            combined, path, structlog.get_logger(), [CommonFields.LOCATION_ID, CommonFields.DATE]
        )
        if self.provenance is not None:
            provenance_path = str(path).replace(".csv", "-provenance.csv")
            self.provenance.sort_index().to_csv(provenance_path)

    def join_columns(self, other: "MultiRegionTimeseriesDataset") -> "MultiRegionTimeseriesDataset":
        """Joins the timeseries columns in `other` with those in `self`."""
        if not other.latest_data.empty:
            raise NotImplementedError("No support for joining other with latest_data")
        other_df = other.data_with_fips.set_index([CommonFields.LOCATION_ID, CommonFields.DATE])
        self_df = self.data_with_fips.set_index([CommonFields.LOCATION_ID, CommonFields.DATE])
        other_geo_columns = set(other_df.columns) & set(GEO_DATA_COLUMNS)
        other_ts_columns = (
            set(other_df.columns) - set(GEO_DATA_COLUMNS) - set(TimeseriesDataset.INDEX_FIELDS)
        )
        common_ts_columns = other_ts_columns & set(self.data_with_fips.columns)
        if common_ts_columns:
            # columns to be joined need to be disjoint
            raise ValueError(f"Columns are in both dataset: {common_ts_columns}")
        common_geo_columns = list(set(self.data_with_fips.columns) & other_geo_columns)
        # TODO(tom): fix geo columns check, no later than when self.data is changed to contain only
        # timeseries
        # self_common_geo_columns = self_df.loc[:, common_geo_columns].fillna("")
        # other_common_geo_columns = other_df.loc[:, common_geo_columns].fillna("")
        # try:
        #    if (self_common_geo_columns != other_common_geo_columns).any(axis=None):
        #        unequal_rows = (self_common_geo_columns != other_common_geo_columns).any(axis=1)
        #        _log.info(
        #            "Geo data unexpectedly varies",
        #            self_rows=self_df.loc[unequal_rows, common_geo_columns],
        #            other_rows=other_df.loc[unequal_rows, common_geo_columns],
        #        )
        #        raise ValueError("Geo data unexpectedly varies")
        # except Exception:
        #    _log.exception(f"Comparing df {self_common_geo_columns} to {other_common_geo_columns}")
        #    raise
        combined_df = pd.concat([self_df, other_df[list(other_ts_columns)]], axis=1)
        return MultiRegionTimeseriesDataset.from_timeseries_df(
            combined_df.reset_index()
        ).append_latest_df(self.latest_data_with_fips.reset_index())

    def iter_one_regions(self) -> Iterable[Tuple[Region, OneRegionTimeseriesDataset]]:
        """Iterates through all the regions in this object"""
        for location_id, data_group in self.data_with_fips.groupby(CommonFields.LOCATION_ID):
            latest_dict = self._location_id_latest_dict(location_id)
            yield Region(location_id=location_id, fips=None), OneRegionTimeseriesDataset(
                data_group, latest_dict
            )


def _remove_padded_nans(df, columns):
    if df[columns].isna().all(axis=None):
        return df.loc[[False] * len(df), :].reset_index(drop=True)

    first_valid_index = min(df[column].first_valid_index() for column in columns)
    last_valid_index = max(df[column].last_valid_index() for column in columns)
    df = df.iloc[first_valid_index : last_valid_index + 1]
    return df.reset_index(drop=True)


def add_new_cases(mrts: MultiRegionTimeseriesDataset) -> MultiRegionTimeseriesDataset:
    """Adds a new_cases column to this dataset by calculating the daily diff in cases."""
    df_copy = mrts.data.copy()
    grouped_df = mrts.groupby_region()
    df_copy[CommonFields.NEW_CASES] = grouped_df[CommonFields.CASES].diff(1)
    new_mrts = MultiRegionTimeseriesDataset.from_timeseries_df(
        timeseries_df=df_copy, provenance=mrts.provenance
    ).append_latest_df(mrts.latest_data.reset_index())
    return new_mrts<|MERGE_RESOLUTION|>--- conflicted
+++ resolved
@@ -533,21 +533,9 @@
 
     def get_one_region(self, region: Region) -> OneRegionTimeseriesDataset:
         ts_df = self.data.loc[self.data[CommonFields.LOCATION_ID] == region.location_id, :]
-<<<<<<< HEAD
-        try:
-            latest_row = self.latest_data.loc[region.location_id, :]
-        except KeyError:
-            latest_row = pd.Series([], dtype=object)
-        if ts_df.empty and latest_row.empty:
-            raise RegionLatestNotFound(region)
-        # Some code far away from here depends on latest_dict containing None, not np.nan, for
-        # non-real values.
-        latest_dict = latest_row.loc[latest_row.notna()].to_dict()
-=======
         latest_dict = self._location_id_latest_dict(region.location_id)
         if ts_df.empty and not latest_dict:
             raise RegionLatestNotFound(region)
->>>>>>> d8ea200e
         return OneRegionTimeseriesDataset(data=ts_df, latest=latest_dict)
 
     def _location_id_latest_dict(self, location_id: str) -> dict:
