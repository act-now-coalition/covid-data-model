--- conflicted
+++ resolved
@@ -1248,82 +1248,7 @@
         timeseries=output_timeseries_wide_variables,
         tag=output_tag.sort_index(),
         static=output_static_df,
-<<<<<<< HEAD
     )
-=======
-    )
-
-
-def _aggregate_ignoring_nas(df_in: pd.DataFrame) -> Mapping:
-    aggregated = {}
-    for field in df_in.columns:
-        if field == CommonFields.ALL_BED_TYPICAL_OCCUPANCY_RATE:
-            licensed_beds = df_in[CommonFields.LICENSED_BEDS]
-            occupancy_rates = df_in[CommonFields.ALL_BED_TYPICAL_OCCUPANCY_RATE]
-            aggregated[field] = (licensed_beds * occupancy_rates).sum() / licensed_beds.sum()
-        elif field == CommonFields.ICU_TYPICAL_OCCUPANCY_RATE:
-            icu_beds = df_in[CommonFields.ICU_BEDS]
-            occupancy_rates = df_in[CommonFields.ICU_TYPICAL_OCCUPANCY_RATE]
-            aggregated[field] = (icu_beds * occupancy_rates).sum() / icu_beds.sum()
-        else:
-            aggregated[field] = df_in[field].sum()
-    return aggregated
-
-
-def aggregate_puerto_rico_from_counties(dataset: MultiRegionDataset) -> MultiRegionDataset:
-    """Returns a dataset with NA static values for the state PR aggregated from counties."""
-    pr_county_mask = (dataset.static[CommonFields.STATE] == "PR") & (
-        dataset.static[CommonFields.AGGREGATE_LEVEL] == AggregationLevel.COUNTY.value
-    )
-    if not pr_county_mask.any():
-        return dataset
-    pr_counties = dataset.static.loc[pr_county_mask]
-    aggregated = _aggregate_ignoring_nas(pr_counties.select_dtypes(include="number"))
-    pr_location_id = pipeline.Region.from_state("PR").location_id
-
-    patched_static = dataset.static.copy()
-    for field, aggregated_value in aggregated.items():
-        if pd.isna(patched_static.at[pr_location_id, field]):
-            patched_static.at[pr_location_id, field] = aggregated_value
-
-    return dataclasses.replace(dataset, static=patched_static)
-
-
-def derive_vaccine_pct(ds_in: MultiRegionDataset) -> MultiRegionDataset:
-    """Returns a new dataset containing everything all the input and vaccination percentage
-    metrics derived from the corresponding non-percentage field where not already set."""
-    field_map = {
-        CommonFields.VACCINATIONS_INITIATED: CommonFields.VACCINATIONS_INITIATED_PCT,
-        CommonFields.VACCINATIONS_COMPLETED: CommonFields.VACCINATIONS_COMPLETED_PCT,
-    }
-    ds_in_wide_dates = ds_in.timeseries_wide_dates()
-    ds_in_wide_dates = ds_in_wide_dates.loc[
-        ds_in_wide_dates.index.get_level_values(PdFields.VARIABLE).isin(field_map.keys())
-    ]
-    # TODO(tom): Preserve provenance and other tags from the original vaccination fields.
-    # ds_in_wide_dates / dataset.static.loc[:, CommonFields.POPULATION] doesn't seem to align the
-    # location_id correctly so be more explicit with `div`:
-    derived_pct_df = (
-        ds_in_wide_dates.div(
-            ds_in.static.loc[:, CommonFields.POPULATION],
-            level=CommonFields.LOCATION_ID,
-            axis="index",
-        )
-        * 100.0
-    )
-    derived_pct_df = derived_pct_df.rename(index=field_map, level=PdFields.VARIABLE)
-    # Make a dataset containing only the derived percentage metrics.
-    ds_derived_pct = MultiRegionDataset.from_timeseries_wide_dates_df(derived_pct_df)
-
-    # Combine the derived percentage with any percentages in ds_in to make a dataset containing
-    # only the percentage metrics.
-    # Possible optimization: Replace the combine+drop+join with a single function that copies from
-    # ds_derived_pct only where a timeseries is all NaN in the original dataset.
-    ds_list = [ds_in, ds_derived_pct]
-    ds_all_pct = combined_datasets({field_pct: ds_list for field_pct in field_map.values()}, {})
-
-    dataset_without_pct = ds_in.drop_columns_if_present(list(field_map.values()))
-    return dataset_without_pct.join_columns(ds_all_pct)
 
 
 def make_source_tags(ds_in: MultiRegionDataset) -> MultiRegionDataset:
@@ -1365,5 +1290,4 @@
         source_tags.apply(lambda tag: tag.url).dropna().rename(TagField.CONTENT).reset_index()
     )
     source_url[TagField.TYPE] = TagType.SOURCE_URL
-    return ds_in.append_tag_df(source_url)
->>>>>>> 0149c984
+    return ds_in.append_tag_df(source_url)