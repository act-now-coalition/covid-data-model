--- conflicted
+++ resolved
@@ -657,26 +657,15 @@
         except KeyError:
             return EMPTY_TIMESERIES_NOT_BUCKETED_WIDE_DATES_DF
 
-<<<<<<< HEAD
-    def get_timeseries_wide_dates(self, field: FieldName, *, bucketed: bool) -> pd.DataFrame:
-        """Returns a DataFrame with LOCATION_ID index and DATE columns"""
-        if bucketed:
-            raise NotImplementedError()
-        try:
-            return self.timeseries_not_bucketed_wide_dates.xs(
-=======
     def get_timeseries_not_bucketed_wide_dates(self, field: FieldName) -> pd.DataFrame:
         """Returns a field in a wide-dates DataFrame with LOCATION_ID index and DATE columns"""
         try:
             return self._timeseries_not_bucketed_wide_dates.xs(
->>>>>>> ca92ffa7
                 field, level=PdFields.VARIABLE, axis=0
             )
         except KeyError:
             return EMPTY_TIMESERIES_NOT_BUCKETED_WIDE_DATES_DF.droplevel(PdFields.VARIABLE)
 
-<<<<<<< HEAD
-=======
     def get_timeseries_bucketed_wide_dates(self, field: FieldName) -> pd.DataFrame:
         """Returns a field in a wide-dates DataFrame with LOCATION_ID, DEMOGRAPHIC_BUCKET index and
         DATE columns"""
@@ -685,7 +674,6 @@
         except KeyError:
             return EMPTY_TIMESERIES_BUCKETED_WIDE_DATES_DF.droplevel(PdFields.VARIABLE)
 
->>>>>>> ca92ffa7
     def _timeseries_latest_values(self) -> pd.DataFrame:
         """Returns the latest value for every region and metric, derived from timeseries."""
 
