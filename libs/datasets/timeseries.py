import dataclasses
import datetime
import pathlib
import warnings
from dataclasses import dataclass
from typing import Any
from typing import Dict
from typing import Iterable
from typing import List, Optional, Union, TextIO
from typing import Sequence
from typing import Tuple

from covidactnow.datapublic import common_fields
from covidactnow.datapublic.common_fields import PdFields
from typing_extensions import final

import pandas as pd
import numpy as np
import structlog
from covidactnow.datapublic import common_df
from covidactnow.datapublic.common_fields import COMMON_FIELDS_TIMESERIES_KEYS
from libs import pipeline
from libs import us_state_abbrev
from libs.datasets import dataset_utils
from libs.datasets import dataset_base
from libs.datasets import custom_aggregations
from libs.datasets.common_fields import CommonIndexFields
from libs.datasets.common_fields import CommonFields
from libs.datasets.dataset_base import SaveableDatasetInterface
from libs.datasets.dataset_utils import AggregationLevel
import libs.qa.dataset_summary_gen
from libs.datasets.dataset_utils import DatasetType
from libs.datasets.dataset_utils import GEO_DATA_COLUMNS
from libs.datasets.latest_values_dataset import LatestValuesDataset
from libs.pipeline import Region
import pandas.core.groupby.generic


_log = structlog.get_logger()


class DuplicateDataException(Exception):
    def __init__(self, message, duplicates):
        self.message = message
        self.duplicates = duplicates
        super().__init__()

    def __str__(self):
        return f"DuplicateDataException({self.message})"


class BadMultiRegionWarning(UserWarning):
    pass


class RegionLatestNotFound(IndexError):
    """Requested region's latest values not found in combined data"""

    pass


@final
@dataclass(frozen=True)
class OneRegionTimeseriesDataset:
    """A set of timeseries with values from one region."""

    # Do not make an assumptions about a FIPS or location_id column in the DataFrame.
    data: pd.DataFrame
    # The region is not an attribute at this time because it simplifies making instances and
    # code that needs the region of an instance already has it.

    latest: Dict[str, Any]

<<<<<<< HEAD
    provenance: Dict[str, str]
=======
    # A default exists for convience in tests. Non-test could is expected to explicitly set
    # provenance.
    # Because these objects are frozen it /might/ be safe to use default={} but using a factory to
    # make a new instance of the mutable {} is safer.
    provenance: Dict[str, str] = dataclasses.field(default_factory=dict)
>>>>>>> 299994b7

    def __post_init__(self):
        if CommonFields.LOCATION_ID in self.data.columns:
            region_count = self.data[CommonFields.LOCATION_ID].nunique()
        else:
            region_count = self.data[CommonFields.FIPS].nunique()
        if region_count == 0:
            _log.warning(f"Creating {self.__class__.__name__} with zero regions")
        elif region_count != 1:
            raise ValueError("Does not have exactly one region")

        if CommonFields.DATE not in self.data.columns:
            raise ValueError("A timeseries must have a date column")

    @property
    def date_indexed(self) -> pd.DataFrame:
        return self.data.set_index(CommonFields.DATE)

    @property
    def empty(self):
        return self.data.empty

    def has_one_region(self) -> bool:
        return True

    def yield_records(self) -> Iterable[dict]:
        # Copied from dataset_base.py
        # It'd be faster to use self.data.itertuples or find a way to avoid yield_records, but that
        # needs larger changes in code calling this.
        for idx, row in self.data.iterrows():
            yield row.where(pd.notnull(row), None).to_dict()

    def get_subset(self, after=None, columns=tuple()):
        rows_key = dataset_utils.make_rows_key(self.data, after=after,)
        columns_key = list(columns) if columns else slice(None, None, None)
        return OneRegionTimeseriesDataset(
            self.data.loc[rows_key, columns_key].reset_index(drop=True),
            latest=self.latest,
            provenance=self.provenance,
        )

    def remove_padded_nans(self, columns: List[str]):
        return OneRegionTimeseriesDataset(
            _remove_padded_nans(self.data, columns), latest=self.latest, provenance=self.provenance,
        )


class TimeseriesDataset(dataset_base.DatasetBase):
    """Represents timeseries dataset.

    To make a data source compatible with the timeseries, it must have the required
    fields in the Fields class below + metrics. The other fields are generated
    in the `from_source` method.
    """

    INDEX_FIELDS = [
        CommonIndexFields.DATE,
        CommonIndexFields.AGGREGATE_LEVEL,
        CommonIndexFields.COUNTRY,
        CommonIndexFields.STATE,
        CommonIndexFields.FIPS,
    ]

    COMMON_INDEX_FIELDS = COMMON_FIELDS_TIMESERIES_KEYS

    @property
    def dataset_type(self) -> DatasetType:
        return DatasetType.TIMESERIES

    @property
    def empty(self):
        return self.data.empty

    def latest_values(self) -> pd.DataFrame:
        """Gets the most recent values.

        Return: DataFrame
        """
        columns_to_ffill = list(set(self.data.columns) - set(TimeseriesDataset.INDEX_FIELDS))
        data_copy = self.data.set_index([CommonFields.FIPS, CommonFields.DATE]).sort_index()
        # Groupby preserves the order of rows within a group so ffill will fill forwards by DATE.
        groups_to_fill = data_copy.groupby([CommonFields.FIPS], sort=False)
        # Consider using ffill(limit=...) to constrain how far in the past the latest values go. Currently, because
        # there may be dates missing in the index an integer limit does not provide a consistent
        # limit on the number of days in the past that may be used.
        data_copy[columns_to_ffill] = groups_to_fill[columns_to_ffill].ffill()
        return (
            data_copy.groupby([CommonFields.FIPS], sort=False)
            .last()
            # Reset FIPS back to a regular column and drop the DATE index.
            .reset_index(CommonFields.FIPS)
            .reset_index(drop=True)
        )

    def latest_values_object(self) -> LatestValuesDataset:
        return LatestValuesDataset(self.latest_values())

    def get_date_columns(self) -> pd.DataFrame:
        """Create a DataFrame with a row for each FIPS-variable timeseries and hierarchical columns.

        Returns:
            A DataFrame with a row index of COMMON_FIELDS_TIMESERIES_KEYS and columns hierarchy separating
            GEO_DATA_COLUMNS, provenance information, the timeseries summary and the complete timeseries.
        """
        ts_value_columns = (
            set(self.data.columns)
            - set(COMMON_FIELDS_TIMESERIES_KEYS)
            - set(dataset_utils.GEO_DATA_COLUMNS)
        )
        # Melt all the ts_value_columns into a single "value" column
        long = (
            self.data.loc[:, COMMON_FIELDS_TIMESERIES_KEYS + list(ts_value_columns)]
            .melt(id_vars=COMMON_FIELDS_TIMESERIES_KEYS, value_vars=ts_value_columns,)
            .dropna()
            .set_index([CommonFields.FIPS, PdFields.VARIABLE, CommonFields.DATE])
            .apply(pd.to_numeric)
        )
        # Unstack by DATE, creating a row for each FIPS-variable timeseries and a column for each DATE.
        wide_dates = long.unstack(CommonFields.DATE)
        # Drop any rows without a real value for any date.
        wide_dates = wide_dates.loc[wide_dates.loc[:, "value"].notna().any(axis=1), :]

        summary = wide_dates.loc[:, "value"].apply(
            libs.qa.dataset_summary_gen.generate_field_summary, axis=1
        )

        geo_data_per_fips = dataset_utils.fips_index_geo_data(self.data)
        # Make a DataFrame with a row for each summary.index element
        assert summary.index.names == [CommonFields.FIPS, PdFields.VARIABLE]
        geo_data = pd.merge(
            pd.DataFrame(data=[], index=summary.index),
            geo_data_per_fips,
            how="left",
            left_on=CommonFields.FIPS,  # FIPS is in the left MultiIndex
            right_index=True,
            suffixes=(False, False),
        )

        return pd.concat(
            {
                "geo_data": geo_data,
                "provenance": self.provenance,
                "summary": summary,
                "value": wide_dates["value"],
            },
            axis=1,
        )

    def get_subset(
        self,
        aggregation_level=None,
        country=None,
        fips: Optional[str] = None,
        state: Optional[str] = None,
        states: Optional[List[str]] = None,
        on: Optional[str] = None,
        after: Optional[str] = None,
        before: Optional[str] = None,
        columns: Sequence[str] = tuple(),
    ) -> "TimeseriesDataset":
        """Fetch a new TimeseriesDataset with a subset of the data in `self`.

        Some parameters are only used in ipython notebooks."""
        rows_key = dataset_utils.make_rows_key(
            self.data,
            aggregation_level=aggregation_level,
            country=country,
            fips=fips,
            state=state,
            states=states,
            on=on,
            after=after,
            before=before,
        )
        columns_key = list(columns) if columns else slice(None, None, None)
        return self.__class__(self.data.loc[rows_key, columns_key].reset_index(drop=True))

    @classmethod
    def from_source(
        cls, source: "DataSource", fill_missing_state: bool = True
    ) -> "TimeseriesDataset":
        """Loads data from a specific datasource.

        Args:
            source: DataSource to standardize for timeseries dataset
            fill_missing_state: If True, backfills missing state data by
                calculating county level aggregates.

        Returns: Timeseries object.
        """
        data = source.data
        group = [
            CommonFields.DATE,
            CommonFields.COUNTRY,
            CommonFields.AGGREGATE_LEVEL,
            CommonFields.STATE,
        ]
        data = custom_aggregations.update_with_combined_new_york_counties(
            data, group, are_boroughs_zero=source.HAS_AGGREGATED_NYC_BOROUGH
        )

        if fill_missing_state:
            state_groupby_fields = [
                CommonFields.DATE,
                CommonFields.COUNTRY,
                CommonFields.STATE,
            ]
            non_matching = dataset_utils.aggregate_and_get_nonmatching(
                data, state_groupby_fields, AggregationLevel.COUNTY, AggregationLevel.STATE,
            ).reset_index()
            data = pd.concat([data, non_matching])

        fips_data = dataset_utils.build_fips_data_frame()
        data = dataset_utils.add_county_using_fips(data, fips_data)
        is_state = data[CommonFields.AGGREGATE_LEVEL] == AggregationLevel.STATE.value
        state_fips = data.loc[is_state, CommonFields.STATE].map(us_state_abbrev.ABBREV_US_FIPS)
        data.loc[is_state, CommonFields.FIPS] = state_fips

        no_fips = data[CommonFields.FIPS].isnull()
        if no_fips.any():
            _log.warning(
                "Dropping rows without FIPS", source=str(source), rows=repr(data.loc[no_fips])
            )
            data = data.loc[~no_fips]

        dups = data.duplicated(COMMON_FIELDS_TIMESERIES_KEYS, keep=False)
        if dups.any():
            raise DuplicateDataException(f"Duplicates in {source}", data.loc[dups])

        # Choosing to sort by date
        data = data.sort_values(CommonFields.DATE)
        return cls(data, provenance=source.provenance)

    def summarize(self):
        dataset_utils.summarize(
            self.data,
            AggregationLevel.COUNTY,
            [CommonFields.DATE, CommonFields.COUNTRY, CommonFields.STATE, CommonFields.FIPS,],
        )

        dataset_utils.summarize(
            self.data,
            AggregationLevel.STATE,
            [CommonFields.DATE, CommonFields.COUNTRY, CommonFields.STATE],
        )

    @classmethod
    def load_csv(cls, path_or_buf: Union[pathlib.Path, TextIO]):
        df = common_df.read_csv(path_or_buf)
        # TODO: common_df.read_csv sets the index of the dataframe to be fips, date, however
        # most of the calling code expects fips and date to not be in an index.
        # In the future, it would be good to standardize around index fields.
        df = df.reset_index()
        return cls(df)


def _add_location_id(df: pd.DataFrame):
    """Adds the location_id column derived from FIPS, inplace."""
    if CommonFields.LOCATION_ID in df.columns:
        raise ValueError("location_id already in DataFrame")
    df[CommonFields.LOCATION_ID] = df[CommonFields.FIPS].apply(pipeline.fips_to_location_id)


def _add_fips_if_missing(df: pd.DataFrame):
    """Adds the FIPS column derived from location_id, inplace."""
    if CommonFields.FIPS not in df.columns:
        df[CommonFields.FIPS] = df[CommonFields.LOCATION_ID].apply(pipeline.location_id_to_fips)


def _index_latest_df(
    latest_df: pd.DataFrame, ts_locations: Union[pd.api.extensions.ExtensionArray, np.ndarray]
) -> pd.DataFrame:
    """Adds index to latest_df using location_id in ts_df."""
    assert latest_df.index.names == [None]

    if latest_df.empty:
        warnings.warn(BadMultiRegionWarning("Unexpected empty latest DataFrame"))
        return pd.DataFrame(index=ts_locations).sort_index()
    else:
        latest_df_with_index = latest_df.set_index(CommonFields.LOCATION_ID, verify_integrity=True)
        # Make an index with the union of the locations in the timeseries and latest_df to keep all rows of
        # latest_df
        all_locations = (
            latest_df_with_index.index.union(ts_locations)
            .unique()
            .sort_values()
            # Make sure the index has a name so that reset_index() restores the column name.
            .rename(CommonFields.LOCATION_ID)
        )
        # reindex takes the name from index `all_locations`, see
        # https://github.com/pandas-dev/pandas/issues/9885
        return latest_df_with_index.reindex(index=all_locations)


@final
@dataclass(frozen=True)
class MultiRegionTimeseriesDataset(SaveableDatasetInterface):
    """A set of timeseries and constant values from any number of regions."""

    # TODO(tom): rename to MultiRegionDataset

    # `data` may be used to process every row without considering the date or region. Keep logic about
    # FIPS/location_id/region containing in this class by using methods such as `get_one_region`. Do
    # *not* read date or region related columns directly from `data`. `data_with_fips` exists so we can
    # easily find code that reads the FIPS column.
    # `data` contains columns from CommonFields and simple integer index. DATE and LOCATION_ID must
    # be non-null in every row.
    data: pd.DataFrame

    # `latest_data` contains columns from CommonFields and a LOCATION_ID index.
    # If you need FIPS read from `latest_data_with_fips` so we can easily find code that depends on
    # the column.
    latest_data: pd.DataFrame

    # `provenance` is an array of str with a MultiIndex with names LOCATION_ID and VARIABLE.
    provenance: Optional[pd.Series] = None

    @property
    def dataset_type(self) -> DatasetType:
        return DatasetType.MULTI_REGION

    @property
    def data_with_fips(self) -> pd.DataFrame:
        """data with FIPS column, use `data` when FIPS is not need."""
        return self.data

    @property
    def latest_data_with_fips(self) -> pd.DataFrame:
        """latest_data with FIPS column and LOCATION_ID index, use `latest_data` when FIPS is not need."""
        return self.latest_data

    @property
    def combined_df(self) -> pd.DataFrame:
        """"A DataFrame with timeseries data and latest data (with DATE=NaT) together."""
        return pd.concat([self.data, self.latest_data.reset_index()], ignore_index=True)

    @classmethod
    def load_csv(cls, path_or_buf: Union[pathlib.Path, TextIO]):
        return MultiRegionTimeseriesDataset.from_csv(path_or_buf)

    def timeseries_long(self, columns: List[common_fields.FieldName]) -> pd.DataFrame:
        """Returns a subset of the data in a long format DataFrame, where all values are in a single column.

        Returns: a DataFrame with columns LOCATION_ID, DATE, VARIABLE, VALUE
        """

        key_cols = [CommonFields.LOCATION_ID, CommonFields.DATE]
        long = (
            self.data.loc[:, key_cols + columns]
            .melt(id_vars=key_cols, value_vars=columns)
            .dropna()
            .reset_index(drop=True)
        )
        long[PdFields.VALUE].apply(pd.to_numeric)
        return long

    @staticmethod
    def from_timeseries_df(
        timeseries_df: pd.DataFrame, provenance: Optional[pd.Series] = None
    ) -> "MultiRegionTimeseriesDataset":
        assert timeseries_df.index.names == [None]
        assert CommonFields.LOCATION_ID in timeseries_df.columns
        empty_latest_df = pd.DataFrame([], index=pd.Index([], name=CommonFields.LOCATION_ID))
        return MultiRegionTimeseriesDataset(timeseries_df, empty_latest_df, provenance=provenance)

    def append_latest_df(self, latest_df: pd.DataFrame) -> "MultiRegionTimeseriesDataset":
        assert latest_df.index.names == [None]
        assert CommonFields.LOCATION_ID in latest_df.columns

        # test_top_level_metrics_basic depends on some empty columns being preserved in the
        # MultiRegionTimeseriesDataset so don't call dropna in this method.
        ts_locations = self.data[CommonFields.LOCATION_ID].unique()
        ts_locations.sort()
        latest_df = _index_latest_df(latest_df, ts_locations)
        common_columns = set(latest_df.columns) & set(self.latest_data.columns)
        if common_columns:
            warnings.warn(f"Common columns {common_columns}")
        latest_df = pd.concat([self.latest_data, latest_df], axis=1)

        return MultiRegionTimeseriesDataset(self.data, latest_df, provenance=self.provenance)

    def append_provenance_csv(
        self, path_or_buf: Union[pathlib.Path, TextIO]
    ) -> "MultiRegionTimeseriesDataset":
        df = pd.read_csv(path_or_buf)
        if PdFields.VALUE in df.columns:
            # Handle older CSV files that used 'value' header for provenance.
            df = df.rename(columns={PdFields.VALUE: PdFields.PROVENANCE})
        return self.append_provenance_df(df)

    def append_provenance_df(self, provenance_df: pd.DataFrame) -> "MultiRegionTimeseriesDataset":
        """Returns a new object containing data in self and given provenance information."""
        if self.provenance is not None:
            raise NotImplementedError("TODO(tom): add support for merging provenance data")
        assert provenance_df.index.names == [None]
        assert CommonFields.LOCATION_ID in provenance_df.columns
        assert PdFields.VARIABLE in provenance_df.columns
        assert PdFields.PROVENANCE in provenance_df.columns
        provenance_series = provenance_df.set_index([CommonFields.LOCATION_ID, PdFields.VARIABLE])[
            PdFields.PROVENANCE
        ]
        return MultiRegionTimeseriesDataset(
            self.data, latest_data=self.latest_data, provenance=provenance_series
        )

    @staticmethod
    def from_combined_dataframe(
        combined_df: pd.DataFrame, provenance: Optional[pd.Series] = None
    ) -> "MultiRegionTimeseriesDataset":
        """Builds a new object from a DataFrame containing timeseries and latest data.

        This method splits rows with DATE NaT into the latest values DataFrame, adds a FIPS column
        derived from LOCATION_ID, drops columns without data and calls `from_timeseries_df` to finish
        the construction.

        TODO(tom): This method isn't really useful beyond from_csv. Stop calling it directly and
        inline in from_csv.
        """
        assert combined_df.index.names == [None]
        if CommonFields.LOCATION_ID not in combined_df.columns:
            raise ValueError("MultiRegionTimeseriesDataset.from_csv requires location_id column")
        _add_fips_if_missing(combined_df)

        rows_with_date = combined_df[CommonFields.DATE].notna()
        timeseries_df = combined_df.loc[rows_with_date, :].dropna("columns", "all")

        # Extract rows of combined_df which don't have a date.
        latest_df = combined_df.loc[~rows_with_date, :].dropna("columns", "all")

        multiregion_timeseries = MultiRegionTimeseriesDataset.from_timeseries_df(
            timeseries_df, provenance=provenance
        )
        if not latest_df.empty:
            multiregion_timeseries = multiregion_timeseries.append_latest_df(latest_df)

        return multiregion_timeseries

    @staticmethod
<<<<<<< HEAD
    def from_csv(
        path_or_buf: Union[pathlib.Path, TextIO], provenance: Optional[pd.Series] = None,
    ) -> "MultiRegionTimeseriesDataset":
        if provenance is None and isinstance(path_or_buf, pathlib.Path):
            provenance_path = pathlib.Path(str(path_or_buf).replace(".csv", "-provenance.csv"))
            if provenance_path.is_file():
                provenance = pd.read_csv(provenance_path).set_index(
                    [CommonFields.LOCATION_ID, PdFields.VARIABLE]
                )[PdFields.VALUE]
        return MultiRegionTimeseriesDataset.from_combined_dataframe(
            common_df.read_csv(path_or_buf, set_index=False), provenance=provenance,
=======
    def from_csv(path_or_buf: Union[pathlib.Path, TextIO]) -> "MultiRegionTimeseriesDataset":
        dataset = MultiRegionTimeseriesDataset.from_combined_dataframe(
            common_df.read_csv(path_or_buf, set_index=False)
>>>>>>> 299994b7
        )
        if isinstance(path_or_buf, pathlib.Path):
            provenance_path = pathlib.Path(str(path_or_buf).replace(".csv", "-provenance.csv"))
            if provenance_path.exists():
                dataset = dataset.append_provenance_csv(provenance_path)
        return dataset

    @staticmethod
    def from_timeseries_and_latest(
        ts: TimeseriesDataset, latest: LatestValuesDataset
    ) -> "MultiRegionTimeseriesDataset":
        """Converts legacy FIPS to new LOCATION_ID and calls `from_timeseries_df` to finish construction."""
        timeseries_df = ts.data.copy()
        _add_location_id(timeseries_df)

        latest_df = latest.data.copy()
        _add_location_id(latest_df)

        if ts.provenance is not None:
            # Check that current index is as expected. Names will be fixed after remapping, below.
            assert ts.provenance.index.names == [CommonFields.FIPS, PdFields.VARIABLE]
            provenance = ts.provenance.copy()
            provenance.index = provenance.index.map(
                lambda i: (pipeline.fips_to_location_id(i[0]), i[1])
            )
            provenance.index.rename([CommonFields.LOCATION_ID, PdFields.VARIABLE], inplace=True)
        else:
            provenance = None

        # TODO(tom): Either copy latest.provenance to its own series, blend with the timeseries
        # provenance (though some variable names are the same), or retire latest as a separate thing upstream.

        return MultiRegionTimeseriesDataset.from_timeseries_df(
            timeseries_df, provenance=provenance
        ).append_latest_df(latest_df)

    def __post_init__(self):
        # Some integrity checks
        assert CommonFields.LOCATION_ID in self.data.columns
        assert self.data[CommonFields.LOCATION_ID].notna().all()
        assert self.data.index.is_unique
        assert self.data.index.is_monotonic_increasing
        assert self.latest_data.index.names == [CommonFields.LOCATION_ID]
        if self.provenance is not None:
            assert isinstance(self.provenance, pd.Series)
            assert self.provenance.index.names == [CommonFields.LOCATION_ID, PdFields.VARIABLE]

    def append_regions(
        self, other: "MultiRegionTimeseriesDataset"
    ) -> "MultiRegionTimeseriesDataset":
        return MultiRegionTimeseriesDataset.from_timeseries_df(
            pd.concat([self.data, other.data], ignore_index=True)
        ).append_latest_df(
            pd.concat(
                [self.latest_data.reset_index(), other.latest_data.reset_index()], ignore_index=True
            )
        )

    def get_one_region(self, region: Region) -> OneRegionTimeseriesDataset:
        ts_df = self.data.loc[self.data[CommonFields.LOCATION_ID] == region.location_id, :]
        latest_dict = self._location_id_latest_dict(region.location_id)
        if ts_df.empty and not latest_dict:
            raise RegionLatestNotFound(region)
        provenance_dict = self._location_id_provenance_dict(region.location_id)

        return OneRegionTimeseriesDataset(
            data=ts_df, latest=latest_dict, provenance=provenance_dict,
        )

    def _location_id_provenance_dict(self, location_id: str) -> dict:
<<<<<<< HEAD
=======
        """Returns the provenance dict of a location_id."""
>>>>>>> 299994b7
        if self.provenance is None:
            return {}
        try:
            provenance_series = self.provenance.loc[location_id]
        except KeyError:
            return {}
        else:
            return provenance_series[provenance_series.notna()].to_dict()

    def _location_id_latest_dict(self, location_id: str) -> dict:
        """Returns the latest values dict of a location_id."""
        try:
            latest_row = self.latest_data.loc[location_id, :]
        except KeyError:
            latest_row = pd.Series([], dtype=object)
        return latest_row.where(pd.notnull(latest_row), None).to_dict()

    def get_regions_subset(self, regions: Sequence[Region]) -> "MultiRegionTimeseriesDataset":
        location_ids = pd.Index(sorted(r.location_id for r in regions))
        return self.get_locations_subset(location_ids)

    def get_locations_subset(self, location_ids: Sequence[str]) -> "MultiRegionTimeseriesDataset":
        timeseries_df = self.data.loc[self.data[CommonFields.LOCATION_ID].isin(location_ids), :]
        latest_df, provenance = self._get_latest_and_provenance_for_locations(location_ids)
        return MultiRegionTimeseriesDataset.from_timeseries_df(
            timeseries_df, provenance=provenance
        ).append_latest_df(latest_df)

    def get_counties(
        self, after: Optional[datetime.datetime] = None
    ) -> "MultiRegionTimeseriesDataset":
        ts_rows_key = dataset_utils.make_rows_key(
            self.data, aggregation_level=AggregationLevel.COUNTY, after=after
        )
        ts_df = self.data.loc[ts_rows_key, :].reset_index(drop=True)

        location_ids = ts_df[CommonFields.LOCATION_ID].unique()

        # `after` doesn't make sense for latest because it doesn't contain date information.
        # Keep latest data for regions that are in the new timeseries DataFrame.
        # TODO(tom): Replace this with re-calculating latest data from the new timeseries so that
        # metrics which no longer have real values are excluded.
        latest_df, provenance = self._get_latest_and_provenance_for_locations(location_ids)

        return MultiRegionTimeseriesDataset.from_combined_dataframe(
            pd.concat([ts_df, latest_df], ignore_index=True), provenance=provenance
        )

    def _get_latest_and_provenance_for_locations(
        self, location_ids
    ) -> Tuple[pd.DataFrame, Optional[pd.Series]]:
        latest_df = self.latest_data.loc[
            self.latest_data.index.get_level_values(CommonFields.LOCATION_ID).isin(location_ids), :
        ].reset_index()
        if self.provenance is not None:
            provenance = self.provenance[
                self.provenance.index.get_level_values(CommonFields.LOCATION_ID).isin(location_ids)
            ]
        else:
            provenance = None
        return latest_df, provenance

    def groupby_region(self) -> pandas.core.groupby.generic.DataFrameGroupBy:
        return self.data.groupby(CommonFields.LOCATION_ID)

    @property
    def empty(self) -> bool:
        return self.data.empty

    def to_timeseries(self) -> TimeseriesDataset:
        """Returns a `TimeseriesDataset` of this data.

        This method exists for interim use when calling code that doesn't use MultiRegionTimeseriesDataset.
        """
        return TimeseriesDataset(self.data, provenance=self.provenance)

    def to_csv(self, path: pathlib.Path):
        """Persists timeseries to CSV.

        Args:
            path: Path to write to.
        """
        combined = self.combined_df
        assert combined[CommonFields.LOCATION_ID].notna().all()
        common_df.write_csv(
            combined, path, structlog.get_logger(), [CommonFields.LOCATION_ID, CommonFields.DATE]
        )
        if self.provenance is not None:
            provenance_path = str(path).replace(".csv", "-provenance.csv")
            self.provenance.sort_index().rename(PdFields.PROVENANCE).to_csv(provenance_path)

    def join_columns(self, other: "MultiRegionTimeseriesDataset") -> "MultiRegionTimeseriesDataset":
        """Joins the timeseries columns in `other` with those in `self`."""
        if not other.latest_data.empty:
            raise NotImplementedError("No support for joining other with latest_data")
        other_df = other.data_with_fips.set_index([CommonFields.LOCATION_ID, CommonFields.DATE])
        self_df = self.data_with_fips.set_index([CommonFields.LOCATION_ID, CommonFields.DATE])
        other_geo_columns = set(other_df.columns) & set(GEO_DATA_COLUMNS)
        other_ts_columns = (
            set(other_df.columns) - set(GEO_DATA_COLUMNS) - set(TimeseriesDataset.INDEX_FIELDS)
        )
        common_ts_columns = other_ts_columns & set(self.data_with_fips.columns)
        if common_ts_columns:
            # columns to be joined need to be disjoint
            raise ValueError(f"Columns are in both dataset: {common_ts_columns}")
        common_geo_columns = list(set(self.data_with_fips.columns) & other_geo_columns)
        # TODO(tom): fix geo columns check, no later than when self.data is changed to contain only
        # timeseries
        # self_common_geo_columns = self_df.loc[:, common_geo_columns].fillna("")
        # other_common_geo_columns = other_df.loc[:, common_geo_columns].fillna("")
        # try:
        #    if (self_common_geo_columns != other_common_geo_columns).any(axis=None):
        #        unequal_rows = (self_common_geo_columns != other_common_geo_columns).any(axis=1)
        #        _log.info(
        #            "Geo data unexpectedly varies",
        #            self_rows=self_df.loc[unequal_rows, common_geo_columns],
        #            other_rows=other_df.loc[unequal_rows, common_geo_columns],
        #        )
        #        raise ValueError("Geo data unexpectedly varies")
        # except Exception:
        #    _log.exception(f"Comparing df {self_common_geo_columns} to {other_common_geo_columns}")
        #    raise
        combined_df = pd.concat([self_df, other_df[list(other_ts_columns)]], axis=1)
        if self.provenance is not None:
            if other.provenance is not None:
                combined_provenance = pd.concat([self.provenance, other.provenance])
            else:
                combined_provenance = self.provenance
        else:
            combined_provenance = other.provenance
        return MultiRegionTimeseriesDataset.from_timeseries_df(
            combined_df.reset_index(), provenance=combined_provenance,
        ).append_latest_df(self.latest_data_with_fips.reset_index())

    def iter_one_regions(self) -> Iterable[Tuple[Region, OneRegionTimeseriesDataset]]:
        """Iterates through all the regions in this object"""
        for location_id, data_group in self.data_with_fips.groupby(CommonFields.LOCATION_ID):
            latest_dict = self._location_id_latest_dict(location_id)
            provenance_dict = self._location_id_provenance_dict(location_id)
            yield Region(location_id=location_id, fips=None), OneRegionTimeseriesDataset(
                data_group, latest_dict, provenance=provenance_dict,
            )


def _remove_padded_nans(df, columns):
    if df[columns].isna().all(axis=None):
        return df.loc[[False] * len(df), :].reset_index(drop=True)

    first_valid_index = min(df[column].first_valid_index() for column in columns)
    last_valid_index = max(df[column].last_valid_index() for column in columns)
    df = df.iloc[first_valid_index : last_valid_index + 1]
    return df.reset_index(drop=True)


def _diff_preserving_first_value(series):

    series_diff = series.diff()
    first_valid_index = series.first_valid_index()
    if first_valid_index is None:
        return series_diff

    series_diff[first_valid_index] = series[series.first_valid_index()]
    return series_diff


def add_new_cases(timeseries: MultiRegionTimeseriesDataset) -> MultiRegionTimeseriesDataset:
    """Adds a new_cases column to this dataset by calculating the daily diff in cases."""
    df_copy = timeseries.data.copy()
    grouped_df = timeseries.groupby_region()
    # Calculating new cases using diff will remove the first detected value from the case series.
    # We want to capture the first day a region reports a case. Since our data sources have
    # been capturing cases in all states from the beginning of the pandemic, we are treating
    # The first days as appropriate new case data.
    df_copy[CommonFields.NEW_CASES] = grouped_df[CommonFields.CASES].apply(
        _diff_preserving_first_value
    )
    new_timeseries = MultiRegionTimeseriesDataset.from_timeseries_df(
        timeseries_df=df_copy, provenance=timeseries.provenance
    ).append_latest_df(timeseries.latest_data.reset_index())
    return new_timeseries


def drop_regions_without_population(
    mrts: MultiRegionTimeseriesDataset,
    known_location_id_to_drop: Sequence[str],
    log: Union[structlog.BoundLoggerBase, structlog._config.BoundLoggerLazyProxy],
) -> MultiRegionTimeseriesDataset:
    # latest_population is a Series with location_id index
    latest_population = mrts.latest_data[CommonFields.POPULATION]
    locations_with_population = mrts.latest_data.loc[latest_population.notna()].index
    locations_without_population = mrts.latest_data.loc[latest_population.isna()].index
    unexpected_drops = set(locations_without_population) - set(known_location_id_to_drop)
    if unexpected_drops:
        log.warning(
            "Dropping unexpected regions without populaton", location_ids=sorted(unexpected_drops)
        )
    return mrts.get_locations_subset(locations_with_population)<|MERGE_RESOLUTION|>--- conflicted
+++ resolved
@@ -71,15 +71,11 @@
 
     latest: Dict[str, Any]
 
-<<<<<<< HEAD
-    provenance: Dict[str, str]
-=======
     # A default exists for convience in tests. Non-test could is expected to explicitly set
     # provenance.
     # Because these objects are frozen it /might/ be safe to use default={} but using a factory to
     # make a new instance of the mutable {} is safer.
     provenance: Dict[str, str] = dataclasses.field(default_factory=dict)
->>>>>>> 299994b7
 
     def __post_init__(self):
         if CommonFields.LOCATION_ID in self.data.columns:
@@ -518,29 +514,10 @@
         return multiregion_timeseries
 
     @staticmethod
-<<<<<<< HEAD
-    def from_csv(
-        path_or_buf: Union[pathlib.Path, TextIO], provenance: Optional[pd.Series] = None,
-    ) -> "MultiRegionTimeseriesDataset":
-        if provenance is None and isinstance(path_or_buf, pathlib.Path):
-            provenance_path = pathlib.Path(str(path_or_buf).replace(".csv", "-provenance.csv"))
-            if provenance_path.is_file():
-                provenance = pd.read_csv(provenance_path).set_index(
-                    [CommonFields.LOCATION_ID, PdFields.VARIABLE]
-                )[PdFields.VALUE]
-        return MultiRegionTimeseriesDataset.from_combined_dataframe(
-            common_df.read_csv(path_or_buf, set_index=False), provenance=provenance,
-=======
     def from_csv(path_or_buf: Union[pathlib.Path, TextIO]) -> "MultiRegionTimeseriesDataset":
         dataset = MultiRegionTimeseriesDataset.from_combined_dataframe(
             common_df.read_csv(path_or_buf, set_index=False)
->>>>>>> 299994b7
-        )
-        if isinstance(path_or_buf, pathlib.Path):
-            provenance_path = pathlib.Path(str(path_or_buf).replace(".csv", "-provenance.csv"))
-            if provenance_path.exists():
-                dataset = dataset.append_provenance_csv(provenance_path)
-        return dataset
+        )
 
     @staticmethod
     def from_timeseries_and_latest(
@@ -605,10 +582,7 @@
         )
 
     def _location_id_provenance_dict(self, location_id: str) -> dict:
-<<<<<<< HEAD
-=======
         """Returns the provenance dict of a location_id."""
->>>>>>> 299994b7
         if self.provenance is None:
             return {}
         try:
