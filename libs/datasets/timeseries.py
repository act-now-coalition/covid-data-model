import dataclasses
import datetime
import pathlib
from dataclasses import dataclass
from functools import lru_cache
from typing import Any
from typing import Collection
from typing import Dict
from typing import Iterable
from typing import List, Optional, Union, TextIO
from typing import Mapping
from typing import Sequence
from typing import Tuple

from covidactnow.datapublic.common_fields import FieldName
from covidactnow.datapublic.common_fields import PdFields
from more_itertools import one
from pandas.core.dtypes.common import is_numeric_dtype
from typing_extensions import final

import pandas as pd
import numpy as np
import structlog
from covidactnow.datapublic import common_df
from covidactnow.datapublic.common_fields import COMMON_FIELDS_TIMESERIES_KEYS
from libs import pipeline
from libs.datasets import dataset_utils
from libs.datasets import dataset_base
from libs.datasets.common_fields import CommonIndexFields
from libs.datasets.common_fields import CommonFields
from libs.datasets.dataset_base import SaveableDatasetInterface
from libs.datasets.dataset_utils import AggregationLevel
from libs.datasets.dataset_utils import DatasetType
from libs.datasets.dataset_utils import GEO_DATA_COLUMNS
from libs.datasets.dataset_utils import NON_NUMERIC_COLUMNS
from libs.datasets.latest_values_dataset import LatestValuesDataset
from libs.pipeline import Region
import pandas.core.groupby.generic
from backports.cached_property import cached_property


_log = structlog.get_logger()


class DuplicateDataException(Exception):
    def __init__(self, message, duplicates):
        self.message = message
        self.duplicates = duplicates
        super().__init__()

    def __str__(self):
        return f"DuplicateDataException({self.message})"


class BadMultiRegionWarning(UserWarning):
    pass


class RegionLatestNotFound(IndexError):
    """Requested region's latest values not found in combined data"""

    pass


@final
@dataclass(frozen=True)
class OneRegionTimeseriesDataset:
    """A set of timeseries with values from one region."""

    region: Region

    # Do not make an assumptions about a FIPS or location_id column in the DataFrame.
    data: pd.DataFrame

    latest: Dict[str, Any]

    # A default exists for convience in tests. Non-test could is expected to explicitly set
    # provenance.
    # Because these objects are frozen it /might/ be safe to use default={} but using a factory to
    # make a new instance of the mutable {} is safer.
    provenance: Dict[str, str] = dataclasses.field(default_factory=dict)

    def __post_init__(self):
        assert CommonFields.LOCATION_ID in self.data.columns
        assert CommonFields.DATE in self.data.columns
        region_count = self.data[CommonFields.LOCATION_ID].nunique()
        if region_count == 0:
            _log.warning(f"Creating {self.__class__.__name__} with zero regions")
        elif region_count != 1:
            raise ValueError("Does not have exactly one region")

        if CommonFields.DATE not in self.data.columns:
            raise ValueError("A timeseries must have a date column")

    @property
    def date_indexed(self) -> pd.DataFrame:
        return self.data.set_index(CommonFields.DATE)

    @property
    def empty(self):
        return self.data.empty

    def has_one_region(self) -> bool:
        return True

    def yield_records(self) -> Iterable[dict]:
        # Copied from dataset_base.py
        # It'd be faster to use self.data.itertuples or find a way to avoid yield_records, but that
        # needs larger changes in code calling this.
        for idx, row in self.data.iterrows():
            yield row.where(pd.notnull(row), None).to_dict()

    def get_subset(self, after=None, columns=tuple()):
        rows_key = dataset_utils.make_rows_key(self.data, after=after,)
        columns_key = list(columns) if columns else slice(None, None, None)
        return dataclasses.replace(
            self, data=self.data.loc[rows_key, columns_key].reset_index(drop=True)
        )

    def remove_padded_nans(self, columns: List[str]):
        """Returns a copy of `self`, skipping rows at the start and end where `columns` are NA"""
        return dataclasses.replace(self, data=_remove_padded_nans(self.data, columns))


class TimeseriesDataset(dataset_base.DatasetBase):
    """Represents timeseries dataset.

    To make a data source compatible with the timeseries, it must have the required
    fields in the Fields class below + metrics. The other fields are generated
    in the `from_source` method.
    """

    INDEX_FIELDS = [
        CommonIndexFields.DATE,
        CommonIndexFields.AGGREGATE_LEVEL,
        CommonIndexFields.COUNTRY,
        CommonIndexFields.STATE,
        CommonIndexFields.FIPS,
    ]

    COMMON_INDEX_FIELDS = COMMON_FIELDS_TIMESERIES_KEYS


<<<<<<< HEAD
=======
    @classmethod
    def load_csv(cls, path_or_buf: Union[pathlib.Path, TextIO]):
        df = common_df.read_csv(path_or_buf)
        # TODO: common_df.read_csv sets the index of the dataframe to be fips, date, however
        # most of the calling code expects fips and date to not be in an index.
        # In the future, it would be good to standardize around index fields.
        df = df.reset_index()
        return cls(df)


>>>>>>> 35081e2f
def _add_location_id(df: pd.DataFrame) -> pd.DataFrame:
    """Adds the location_id column derived from FIPS"""
    if CommonFields.LOCATION_ID in df.columns:
        raise ValueError("location_id already in DataFrame")

    df = df.copy()

    df[CommonFields.LOCATION_ID] = df[CommonFields.FIPS].apply(pipeline.fips_to_location_id)
    return df


def _add_fips_if_missing(df: pd.DataFrame):
    """Adds the FIPS column derived from location_id, inplace."""
    if CommonFields.FIPS not in df.columns:
        df[CommonFields.FIPS] = df[CommonFields.LOCATION_ID].apply(pipeline.location_id_to_fips)


def _geodata_df_to_static_attribute_df(geodata_df: pd.DataFrame) -> pd.DataFrame:
    """Creates a DataFrame to use as static from geo data taken from timeseries CSV."""
    assert geodata_df.index.names == [None]  # [CommonFields.LOCATION_ID, CommonFields.DATE]
    deduped_values = geodata_df.drop_duplicates().set_index(CommonFields.LOCATION_ID)
    duplicates = deduped_values.index.duplicated(keep=False)
    if duplicates.any():
        _log.warning("Conflicting geo data", duplicates=deduped_values.loc[duplicates, :])
        deduped_values = deduped_values.loc[~deduped_values.index.duplicated(keep="first"), :]
    return deduped_values.sort_index()


def _merge_attributes(df1: pd.DataFrame, df2: pd.DataFrame) -> pd.DataFrame:
    """Merges the static attributes in two DataFrame objects. Non-NA values in df2 override values
    from df1.

    The returned DataFrame has an index with the union of the LOCATION_ID column of the inputs and
    columns with the union of the other columns of the inputs.
    """
    assert df1.index.names == [None]
    assert df2.index.names == [None]
    assert CommonFields.DATE not in df1.columns
    assert CommonFields.DATE not in df2.columns

    # Get the union of all location_id and columns in the input
    all_locations = sorted(set(df1[CommonFields.LOCATION_ID]) | set(df2[CommonFields.LOCATION_ID]))
    all_columns = set(df1.columns.union(df2.columns)) - {CommonFields.LOCATION_ID}
    # Transform from a column for each metric to a row for every value. Put df2 first so
    # the duplicate dropping keeps it.
    long = pd.concat(
        [df2.melt(id_vars=[CommonFields.LOCATION_ID]), df1.melt(id_vars=[CommonFields.LOCATION_ID])]
    )
    # Drop duplicate values for the same LOCATION_ID, VARIABLE
    long_deduped = long.drop_duplicates()
    long_deduped = long_deduped.set_index([CommonFields.LOCATION_ID, PdFields.VARIABLE])[
        PdFields.VALUE
    ].dropna()
    # If the LOCATION_ID, VARIABLE index contains duplicates then df2 is changing a value.
    # This is not expected so log a warning before dropping the old value.
    dups = long_deduped.index.duplicated(keep=False)
    if dups.any():
        # Is this worth logging?
        # _log.info(f"Regional attributes changed", changes=long_deduped.loc[dups, :].sort_index())
        long_deduped = long_deduped.loc[~long_deduped.index.duplicated(keep="first"), :]
    # Transform back to a column for each metric.
    wide = long_deduped.unstack()

    wide = wide.reindex(index=all_locations)
    missing_columns = all_columns - set(wide.columns)
    if missing_columns:
        _log.warning(f"Re-adding empty columns: {missing_columns}")
        wide = wide.reindex(columns=[*wide.columns, *missing_columns])
    # Make columns expected to be numeric have a numeric dtype so that aggregation functions
    # work on them.
    numeric_columns = list(all_columns - set(NON_NUMERIC_COLUMNS))
    wide[numeric_columns] = wide[numeric_columns].apply(pd.to_numeric, axis=0)

    assert wide.index.names == [CommonFields.LOCATION_ID]

    return wide


# An empty pd.Series with the structure expected for the provenance attribute. Use this when a dataset
# does not have provenance information.
_EMPTY_PROVENANCE_SERIES = pd.Series(
    [],
    name=PdFields.PROVENANCE,
    dtype="str",
    index=pd.MultiIndex.from_tuples([], names=[CommonFields.LOCATION_ID, PdFields.VARIABLE]),
)


# An empty pd.DataFrame with the structure expected for the static attribute. Use this when
# a dataset does not have any static values.
_EMPTY_REGIONAL_ATTRIBUTES_DF = pd.DataFrame([], index=pd.Index([], name=CommonFields.LOCATION_ID))


_EMPTY_TIMESERIES_WIDE_DATES_DF = pd.DataFrame(
    [],
    dtype=float,
    index=pd.MultiIndex.from_tuples([], names=[CommonFields.LOCATION_ID, PdFields.VARIABLE]),
    columns=pd.Index([], name=CommonFields.DATE),
)


_EMPTY_TIMESERIES_WIDE_VARIABLES_DF = pd.DataFrame(
    [],
    dtype=float,
    index=pd.MultiIndex.from_tuples([], names=[CommonFields.LOCATION_ID, CommonFields.DATE]),
    columns=pd.Index([], name=PdFields.VARIABLE),
)


@final
@dataclass(frozen=True, eq=False)  # Instances are large so compare by id instead of value
class MultiRegionDataset(SaveableDatasetInterface):
    """A set of timeseries and static values from any number of regions.

    While the data may be accessed directly in the attributes `timeseries`, `static` and `provenance` for
    easier future refactoring try to use (adding if not available) higher level methods that derive
    the data you need from these attributes.

    Methods named `append_...` return a new object with more regions of data. Methods named `add_...` and
    `join_...` return a new object with more data about the same regions, such as new metrics and provenance
    information.
    """

    # Timeseries metrics with float values. Each timeseries is identified by a variable name and region
    timeseries: pd.DataFrame

    # Static data, each identified by variable name and region. This includes county name,
    # state etc (GEO_DATA_COLUMNS) and metrics that change so slowly they can be
    # considered constant, such as population and hospital beds.
    static: pd.DataFrame = _EMPTY_REGIONAL_ATTRIBUTES_DF

    # `provenance` is an array of str with a MultiIndex with names LOCATION_ID and VARIABLE.
    provenance: pd.Series = _EMPTY_PROVENANCE_SERIES

    # `data` has a simple integer index and columns from CommonFields. DATE and LOCATION_ID must
    # be non-null in every row.
    @cached_property
    def data(self) -> pd.DataFrame:
        # TODO(tom): Remove this attribute. There are only a few users of it.
        df = self._geo_data.join(self.timeseries).drop(columns=[CommonFields.FIPS], errors="ignore")
        return df.reset_index()

    @cached_property
    def _geo_data(self) -> pd.DataFrame:
        return self.static.loc[:, self.static.columns.isin(GEO_DATA_COLUMNS)]

    @cached_property
    def dataset_type(self) -> DatasetType:
        return DatasetType.MULTI_REGION

    @cached_property
    def data_with_fips(self) -> pd.DataFrame:
        """data with FIPS column, use `data` when FIPS is not need."""
        data_copy = self.data.copy()
        _add_fips_if_missing(data_copy)
        return data_copy

    @cached_property
    def static_data_with_fips(self) -> pd.DataFrame:
        """_latest_data with FIPS column and LOCATION_ID index.

        TODO(tom): This data is usually accessed via OneRegionTimeseriesDataset. Retire this
        property.
        """
        data_copy = self.static.reset_index()
        _add_fips_if_missing(data_copy)
        return data_copy.set_index(CommonFields.LOCATION_ID)

    @lru_cache(maxsize=None)
    def _static_and_timeseries_latest_with_fips(self) -> pd.DataFrame:
        """Static values merged with the latest timeseries values."""
        return _merge_attributes(
            self._timeseries_latest_values().reset_index(), self.static.reset_index()
        )

    @classmethod
    def load_csv(cls, path_or_buf: Union[pathlib.Path, TextIO]):
        return MultiRegionDataset.from_csv(path_or_buf)

    def _timeseries_long(self) -> pd.Series:
        """Returns the timeseries data in long format Series, where all values are in a single column.

        Returns: a Series with MultiIndex LOCATION_ID, DATE, VARIABLE
        """
        return (
            self.timeseries.rename_axis(columns=PdFields.VARIABLE)
            .stack(dropna=True)
            .rename(PdFields.VALUE)
            .sort_index()
        )

    def timeseries_wide_dates(self) -> pd.DataFrame:
        """Returns the timeseries in a DataFrame with LOCATION_ID, VARIABLE index and DATE columns."""
        if self.timeseries.empty:
            return _EMPTY_TIMESERIES_WIDE_DATES_DF
        timeseries_long = self._timeseries_long()
        dates = timeseries_long.index.get_level_values(CommonFields.DATE)
        if dates.empty:
            return _EMPTY_TIMESERIES_WIDE_DATES_DF
        start_date = dates.min()
        end_date = dates.max()
        date_range = pd.date_range(start=start_date, end=end_date)
        timeseries_wide = (
            timeseries_long.unstack(CommonFields.DATE)
            .reindex(columns=date_range)
            .rename_axis(columns=CommonFields.DATE)
        )
        return timeseries_wide

    def _timeseries_latest_values(self) -> pd.DataFrame:
        """Returns the latest value for every region and metric, derived from timeseries."""
        if self.timeseries.columns.empty:
            return pd.DataFrame([], index=pd.Index([], name=CommonFields.LOCATION_ID))
        # timeseries is already sorted by DATE with the latest at the bottom.
        long = self.timeseries.stack().droplevel(CommonFields.DATE)
        # `long` has MultiIndex with LOCATION_ID and VARIABLE (added by stack). Keep only the last
        # row with each index to get the last value for each date.
        unduplicated_and_last_mask = ~long.index.duplicated(keep="last")
        return long.loc[unduplicated_and_last_mask, :].unstack()

    @staticmethod
    def from_timeseries_wide_dates_df(timeseries_wide_dates: pd.DataFrame) -> "MultiRegionDataset":
        """Make a new dataset from a DataFrame as returned by timeseries_wide_dates."""
        assert timeseries_wide_dates.index.names == [CommonFields.LOCATION_ID, PdFields.VARIABLE]
        assert timeseries_wide_dates.columns.names == [CommonFields.DATE]
        timeseries_wide_dates.columns: pd.DatetimeIndex = pd.to_datetime(
            timeseries_wide_dates.columns
        )
        timeseries_wide_variables = (
            timeseries_wide_dates.stack().unstack(PdFields.VARIABLE).sort_index()
        )
        return MultiRegionDataset(timeseries=timeseries_wide_variables)

    @staticmethod
    def from_geodata_timeseries_df(timeseries_and_geodata_df: pd.DataFrame) -> "MultiRegionDataset":
        """Make a new dataset from a DataFrame containing timeseries (real-valued metrics) and
        static geo data (county name etc)."""
        assert timeseries_and_geodata_df.index.names == [None]
        timeseries_and_geodata_df = timeseries_and_geodata_df.set_index(
            [CommonFields.LOCATION_ID, CommonFields.DATE]
        )

        geodata_column_mask = timeseries_and_geodata_df.columns.isin(
            set(TimeseriesDataset.INDEX_FIELDS) | set(GEO_DATA_COLUMNS)
        )
        timeseries_df = timeseries_and_geodata_df.loc[:, ~geodata_column_mask]
        # Change all columns in timeseries_df to have a numeric dtype, as checked in __post_init__
        if timeseries_df.empty:
            # Use astype to force columns in an empty DataFrame to numeric dtypes.
            # to_numeric won't modify an empty column with dtype=object.
            timeseries_df = timeseries_df.astype(float)
        else:
            # Modify various kinds of NA (which will keep the column dtype as object) to
            # NaN, which is a valid float. Apply to_numeric to columns so that int columns
            # are not modified.
            timeseries_df = timeseries_df.fillna(np.nan).apply(pd.to_numeric).sort_index()
        geodata_df = timeseries_and_geodata_df.loc[:, geodata_column_mask]

        static_df = _geodata_df_to_static_attribute_df(
            geodata_df.reset_index().drop(columns=[CommonFields.DATE])
        )

        return MultiRegionDataset(timeseries=timeseries_df, static=static_df)

    def add_fips_static_df(self, latest_df: pd.DataFrame) -> "MultiRegionDataset":
        latest_df = _add_location_id(latest_df)
        return self.add_static_values(latest_df)

    def add_static_values(self, attributes_df: pd.DataFrame) -> "MultiRegionDataset":
        """Returns a new object with non-NA values in `latest_df` added to the static attribute."""
        combined_attributes = _merge_attributes(self.static.reset_index(), attributes_df)
        assert combined_attributes.index.names == [CommonFields.LOCATION_ID]
        return dataclasses.replace(self, static=combined_attributes)

    def add_provenance_csv(self, path_or_buf: Union[pathlib.Path, TextIO]) -> "MultiRegionDataset":
        df = pd.read_csv(path_or_buf)
        if PdFields.VALUE in df.columns:
            # Handle older CSV files that used 'value' header for provenance.
            df = df.rename(columns={PdFields.VALUE: PdFields.PROVENANCE})
        series = df.set_index([CommonFields.LOCATION_ID, PdFields.VARIABLE])[PdFields.PROVENANCE]
        return self.add_provenance_series(series)

    def add_provenance_all(self, provenance: str) -> "MultiRegionDataset":
        """Returns a new object with given provenance string for every timeseries."""
        return self.add_provenance_series(
            pd.Series([], dtype=str, name=PdFields.PROVENANCE).reindex(
                self.timeseries_wide_dates().index, fill_value=provenance
            )
        )

    def add_provenance_series(self, provenance: pd.Series) -> "MultiRegionDataset":
        """Returns a new object containing data in self and given provenance information."""
        if not self.provenance.empty:
            raise NotImplementedError("TODO(tom): add support for merging provenance data")

        # Make a sorted series. The order doesn't matter and sorting makes the order depend only on
        # what is represented, not the order it appears in the input.
        return dataclasses.replace(self, provenance=provenance.sort_index())

    @staticmethod
    def from_csv(path_or_buf: Union[pathlib.Path, TextIO]) -> "MultiRegionDataset":
        combined_df = common_df.read_csv(path_or_buf, set_index=False)
        if CommonFields.LOCATION_ID not in combined_df.columns:
            raise ValueError("MultiRegionDataset.from_csv requires location_id column")

        # Split rows with DATE NaT into latest_df and call `from_timeseries_df` to finish the
        # construction.
        rows_with_date = combined_df[CommonFields.DATE].notna()
        timeseries_df = combined_df.loc[rows_with_date, :]

        # Extract rows of combined_df which don't have a date.
        latest_df = combined_df.loc[~rows_with_date, :]

        dataset = MultiRegionDataset.from_geodata_timeseries_df(timeseries_df)
        if not latest_df.empty:
            dataset = dataset.add_static_values(latest_df.drop(columns=[CommonFields.DATE]))

        if isinstance(path_or_buf, pathlib.Path):
            provenance_path = pathlib.Path(str(path_or_buf).replace(".csv", "-provenance.csv"))
            if provenance_path.exists():
                dataset = dataset.add_provenance_csv(provenance_path)
        return dataset

    @staticmethod
    def from_fips_timeseries_df(ts_df: pd.DataFrame) -> "MultiRegionDataset":
        ts_df = _add_location_id(ts_df)
        return MultiRegionDataset.from_geodata_timeseries_df(ts_df)

<<<<<<< HEAD
    def add_fips_provenance(self, provenance):
        # Check that current index is as expected. Names will be fixed after remapping, below.
        assert provenance.index.names == [CommonFields.FIPS, PdFields.VARIABLE]
        provenance = provenance.copy()
        provenance.index = provenance.index.map(
            lambda i: (pipeline.fips_to_location_id(i[0]), i[1])
        )
        provenance.index.rename([CommonFields.LOCATION_ID, PdFields.VARIABLE], inplace=True)
        provenance.rename(PdFields.PROVENANCE, inplace=True)
        return self.add_provenance_series(provenance)
=======
    @staticmethod
    def from_timeseries_and_latest(
        ts: TimeseriesDataset, latest: LatestValuesDataset
    ) -> "MultiRegionDataset":
        """Converts legacy FIPS to new LOCATION_ID and calls `from_timeseries_df` to finish construction."""
        dataset = MultiRegionDataset.from_fips_timeseries_df(ts.data)
        dataset = dataset.add_fips_static_df(latest.data)

        if ts.provenance is not None:
            dataset = dataset.add_fips_provenance(ts.provenance)
>>>>>>> 35081e2f

    @staticmethod
    def new_without_timeseries() -> "MultiRegionDataset":
        return MultiRegionDataset.from_fips_timeseries_df(
            pd.DataFrame([], columns=[CommonFields.FIPS, CommonFields.DATE])
        )

    def add_fips_provenance(self, provenance):
        # Check that current index is as expected. Names will be fixed after remapping, below.
        assert provenance.index.names == [CommonFields.FIPS, PdFields.VARIABLE]
        provenance = provenance.copy()
        provenance.index = provenance.index.map(
            lambda i: (pipeline.fips_to_location_id(i[0]), i[1])
        )
        provenance.index.rename([CommonFields.LOCATION_ID, PdFields.VARIABLE], inplace=True)
        provenance.rename(PdFields.PROVENANCE, inplace=True)
        return self.add_provenance_series(provenance)

    @staticmethod
    def new_without_timeseries() -> "MultiRegionDataset":
        return MultiRegionDataset.from_fips_timeseries_df(
            pd.DataFrame([], columns=[CommonFields.FIPS, CommonFields.DATE])
        )

    @staticmethod
    def from_latest(latest: LatestValuesDataset) -> "MultiRegionDataset":
        """Creates a new MultiRegionDataset with static data from latest and no timeseries data."""
        return MultiRegionDataset.new_without_timeseries().add_fips_static_df(latest.data)

    def __post_init__(self):
        """Checks that attributes of this object meet certain expectations."""
        # These asserts provide runtime-checking and a single place for humans reading the code to
        # check what is expected of the attributes, beyond type.
        # timeseries.index order is important for _timeseries_latest_values correctness.
        assert self.timeseries.index.names == [CommonFields.LOCATION_ID, CommonFields.DATE]
        assert self.timeseries.index.is_unique
        assert self.timeseries.index.is_monotonic_increasing
        if self.timeseries.columns.names == [None]:
            # TODO(tom): Ideally __post_init__ doesn't modify any values but tracking
            # down all the places that create a DataFrame to add a column name seems like
            # a PITA. After that is done remove this branch, leaving only the assert check.
            self.timeseries.rename_axis(columns=PdFields.VARIABLE, inplace=True)
        else:
            assert self.timeseries.columns.names == [PdFields.VARIABLE]
        numeric_columns = self.timeseries.dtypes.apply(is_numeric_dtype)
        assert numeric_columns.all()
        assert self.static.index.names == [CommonFields.LOCATION_ID]
        assert self.static.index.is_unique
        assert self.static.index.is_monotonic_increasing
        assert isinstance(self.provenance, pd.Series)
        assert self.provenance.index.names == [CommonFields.LOCATION_ID, PdFields.VARIABLE]
        assert self.provenance.index.is_unique
        assert self.provenance.index.is_monotonic_increasing
        assert self.provenance.name == PdFields.PROVENANCE
        # Check that all provenance location_id are in timeseries location_id
        assert (
            self.provenance.index.get_level_values(CommonFields.LOCATION_ID)
            .difference(self.timeseries.index.get_level_values(CommonFields.LOCATION_ID))
            .empty
        )
        self._check_fips()

    def _check_fips(self):
        """Logs a message if FIPS is present for a subset of regions, a bit of a mysterious problem."""
        if CommonFields.FIPS in self.static:
            missing_fips = self.static[CommonFields.FIPS].isna()
            if missing_fips.any():
                columns = self.static.columns.intersection(GEO_DATA_COLUMNS)
                _log.info(
                    f"Missing fips for some regions:\n{self.static.loc[missing_fips, columns]}"
                )

    def append_regions(self, other: "MultiRegionDataset") -> "MultiRegionDataset":
        common_location_id = self.static.index.intersection(other.static.index)
        if not common_location_id.empty:
            raise ValueError("Do not use append_regions with duplicate location_id")
        timeseries_df = pd.concat([self.timeseries, other.timeseries]).sort_index()
        static_df = pd.concat([self.static, other.static]).sort_index()
        provenance = pd.concat([self.provenance, other.provenance]).sort_index()
        return MultiRegionDataset(
            timeseries=timeseries_df, static=static_df, provenance=provenance,
        )

    def get_one_region(self, region: Region) -> OneRegionTimeseriesDataset:
        try:
            ts_df = self.timeseries.xs(
                region.location_id, level=CommonFields.LOCATION_ID, drop_level=False
            ).reset_index()
        except KeyError:
            ts_df = pd.DataFrame([], columns=[CommonFields.LOCATION_ID, CommonFields.DATE])
        latest_dict = self._location_id_latest_dict(region.location_id)
        if ts_df.empty and not latest_dict:
            raise RegionLatestNotFound(region)
        provenance_dict = self._location_id_provenance_dict(region.location_id)

        return OneRegionTimeseriesDataset(
            region=region, data=ts_df, latest=latest_dict, provenance=provenance_dict,
        )

    def _location_id_provenance_dict(self, location_id: str) -> dict:
        """Returns the provenance dict of a location_id."""
        try:
            provenance_series = self.provenance.loc[location_id]
        except KeyError:
            return {}
        else:
            return provenance_series[provenance_series.notna()].to_dict()

    def _location_id_latest_dict(self, location_id: str) -> dict:
        """Returns the latest values dict of a location_id."""
        try:
            attributes_series = self._static_and_timeseries_latest_with_fips().loc[location_id, :]
        except KeyError:
            attributes_series = pd.Series([], dtype=object)
        return attributes_series.where(pd.notnull(attributes_series), None).to_dict()

    def get_regions_subset(self, regions: Collection[Region]) -> "MultiRegionDataset":
        location_ids = pd.Index(sorted(r.location_id for r in regions))
        return self.get_locations_subset(location_ids)

    def get_locations_subset(self, location_ids: Collection[str]) -> "MultiRegionDataset":
        timeseries_mask = self.timeseries.index.get_level_values(CommonFields.LOCATION_ID).isin(
            location_ids
        )
        timeseries_df = self.timeseries.loc[timeseries_mask, :]
        static_mask = self.static.index.get_level_values(CommonFields.LOCATION_ID).isin(
            location_ids
        )
        static_df = self.static.loc[static_mask, :]
        provenance_mask = self.provenance.index.get_level_values(CommonFields.LOCATION_ID).isin(
            location_ids
        )
        provenance = self.provenance.loc[provenance_mask, :]
        return MultiRegionDataset(
            timeseries=timeseries_df, static=static_df, provenance=provenance,
        )

    def remove_regions(self, regions: Collection[Region]) -> "MultiRegionDataset":
        location_ids = pd.Index(sorted(r.location_id for r in regions))
        return self.remove_locations(location_ids)

    def remove_locations(self, location_ids: Collection[str]) -> "MultiRegionDataset":
        timeseries_mask = self.timeseries.index.get_level_values(CommonFields.LOCATION_ID).isin(
            location_ids
        )
        timeseries_df = self.timeseries.loc[~timeseries_mask, :]
        static_mask = self.static.index.get_level_values(CommonFields.LOCATION_ID).isin(
            location_ids
        )
        static_df = self.static.loc[~static_mask, :]
        provenance_mask = self.provenance.index.get_level_values(CommonFields.LOCATION_ID).isin(
            location_ids
        )
        provenance = self.provenance.loc[~provenance_mask, :]
        return MultiRegionDataset(
            timeseries=timeseries_df, static=static_df, provenance=provenance,
        )

    def get_subset(
        self,
        aggregation_level: Optional[AggregationLevel] = None,
        fips: Optional[str] = None,
        state: Optional[str] = None,
        states: Optional[List[str]] = None,
        exclude_county_999: bool = False,
    ) -> "MultiRegionDataset":
        """Returns a new object containing data for a subset of the regions in `self`."""
        rows_key = dataset_utils.make_rows_key(
            self.static,
            aggregation_level=aggregation_level,
            fips=fips,
            state=state,
            states=states,
            exclude_county_999=exclude_county_999,
        )
        location_ids = self.static.loc[rows_key, :].index
        return self.get_locations_subset(location_ids)

    def get_counties(self, after: Optional[datetime.datetime] = None) -> "MultiRegionDataset":
        return self.get_subset(aggregation_level=AggregationLevel.COUNTY)._trim_timeseries(
            after=after
        )

    def _trim_timeseries(self, *, after: datetime.datetime) -> "MultiRegionDataset":
        """Returns a new object containing only timeseries data after given date."""
        ts_rows_mask = self.timeseries.index.get_level_values(CommonFields.DATE) > after
        return dataclasses.replace(self, timeseries=self.timeseries.loc[ts_rows_mask, :])

    def groupby_region(self) -> pandas.core.groupby.generic.DataFrameGroupBy:
        return self.timeseries.groupby(CommonFields.LOCATION_ID)

    def timeseries_rows(self) -> pd.DataFrame:
        wide_dates = self.timeseries_wide_dates()
        wide_dates.columns = wide_dates.columns.strftime("%Y-%m-%d")
        wide_dates = wide_dates.rename_axis(None, axis="columns")
        wide_dates.insert(0, PdFields.PROVENANCE, self.provenance)
        return wide_dates

    def timeseries_rows(self) -> pd.DataFrame:
        """Returns a DataFrame containing timeseries values and provenance, suitable for writing
        to a CSV."""
        wide_dates = self.timeseries_wide_dates()
        # Format as a string here because to_csv includes a full timestamp.
        wide_dates.columns = wide_dates.columns.strftime("%Y-%m-%d")
        wide_dates = wide_dates.rename_axis(None, axis="columns")
        wide_dates.insert(0, PdFields.PROVENANCE, self.provenance)
        return wide_dates

    def drop_stale_timeseries(self, cutoff_date: datetime.date) -> "MultiRegionDataset":
        """Returns a new object containing only timeseries with a real value on or after cutoff_date."""
        ts = self.timeseries_wide_dates()
        recent_columns_mask = ts.columns >= cutoff_date
        recent_rows_mask = ts.loc[:, recent_columns_mask].notna().any(axis=1)
        timeseries_wide_dates = ts.loc[recent_rows_mask, :]

        # Change DataFrame with date columns to DataFrame with variable columns, similar
        # to a line in from_timeseries_wide_dates_df.
        timeseries_wide_variables = (
            timeseries_wide_dates.stack()
            .unstack(PdFields.VARIABLE)
            .reindex(columns=self.timeseries.columns)
            .sort_index()
        )
        # Only keep provenance information for timeseries in the new timeseries_wide_dates.
        provenance = self.provenance.reindex(
            self.provenance.index.intersection(timeseries_wide_dates.index)
        ).sort_index()
        return dataclasses.replace(
            self, timeseries=timeseries_wide_variables, provenance=provenance
        )

    def to_csv(self, path: pathlib.Path, write_timeseries_latest_values=False):
        """Persists timeseries to CSV.

        Args:
            path: Path to write to.
            write_timeseries_latest_values: write both explicit set static attributes and timeseries
              values derived from timeseries. Mostly exists to compare to old files created when latest
              values were calculated upstream.
        """
        if write_timeseries_latest_values:
            latest_data = self._static_and_timeseries_latest_with_fips().reset_index()
        else:
            latest_data = self.static_data_with_fips.reset_index()
        # A DataFrame with timeseries data and latest data (with DATE=NaT) together
        combined = pd.concat([self.data_with_fips, latest_data], ignore_index=True)
        assert combined[CommonFields.LOCATION_ID].notna().all()
        common_df.write_csv(
            combined, path, structlog.get_logger(), [CommonFields.LOCATION_ID, CommonFields.DATE]
        )
        if not self.provenance.empty:
            provenance_path = str(path).replace(".csv", "-provenance.csv")
            self.provenance.sort_index().rename(PdFields.PROVENANCE).to_csv(provenance_path)

    def drop_column_if_present(self, column: str) -> "MultiRegionDataset":
        """Drops the specified column from the timeseries if it exists"""
        timeseries_df = self.timeseries.drop(column, axis="columns", errors="ignore")
        static_df = self.static.drop(column, axis="columns", errors="ignore")
        provenance = self.provenance[
            self.provenance.index.get_level_values(PdFields.VARIABLE) != column
        ]
        return MultiRegionDataset(
            timeseries=timeseries_df, static=static_df, provenance=provenance,
        )

    def join_columns(self, other: "MultiRegionDataset") -> "MultiRegionDataset":
        """Joins the timeseries columns in `other` with those in `self`.

        Args:
            other: The timeseries dataset to join with `self`. all columns except the "geo" columns
                   will be joined into `self`.
        """
        other_non_geo_attributes = set(other.static.columns) - set(GEO_DATA_COLUMNS)
        if other_non_geo_attributes:
            raise NotImplementedError(
                f"join with other with attributes {other_non_geo_attributes} not supported"
            )
        common_ts_columns = set(other.timeseries.columns) & set(self.timeseries.columns)
        if common_ts_columns:
            # columns to be joined need to be disjoint
            raise ValueError(f"Columns are in both dataset: {common_ts_columns}")
        combined_df = pd.concat([self.timeseries, other.timeseries], axis=1)
        combined_provenance = pd.concat([self.provenance, other.provenance]).sort_index()
        return MultiRegionDataset(
            timeseries=combined_df, static=self.static, provenance=combined_provenance,
        )

    def iter_one_regions(self) -> Iterable[Tuple[Region, OneRegionTimeseriesDataset]]:
        """Iterates through all the regions in this object"""
        for location_id, timeseries_group in self.timeseries.groupby(
            CommonFields.LOCATION_ID, as_index=True
        ):
            latest_dict = self._location_id_latest_dict(location_id)
            provenance_dict = self._location_id_provenance_dict(location_id)
            region = Region.from_location_id(location_id)
            yield region, OneRegionTimeseriesDataset(
                region, timeseries_group.reset_index(), latest_dict, provenance=provenance_dict,
            )

    def get_county_name(self, *, region: pipeline.Region) -> str:
        return self.static.at[region.location_id, CommonFields.COUNTY]


def _remove_padded_nans(df, columns):
    if df[columns].isna().all(axis=None):
        return df.loc[[False] * len(df), :].reset_index(drop=True)

    first_valid_index = min(df[column].first_valid_index() for column in columns)
    last_valid_index = max(df[column].last_valid_index() for column in columns)
    df = df.iloc[first_valid_index : last_valid_index + 1]
    return df.reset_index(drop=True)


def _diff_preserving_first_value(series):
    cases = series.reset_index(CommonFields.LOCATION_ID, drop=True).loc[CommonFields.CASES, :]
    # cases is a pd.Series (a 1-D vector) with DATE index
    assert cases.index.names == [CommonFields.DATE]
    new_cases = cases.diff()
    first_date = cases.notna().idxmax()
    if pd.notna(first_date):
        new_cases[first_date] = cases[first_date]
    # Return a DataFrame so NEW_CASES is a column with DATE index.
    return pd.DataFrame({CommonFields.NEW_CASES: new_cases})


def add_new_cases(dataset_in: MultiRegionDataset) -> MultiRegionDataset:
    """Adds a new_cases column to this dataset by calculating the daily diff in cases."""
<<<<<<< HEAD
    cases_wide_dates = dataset_in.timeseries_wide_dates().loc[(slice(None), CommonFields.CASES), :]
    new_cases = cases_wide_dates.groupby(CommonFields.LOCATION_ID, as_index=True, sort=False).apply(
        _diff_preserving_first_value
    )
    # Calculating new cases using diff will remove the first detected value from the case series.
    # We want to capture the first day a region reports a case. Since our data sources have
    # been capturing cases in all states from the beginning of the pandemic, we are treating
    # The first days as appropriate new case data.
=======
    # Get timeseries data from timeseries_wide_dates because it creates a date range that includes
    # every date, even those with NA cases. This keeps the output identical when empty rows are
    # dropped or added.
    cases_wide_dates = dataset_in.timeseries_wide_dates().loc[(slice(None), CommonFields.CASES), :]
    # Calculating new cases using diff will remove the first detected value from the case series.
    # We want to capture the first day a region reports a case. Since our data sources have
    # been capturing cases in all states from the beginning of the pandemic, we are treating
    # the first day as appropriate new case data.
    # We want as_index=True so that the DataFrame returned by each _diff_preserving_first_value call
    # has the location_id added as an index before being concat-ed.
    new_cases = cases_wide_dates.groupby(CommonFields.LOCATION_ID, as_index=True, sort=False).apply(
        _diff_preserving_first_value
    )
>>>>>>> 35081e2f

    # Remove the occasional negative case adjustments.
    new_cases[new_cases < 0] = pd.NA

    timeseries_copy = dataset_in.timeseries.copy()

    timeseries_copy[CommonFields.NEW_CASES] = new_cases
    dataset_out = dataclasses.replace(dataset_in, timeseries=timeseries_copy)
    return dataset_out


def _calculate_modified_zscore(series: pd.Series, window: int = 10, min_periods=3) -> pd.Series:
    """Calculates zscore for each point in series comparing current point to past `window` days.

    Each datapoint is compared to the distribution of the past `window` days as long as there are
    `min_periods` number of non-nan values in the window.

    In the calculation of z-score, zeros are thrown out. This is done to produce better results
    for regions that regularly report zeros (for instance, RI reports zero new cases on
    each weekend day).

    Args:
        series: Series to compute statistics for.
        window: Size of window to calculate mean and std.
        min_periods: Number of periods necessary to compute a score - will return nan otherwise.

    Returns: Array of scores for each datapoint in series.
    """
    series = series.copy()
    series[series == 0] = None
    rolling_series = series.rolling(window=window, min_periods=min_periods)
    # Shifting one to exclude current datapoint
    mean = rolling_series.mean().shift(1)
    std = rolling_series.std(ddof=0).shift(1)
    z = (series - mean) / std
    return z.abs()


def drop_new_case_outliers(
    timeseries: MultiRegionDataset, zscore_threshold: float = 8.0, case_threshold: int = 30,
) -> MultiRegionDataset:
    """Identifies and drops outliers from the new case series.

    Args:
        timeseries: Timeseries.
        zscore_threshold: Z-score threshold.  All new cases with a zscore greater than the
            threshold will be removed.
        case_threshold: Min number of cases needed to count as an outlier.

    Returns: timeseries with outliers removed from new_cases.
    """
    df_copy = timeseries.timeseries.copy()
    grouped_df = timeseries.groupby_region()

    zscores = grouped_df[CommonFields.NEW_CASES].apply(_calculate_modified_zscore)

    to_exclude = (zscores > zscore_threshold) & (df_copy[CommonFields.NEW_CASES] > case_threshold)
    df_copy.loc[to_exclude, CommonFields.NEW_CASES] = None

    new_timeseries = dataclasses.replace(timeseries, timeseries=df_copy)

    return new_timeseries


def drop_regions_without_population(
    mrts: MultiRegionDataset,
    known_location_id_to_drop: Sequence[str],
    log: Union[structlog.BoundLoggerBase, structlog._config.BoundLoggerLazyProxy],
) -> MultiRegionDataset:
    assert mrts.static.index.names == [CommonFields.LOCATION_ID]
    latest_population = mrts.static[CommonFields.POPULATION]
    locations_with_population = mrts.static.loc[latest_population.notna()].index
    locations_without_population = mrts.static.loc[latest_population.isna()].index
    unexpected_drops = set(locations_without_population) - set(known_location_id_to_drop)
    if unexpected_drops:
        log.warning(
            "Dropping unexpected regions without populaton", location_ids=sorted(unexpected_drops)
        )
    return mrts.get_locations_subset(locations_with_population)


# Column for the aggregated location_id
LOCATION_ID_AGG = "location_id_agg"


@dataclass(frozen=True)
class StaticWeightedAverageAggregation:
    """Represents an an average of `field` with static weights in `scale_field`."""

    # field/column/metric that gets aggregated using a weighted average
    field: FieldName
    # static field that used to produce the weights
    scale_factor: FieldName


WEIGHTED_AGGREGATIONS = (
    # Maybe test_positivity is better averaged using time-varying total tests, but it isn't
    # implemented. See TODO next to call to _find_scale_factors.
    StaticWeightedAverageAggregation(CommonFields.TEST_POSITIVITY, CommonFields.POPULATION),
    StaticWeightedAverageAggregation(
        CommonFields.ALL_BED_TYPICAL_OCCUPANCY_RATE, CommonFields.MAX_BED_COUNT
    ),
    StaticWeightedAverageAggregation(
        CommonFields.ICU_TYPICAL_OCCUPANCY_RATE, CommonFields.ICU_BEDS
    ),
)


def _apply_scaling_factor(
    df_in: pd.DataFrame,
    scale_factors: pd.DataFrame,
    aggregations: Sequence[StaticWeightedAverageAggregation],
) -> pd.DataFrame:
    """Returns a copy of df_in with some fields scaled according to `aggregations`.

    Args:
        df_in: Input un-aggregated timeseries or static data
        scale_factors: For each scale_factor field, the per-region scaling factor
        aggregations: Describes the fields to be scaled
        """
    assert df_in.index.names in (
        [CommonFields.LOCATION_ID, CommonFields.DATE],
        [CommonFields.LOCATION_ID],
    )

    # Scaled fields are modified in-place
    df_out = df_in.copy()

    for agg in aggregations:
        if agg.field in df_in.columns and agg.scale_factor in scale_factors.columns:
            df_out[agg.field] = df_out[agg.field] * scale_factors[agg.scale_factor]

    return df_out


def _find_scale_factors(
    aggregations: Sequence[StaticWeightedAverageAggregation],
    location_id_map: Mapping[str, str],
    static_agg: pd.DataFrame,
    static_in: pd.DataFrame,
    location_ids: Sequence[str],
) -> pd.DataFrame:
    assert static_in.index.names == [CommonFields.LOCATION_ID]
    assert static_agg.index.names == [CommonFields.LOCATION_ID]

    # For each location_id, calculate the scaling factor from the static data.
    scale_factors = pd.DataFrame([], index=pd.Index(location_ids).unique().sort_values())
    for scale_factor_field in {agg.scale_factor for agg in aggregations}:
        if scale_factor_field in static_in.columns and scale_factor_field in static_agg.columns:
            # Make a series with index of the un-aggregated location_ids that has values of the
            # corresponding aggregated field value.
            agg_values = (
                static_in.index.to_series(index=static_in.index)
                .map(location_id_map)  # Maps from un-aggregated to aggregated location_id
                .map(static_agg[scale_factor_field])  # Gets the aggregated value
            )
            scale_factors[scale_factor_field] = static_in[scale_factor_field] / agg_values
    return scale_factors


def _aggregate_dataframe_by_region(
    df_in: pd.DataFrame, location_id_map: Mapping[str, str], *, ignore_na: bool
) -> pd.DataFrame:
    """Aggregates a DataFrame using given region map. The output contains dates iff the input does."""

    if CommonFields.DATE in df_in.index.names:
        groupby_columns = [LOCATION_ID_AGG, CommonFields.DATE, PdFields.VARIABLE]
        empty_result = _EMPTY_TIMESERIES_WIDE_VARIABLES_DF
    else:
        groupby_columns = [LOCATION_ID_AGG, PdFields.VARIABLE]
        empty_result = _EMPTY_REGIONAL_ATTRIBUTES_DF

    # df_in is sometimes empty in unittests. Return a DataFrame that is also empty and
    # has enough of an index that the test passes.
    if df_in.empty:
        return empty_result

    df = df_in.copy()  # Copy because the index is modified below

    # Add a new level in the MultiIndex with the new location_id_agg
    # From https://stackoverflow.com/a/56278735
    old_idx = df.index.to_frame()
    # Add location_id_agg so that when location_id is removed the remaining MultiIndex levels
    # match the levels of groupby_columns.
    old_idx.insert(1, LOCATION_ID_AGG, old_idx[CommonFields.LOCATION_ID].map(location_id_map))
    df.index = pd.MultiIndex.from_frame(old_idx)

    # Stack into a Series with several levels in the index.
    long_all_values = df.rename_axis(columns=PdFields.VARIABLE).stack(dropna=True)
    assert long_all_values.index.names == [CommonFields.LOCATION_ID] + groupby_columns

    # Make a Series with index `location_id_agg` containing the count of regions to be
    # aggregated for that region.
    location_id_agg_count = (
        pd.Series(list(location_id_map.values()))
        .value_counts()
        .rename_axis(LOCATION_ID_AGG)
        .rename("location_id_agg_count")
    )

    # Aggregate by location_id_agg, optional date and variable. Keep the sum and count of
    # input values.
    long_agg = long_all_values.groupby(groupby_columns, sort=False).agg(["sum", "count"])
    # Join the count of regions in each location_id_agg
    long_agg = long_agg.join(location_id_agg_count, on=LOCATION_ID_AGG)

    if not ignore_na:
        # Only keep aggregated values where the count of aggregated values is the same as the
        # count of input regions.
        long_agg = long_agg.loc[long_agg["count"] == long_agg["location_id_agg_count"]]

    df_out = (
        long_agg["sum"]
        .unstack()
        .rename_axis(index={LOCATION_ID_AGG: CommonFields.LOCATION_ID})
        .sort_index()
        .reindex(columns=df_in.columns)
    )
    assert df_in.index.names == df_out.index.names
    return df_out


def aggregate_regions(
    dataset_in: MultiRegionDataset,
    aggregate_map: Mapping[Region, Region],
    aggregate_level: AggregationLevel,
    aggregations: Sequence[StaticWeightedAverageAggregation] = WEIGHTED_AGGREGATIONS,
    *,
    ignore_na: bool = False,
) -> MultiRegionDataset:
    """Produces a dataset with dataset_in aggregated using sum or weighted aggregation."""
    dataset_in = dataset_in.get_regions_subset(aggregate_map.keys())
    location_id_map = {
        region_in.location_id: region_agg.location_id
        for region_in, region_agg in aggregate_map.items()
    }

    scale_fields = {agg.scale_factor for agg in aggregations}
    scaled_fields = {agg.field for agg in aggregations}
    agg_common_fields = scale_fields.intersection(scaled_fields)
    # Check that a field is not both scaled and used as the scale factor. While that
    # could make sense it isn't implemented.
    if agg_common_fields:
        raise ValueError("field and scale_factor have values in common")
    # TODO(tom): Do something smarter with non-number columns in static. Currently they are
    # silently dropped. Functions such as aggregate_to_new_york_city manually copy non-number
    # columns.
    static_in = dataset_in.static.select_dtypes(include="number")
    scale_field_missing = scale_fields.difference(static_in.columns)
    if scale_field_missing:
        raise ValueError("Unable to do scaling due to missing column")
    # Split static_in into two DataFrames, by column:
    scale_fields_mask = static_in.columns.isin(scale_fields)
    # Static input values used to create scale factors and ...
    static_in_scale_fields = static_in.loc[:, scale_fields_mask]
    # ... all other static input values.
    static_in_other_fields = static_in.loc[:, ~scale_fields_mask]

    static_agg_scale_fields = _aggregate_dataframe_by_region(
        static_in_scale_fields, location_id_map, ignore_na=ignore_na
    )
    location_ids = dataset_in.timeseries.index.get_level_values(CommonFields.LOCATION_ID)
    # TODO(tom): Add support for time-varying scale factors, for example to scale
    # test_positivity by number of tests.
    scale_factors = _find_scale_factors(
        aggregations,
        location_id_map,
        static_agg_scale_fields,
        static_in_scale_fields,
        location_ids,
    )

    static_other_fields_scaled = _apply_scaling_factor(
        static_in_other_fields, scale_factors, aggregations
    )
    timeseries_scaled = _apply_scaling_factor(dataset_in.timeseries, scale_factors, aggregations)

    static_agg_other_fields = _aggregate_dataframe_by_region(
        static_other_fields_scaled, location_id_map, ignore_na=ignore_na
    )
    timeseries_agg = _aggregate_dataframe_by_region(
        timeseries_scaled, location_id_map, ignore_na=ignore_na
    )
    static_agg = pd.concat([static_agg_scale_fields, static_agg_other_fields], axis=1)
    if static_agg.index.name != CommonFields.LOCATION_ID:
        # It looks like concat doesn't always set the index name, but haven't worked out
        # the pattern of when the fix is needed.
        static_agg = static_agg.rename_axis(index=CommonFields.LOCATION_ID)
    static_agg[CommonFields.AGGREGATE_LEVEL] = aggregate_level.value

    return MultiRegionDataset(timeseries=timeseries_agg, static=static_agg)


class DatasetName(str):
    """Human readable name for a dataset. In the future this may be an enum, for now it
    provides some type safety."""

    pass


def _to_datasets_wide_dates_map(
    datasets: Mapping[DatasetName, MultiRegionDataset]
) -> Mapping[DatasetName, pd.DataFrame]:
    """Turns a mapping of datasets to a mapping of DataFrame with identical date columns."""
    datasets_wide = {name: ds.timeseries_wide_dates() for name, ds in datasets.items()}
    # Find the earliest and latest dates to make a range covering all timeseries.
    dates = pd.DatetimeIndex(
        np.hstack(
            list(df.columns.get_level_values(CommonFields.DATE) for df in datasets_wide.values())
        )
    )
    if dates.empty:
        input_date_range = pd.DatetimeIndex([], name=CommonFields.DATE)
    else:
        start_date = dates.min()
        end_date = dates.max()
        input_date_range = pd.date_range(start=start_date, end=end_date, name=CommonFields.DATE)
    datasets_wide_reindexed = {
        name: df.reorder_levels([PdFields.VARIABLE, CommonFields.LOCATION_ID]).reindex(
            columns=input_date_range
        )
        for name, df in datasets_wide.items()
    }
    return datasets_wide_reindexed


def combined_datasets(
    datasets: Mapping[DatasetName, MultiRegionDataset],
    timeseries_field_dataset_source: Mapping[FieldName, List[DatasetName]],
    static_field_dataset_source: Mapping[FieldName, List[DatasetName]],
) -> MultiRegionDataset:
    """Creates a dataset that contains the given fields copied from `datasets`.

    For each region, the timeseries from the first dataset in the list with a real value is returned.
    """
    datasets_wide = _to_datasets_wide_dates_map(datasets)
    # A list of "wide date" DataFrame (VARIABLE, LOCATION_ID index and DATE columns) that
    # will be concat-ed.
    timeseries_dfs = []
    # A list of Series that will be concat-ed
    provenance_series = []
    for field, datasets_list in timeseries_field_dataset_source.items():
        location_id_so_far = pd.Index([])
        for dataset_name in datasets_list:
            field_wide_df = datasets_wide[dataset_name].loc[[field], :]
            assert field_wide_df.index.names == [PdFields.VARIABLE, CommonFields.LOCATION_ID]
            location_ids = field_wide_df.index.get_level_values(CommonFields.LOCATION_ID)
            # Select the locations in `dataset_name` that have a timeseries for `field` and are
            # not in `location_id_so_far`.
            selected_location_id = location_ids.difference(location_id_so_far)
            timeseries_dfs.append(field_wide_df.loc[(slice(None), selected_location_id), :])
            location_id_so_far = location_id_so_far.union(selected_location_id).sort_values()
            provenance_series.append(
                datasets[dataset_name].provenance.loc[selected_location_id, field]
            )

    static_series = []
    for field, datasets_list in static_field_dataset_source.items():
        static_column_so_far = None
        for dataset_name in datasets_list:
            dataset_column = datasets[dataset_name].static.get(field)
            if dataset_column is None:
                continue
            dataset_column = dataset_column.dropna()
            assert dataset_column.index.names == [CommonFields.LOCATION_ID]
            if static_column_so_far is None:
                static_column_so_far = dataset_column
            else:
                selected_location_id = dataset_column.index.difference(static_column_so_far.index)
                static_column_so_far = pd.concat(
                    [static_column_so_far, dataset_column.loc[selected_location_id]],
                    sort=True,
                    verify_integrity=True,
                )
        static_series.append(static_column_so_far)
    if timeseries_dfs:
        output_timeseries_wide_dates = pd.concat(timeseries_dfs, verify_integrity=True)
        assert output_timeseries_wide_dates.index.names == [
            PdFields.VARIABLE,
            CommonFields.LOCATION_ID,
        ]
        assert output_timeseries_wide_dates.columns.names == [CommonFields.DATE]
        if output_timeseries_wide_dates.empty:
            output_timeseries_wide_variables = _EMPTY_TIMESERIES_WIDE_VARIABLES_DF
        else:
            output_timeseries_wide_variables = (
                output_timeseries_wide_dates.stack().unstack(PdFields.VARIABLE).sort_index()
            )
        output_provenance = pd.concat(provenance_series, verify_integrity=True)
    else:
        output_timeseries_wide_variables = _EMPTY_TIMESERIES_WIDE_VARIABLES_DF
        output_provenance = _EMPTY_PROVENANCE_SERIES
    if static_series:
        output_static_df = pd.concat(
            static_series, axis=1, sort=True, verify_integrity=True
        ).rename_axis(index=CommonFields.LOCATION_ID)
    else:
        output_static_df = _EMPTY_REGIONAL_ATTRIBUTES_DF

    return MultiRegionDataset(
        timeseries=output_timeseries_wide_variables,
        provenance=output_provenance.sort_index(),
        static=output_static_df,
    )


def _aggregate_ignoring_nas(df_in: pd.DataFrame) -> Mapping:
    aggregated = {}
    for field in df_in.columns:
        if field == CommonFields.ALL_BED_TYPICAL_OCCUPANCY_RATE:
            licensed_beds = df_in[CommonFields.LICENSED_BEDS]
            occupancy_rates = df_in[CommonFields.ALL_BED_TYPICAL_OCCUPANCY_RATE]
            aggregated[field] = (licensed_beds * occupancy_rates).sum() / licensed_beds.sum()
        elif field == CommonFields.ICU_TYPICAL_OCCUPANCY_RATE:
            icu_beds = df_in[CommonFields.ICU_BEDS]
            occupancy_rates = df_in[CommonFields.ICU_TYPICAL_OCCUPANCY_RATE]
            aggregated[field] = (icu_beds * occupancy_rates).sum() / icu_beds.sum()
        else:
            aggregated[field] = df_in[field].sum()
    return aggregated


def aggregate_puerto_rico_from_counties(dataset: MultiRegionDataset) -> MultiRegionDataset:
    """Returns a dataset with NA static values for the state PR aggregated from counties."""
    pr_county_mask = (dataset.static[CommonFields.STATE] == "PR") & (
        dataset.static[CommonFields.AGGREGATE_LEVEL] == AggregationLevel.COUNTY.value
    )
    if not pr_county_mask.any():
        return dataset
    pr_counties = dataset.static.loc[pr_county_mask]
    aggregated = _aggregate_ignoring_nas(pr_counties.select_dtypes(include="number"))
    pr_location_id = pipeline.Region.from_state("PR").location_id

    patched_static = dataset.static.copy()
    for field, aggregated_value in aggregated.items():
        if pd.isna(patched_static.at[pr_location_id, field]):
            patched_static.at[pr_location_id, field] = aggregated_value

    return dataclasses.replace(dataset, static=patched_static)<|MERGE_RESOLUTION|>--- conflicted
+++ resolved
@@ -14,7 +14,6 @@
 
 from covidactnow.datapublic.common_fields import FieldName
 from covidactnow.datapublic.common_fields import PdFields
-from more_itertools import one
 from pandas.core.dtypes.common import is_numeric_dtype
 from typing_extensions import final
 
@@ -38,7 +37,6 @@
 import pandas.core.groupby.generic
 from backports.cached_property import cached_property
 
-
 _log = structlog.get_logger()
 
 
@@ -141,19 +139,6 @@
     COMMON_INDEX_FIELDS = COMMON_FIELDS_TIMESERIES_KEYS
 
 
-<<<<<<< HEAD
-=======
-    @classmethod
-    def load_csv(cls, path_or_buf: Union[pathlib.Path, TextIO]):
-        df = common_df.read_csv(path_or_buf)
-        # TODO: common_df.read_csv sets the index of the dataframe to be fips, date, however
-        # most of the calling code expects fips and date to not be in an index.
-        # In the future, it would be good to standardize around index fields.
-        df = df.reset_index()
-        return cls(df)
-
-
->>>>>>> 35081e2f
 def _add_location_id(df: pd.DataFrame) -> pd.DataFrame:
     """Adds the location_id column derived from FIPS"""
     if CommonFields.LOCATION_ID in df.columns:
@@ -481,36 +466,6 @@
     def from_fips_timeseries_df(ts_df: pd.DataFrame) -> "MultiRegionDataset":
         ts_df = _add_location_id(ts_df)
         return MultiRegionDataset.from_geodata_timeseries_df(ts_df)
-
-<<<<<<< HEAD
-    def add_fips_provenance(self, provenance):
-        # Check that current index is as expected. Names will be fixed after remapping, below.
-        assert provenance.index.names == [CommonFields.FIPS, PdFields.VARIABLE]
-        provenance = provenance.copy()
-        provenance.index = provenance.index.map(
-            lambda i: (pipeline.fips_to_location_id(i[0]), i[1])
-        )
-        provenance.index.rename([CommonFields.LOCATION_ID, PdFields.VARIABLE], inplace=True)
-        provenance.rename(PdFields.PROVENANCE, inplace=True)
-        return self.add_provenance_series(provenance)
-=======
-    @staticmethod
-    def from_timeseries_and_latest(
-        ts: TimeseriesDataset, latest: LatestValuesDataset
-    ) -> "MultiRegionDataset":
-        """Converts legacy FIPS to new LOCATION_ID and calls `from_timeseries_df` to finish construction."""
-        dataset = MultiRegionDataset.from_fips_timeseries_df(ts.data)
-        dataset = dataset.add_fips_static_df(latest.data)
-
-        if ts.provenance is not None:
-            dataset = dataset.add_fips_provenance(ts.provenance)
->>>>>>> 35081e2f
-
-    @staticmethod
-    def new_without_timeseries() -> "MultiRegionDataset":
-        return MultiRegionDataset.from_fips_timeseries_df(
-            pd.DataFrame([], columns=[CommonFields.FIPS, CommonFields.DATE])
-        )
 
     def add_fips_provenance(self, provenance):
         # Check that current index is as expected. Names will be fixed after remapping, below.
@@ -697,13 +652,6 @@
         return self.timeseries.groupby(CommonFields.LOCATION_ID)
 
     def timeseries_rows(self) -> pd.DataFrame:
-        wide_dates = self.timeseries_wide_dates()
-        wide_dates.columns = wide_dates.columns.strftime("%Y-%m-%d")
-        wide_dates = wide_dates.rename_axis(None, axis="columns")
-        wide_dates.insert(0, PdFields.PROVENANCE, self.provenance)
-        return wide_dates
-
-    def timeseries_rows(self) -> pd.DataFrame:
         """Returns a DataFrame containing timeseries values and provenance, suitable for writing
         to a CSV."""
         wide_dates = self.timeseries_wide_dates()
@@ -832,16 +780,6 @@
 
 def add_new_cases(dataset_in: MultiRegionDataset) -> MultiRegionDataset:
     """Adds a new_cases column to this dataset by calculating the daily diff in cases."""
-<<<<<<< HEAD
-    cases_wide_dates = dataset_in.timeseries_wide_dates().loc[(slice(None), CommonFields.CASES), :]
-    new_cases = cases_wide_dates.groupby(CommonFields.LOCATION_ID, as_index=True, sort=False).apply(
-        _diff_preserving_first_value
-    )
-    # Calculating new cases using diff will remove the first detected value from the case series.
-    # We want to capture the first day a region reports a case. Since our data sources have
-    # been capturing cases in all states from the beginning of the pandemic, we are treating
-    # The first days as appropriate new case data.
-=======
     # Get timeseries data from timeseries_wide_dates because it creates a date range that includes
     # every date, even those with NA cases. This keeps the output identical when empty rows are
     # dropped or added.
@@ -855,7 +793,6 @@
     new_cases = cases_wide_dates.groupby(CommonFields.LOCATION_ID, as_index=True, sort=False).apply(
         _diff_preserving_first_value
     )
->>>>>>> 35081e2f
 
     # Remove the occasional negative case adjustments.
     new_cases[new_cases < 0] = pd.NA
