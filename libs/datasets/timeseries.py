--- conflicted
+++ resolved
@@ -346,22 +346,15 @@
 
     # `data` may be used to process every row without considering the date or region. Keep logic about
     # FIPS/location_id/region containing in this class by using methods such as `get_one_region`. Do
-<<<<<<< HEAD
-    # *not* read date or region related columns directly from `data`.
-=======
     # *not* read date or region related columns directly from `data`. `data_with_fips` exists so we can
     # easily find code that reads the FIPS column.
->>>>>>> 592d3f37
     # `data` contains columns from CommonFields and simple integer index. DATE and LOCATION_ID must
     # be non-null in every row.
     data: pd.DataFrame
 
-<<<<<<< HEAD
     # `latest_data` contains columns from CommonFields and a LOCATION_ID index. DATE is not present.
     latest_data: pd.DataFrame
 
-=======
->>>>>>> 592d3f37
     # `provenance` is an array of str with a MultiIndex with names LOCATION_ID and 'variable'.
     provenance: Optional[pd.Series] = None
 
@@ -371,7 +364,7 @@
 
     @property
     def data_with_fips(self) -> pd.DataFrame:
-<<<<<<< HEAD
+        """data with FIPS column, use `data` when FIPS is not need."""
         return self.data
 
     @property
@@ -382,11 +375,6 @@
     def combined_df(self) -> pd.DataFrame:
         return pd.concat([self.data, self.latest_data.reset_index()], ignore_index=True)
 
-=======
-        """data with FIPS column, use `data` when FIPS is not need."""
-        return self.data
-
->>>>>>> 592d3f37
     @classmethod
     def load_csv(cls, path_or_buf: Union[pathlib.Path, TextIO]):
         return MultiRegionTimeseriesDataset.from_csv(path_or_buf)
