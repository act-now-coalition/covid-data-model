--- conflicted
+++ resolved
@@ -687,14 +687,19 @@
 
 def add_new_cases(timeseries: MultiRegionTimeseriesDataset) -> MultiRegionTimeseriesDataset:
     """Adds a new_cases column to this dataset by calculating the daily diff in cases."""
-<<<<<<< HEAD
-    df_copy = mrts.data.copy()
-    grouped_df = mrts.groupby_region()
-    df_copy[CommonFields.NEW_CASES] = grouped_df[CommonFields.CASES].diff(1)
-    new_mrts = MultiRegionTimeseriesDataset.from_timeseries_df(
-        timeseries_df=df_copy, provenance=mrts.provenance
-    ).append_latest_df(mrts.latest_data.reset_index())
-    return new_mrts
+    df_copy = timeseries.data.copy()
+    grouped_df = timeseries.groupby_region()
+    # Calculating new cases using diff will remove the first detected value from the case series.
+    # We want to capture the first day a region reports a case. Since our data sources have
+    # been capturing cases in all states from the beginning of the pandemic, we are treating
+    # The first days as appropriate new case data.
+    df_copy[CommonFields.NEW_CASES] = grouped_df[CommonFields.CASES].apply(
+        _diff_preserving_first_value
+    )
+    new_timeseries = MultiRegionTimeseriesDataset.from_timeseries_df(
+        timeseries_df=df_copy, provenance=timeseries.provenance
+    ).append_latest_df(timeseries.latest_data.reset_index())
+    return new_timeseries
 
 
 def drop_regions_without_population(
@@ -711,19 +716,4 @@
         log.warning(
             "Dropping unexpected regions without populaton", location_ids=sorted(unexpected_drops)
         )
-    return mrts.get_locations_subset(locations_with_population)
-=======
-    df_copy = timeseries.data.copy()
-    grouped_df = timeseries.groupby_region()
-    # Calculating new cases using diff will remove the first detected value from the case series.
-    # We want to capture the first day a region reports a case. Since our data sources have
-    # been capturing cases in all states from the beginning of the pandemic, we are treating
-    # The first days as appropriate new case data.
-    df_copy[CommonFields.NEW_CASES] = grouped_df[CommonFields.CASES].apply(
-        _diff_preserving_first_value
-    )
-    new_timeseries = MultiRegionTimeseriesDataset.from_timeseries_df(
-        timeseries_df=df_copy, provenance=timeseries.provenance
-    ).append_latest_df(timeseries.latest_data.reset_index())
-    return new_timeseries
->>>>>>> d78ddb9e
+    return mrts.get_locations_subset(locations_with_population)