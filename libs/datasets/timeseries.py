--- conflicted
+++ resolved
@@ -12,10 +12,6 @@
 from typing import Sequence
 from typing import Tuple
 
-<<<<<<< HEAD
-from covidactnow.datapublic import common_fields
-=======
->>>>>>> 1a0c1de1
 from covidactnow.datapublic.common_fields import FieldName
 from covidactnow.datapublic.common_fields import PdFields
 from pandas.core.dtypes.common import is_numeric_dtype
@@ -1168,15 +1164,12 @@
     )
     static_out[CommonFields.AGGREGATE_LEVEL] = aggregate_level.value
 
-<<<<<<< HEAD
     timeseries_scaled = _apply_scaling_factor(
         dataset_in.timeseries, dataset_in.static, static_out, location_id_map, aggregations
     )
 
     timeseries_out = _aggregate_dataframe_by_region(timeseries_scaled, location_id_map)
 
-    return MultiRegionDataset(timeseries=timeseries_out, static=static_out)
-=======
     return MultiRegionDataset(timeseries=timeseries_out, static=static_out)
 
 
@@ -1248,5 +1241,4 @@
     return MultiRegionDataset(
         timeseries=output_wide.stack().unstack(PdFields.VARIABLE).sort_index(),
         provenance=output_provenance.sort_index(),
-    )
->>>>>>> 1a0c1de1
+    )