--- conflicted
+++ resolved
@@ -450,7 +450,13 @@
             )
 
     @cached_property
-<<<<<<< HEAD
+    def tag_all_bucket(self) -> pd.Series:
+        try:
+            return self.tag.xs("all", level=TagField.DEMOGRAPHIC_BUCKET)
+        except KeyError:
+            return _EMPTY_TAG_SERIES.droplevel(TagField.DEMOGRAPHIC_BUCKET)
+
+    @cached_property
     def location_ids(self) -> pd.Index:
         return self.static.index.unique(CommonFields.LOCATION_ID).union(
             self.timeseries_bucketed.index.unique(CommonFields.LOCATION_ID)
@@ -464,13 +470,6 @@
         if not missing_location_id.empty:
             raise KeyError(f"location_id not in data/geo-data.csv:\n{missing_location_id}")
         return geo_data.reindex(index=location_ids)
-=======
-    def tag_all_bucket(self) -> pd.Series:
-        try:
-            return self.tag.xs("all", level=TagField.DEMOGRAPHIC_BUCKET)
-        except KeyError:
-            return _EMPTY_TAG_SERIES.droplevel(TagField.DEMOGRAPHIC_BUCKET)
->>>>>>> 89186533
 
     @property
     def timeseries_regions(self) -> Set[Region]:
@@ -1123,20 +1122,8 @@
             region = Region.from_location_id(location_id)
             tag = self.tag.loc[[region.location_id]].reset_index(TagField.LOCATION_ID, drop=True)
             yield region, OneRegionTimeseriesDataset(
-                region=region, data=timeseries_group.reset_index(), latest=latest_dict, tag=tag
+                region, timeseries_group.reset_index(), latest_dict, tag=tag
             )
-
-<<<<<<< HEAD
-    def provenance_map(self) -> Mapping[CommonFields, Set[str]]:
-        """Returns a mapping from field name to set of provenances."""
-        assert TAG_INDEX_FIELDS[2] == TagField.TYPE
-        return (
-            self.tag.loc[:, :, [TagType.PROVENANCE]].groupby(TagField.VARIABLE).apply(set).to_dict()
-        )
-=======
-    def get_county_name(self, *, region: pipeline.Region) -> str:
-        return self.static.at[region.location_id, CommonFields.COUNTY]
->>>>>>> 89186533
 
 
 def _remove_padded_nans(df, columns):
