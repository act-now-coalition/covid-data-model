import dataclasses
import datetime
import pathlib
import re
from dataclasses import dataclass
from functools import lru_cache
from itertools import chain
from typing import Any
from typing import Collection
from typing import Dict
from typing import Iterable
from typing import List, Optional, Union, TextIO
from typing import Mapping
from typing import Set
from typing import Sequence
from typing import Tuple

from covidactnow.datapublic.common_fields import CommonFields
from covidactnow.datapublic.common_fields import DemographicBucket
from covidactnow.datapublic.common_fields import FieldName
from covidactnow.datapublic.common_fields import PdFields
from covidactnow.datapublic.common_fields import DemographicBucket
from pandas.core.dtypes.common import is_numeric_dtype
from typing_extensions import final

import pandas as pd
import numpy as np
import structlog
from covidactnow.datapublic import common_df
from libs import pipeline
from libs.dataclass_utils import dataclass_with_default_init
from libs.datasets import dataset_pointer
from libs.datasets import dataset_utils
from libs.datasets.dataset_utils import AggregationLevel
from libs.datasets.dataset_utils import DatasetType
from libs.datasets.dataset_utils import GEO_DATA_COLUMNS
from libs.datasets.dataset_utils import NON_NUMERIC_COLUMNS
from libs.datasets.dataset_utils import TIMESERIES_INDEX_FIELDS
from libs.datasets import taglib
from libs.datasets.taglib import TagField
from libs.datasets.taglib import TagType
from libs.datasets.taglib import UrlStr
from libs.pipeline import Region
import pandas.core.groupby.generic
from backports.cached_property import cached_property


_log = structlog.get_logger()


# Fields used as panda MultiIndex levels when tags are represented in a pd.Series
TAG_INDEX_FIELDS = [
    TagField.LOCATION_ID,
    TagField.VARIABLE,
    TagField.TYPE,
]

TAG_DF_COLUMNS = TAG_INDEX_FIELDS + [TagField.CONTENT]

ANNOTATION_TAG_TYPES = [
    TagType.CUMULATIVE_LONG_TAIL_TRUNCATED,
    TagType.CUMULATIVE_TAIL_TRUNCATED,
    TagType.ZSCORE_OUTLIER,
]


class RegionLatestNotFound(IndexError):
    """Requested region's latest values not found in combined data"""

    pass


@final
@dataclass(frozen=True)
class OneRegionTimeseriesDataset:
    """A set of timeseries with values from one region."""

    region: Region

    # Do not make an assumptions about a FIPS or location_id column in the DataFrame.
    data: pd.DataFrame

    latest: Dict[str, Any]

    # A default exists for convenience in tests. Non-test code is expected to explicitly set tag.
    tag: pd.Series = dataclasses.field(
        default_factory=lambda: _EMPTY_TAG_SERIES.reset_index(CommonFields.LOCATION_ID, drop=True)
    )

    @property
    def provenance(self) -> Mapping[CommonFields, List[str]]:
        provenance_series = self.tag.loc[:, [TagType.PROVENANCE]].droplevel([TagField.TYPE])
        # https://stackoverflow.com/a/56065318
        return provenance_series.groupby(level=0).agg(list).to_dict()

    @property
    def source_url(self) -> Mapping[CommonFields, List[UrlStr]]:
        source_url_series = self.tag.loc[:, [TagType.SOURCE_URL]].droplevel([TagField.TYPE])
        # https://stackoverflow.com/a/56065318
        return source_url_series.groupby(level=0).agg(list).to_dict()

    def annotations(self, metric: FieldName) -> List[taglib.AnnotationWithDate]:
        try:
            return self.tag_objects_series.loc[[metric], ANNOTATION_TAG_TYPES].to_list()
        except KeyError:
            # Not very elegant but I can't find
            # anything better in https://github.com/pandas-dev/pandas/issues/10695
            return []

    def sources(self, field_name: FieldName) -> List[taglib.Source]:
        try:
            return self.tag_objects_series.loc[[field_name], [TagType.SOURCE]].to_list()
        except KeyError:
            return []

    @cached_property
    def tag_objects_series(self) -> pd.Series:
        """A Series of TagInTimeseries objects, indexed like self.tag for easy lookups."""
        assert self.tag.index.names[1] == TagField.TYPE
        # Apply a function to each element in the Series self.tag with the function having access to
        # the index of each element. From https://stackoverflow.com/a/47645833/341400.
        # result_type reduce forces the return value to be a Series, even when tag is empty.
        return self.tag.to_frame().apply(
            lambda row: taglib.TagInTimeseries.make(row.name[1], content=row.content),
            axis=1,
            result_type="reduce",
        )

    def __post_init__(self):
        assert CommonFields.LOCATION_ID in self.data.columns
        assert CommonFields.DATE in self.data.columns
        region_count = self.data[CommonFields.LOCATION_ID].nunique()
        if region_count == 0:
            _log.warning(f"Creating {self.__class__.__name__} with zero regions")
        elif region_count != 1:
            raise ValueError("Does not have exactly one region")

        if CommonFields.DATE not in self.data.columns:
            raise ValueError("A timeseries must have a date column")

        assert self.tag.index.names == [TagField.VARIABLE, TagField.TYPE]

    @property
    def date_indexed(self) -> pd.DataFrame:
        return self.data.set_index(CommonFields.DATE)

    @property
    def empty(self):
        return self.data.empty

    def has_one_region(self) -> bool:
        return True

    def yield_records(self) -> Iterable[dict]:
        # It'd be faster to use self.data.itertuples or find a way to avoid yield_records, but that
        # needs larger changes in code calling this.
        for idx, row in self.data.iterrows():
            yield row.where(pd.notnull(row), None).to_dict()

    def get_subset(self, after=None, columns=tuple()):
        rows_key = dataset_utils.make_rows_key(self.data, after=after,)
        columns_key = list(columns) if columns else slice(None, None, None)
        return dataclasses.replace(
            self, data=self.data.loc[rows_key, columns_key].reset_index(drop=True)
        )

    def remove_padded_nans(self, columns: List[str]):
        """Returns a copy of `self`, skipping rows at the start and end where `columns` are NA"""
        return dataclasses.replace(self, data=_remove_padded_nans(self.data, columns))


def _add_location_id(df: pd.DataFrame) -> pd.DataFrame:
    """Adds the location_id column derived from FIPS"""
    if CommonFields.LOCATION_ID in df.columns:
        raise ValueError("location_id already in DataFrame")

    df = df.copy()

    df[CommonFields.LOCATION_ID] = df[CommonFields.FIPS].apply(pipeline.fips_to_location_id)
    return df


def _add_fips_if_missing(df: pd.DataFrame):
    """Adds the FIPS column derived from location_id, inplace."""
    if CommonFields.FIPS not in df.columns:
        df[CommonFields.FIPS] = df[CommonFields.LOCATION_ID].apply(pipeline.location_id_to_fips)


def _add_state_if_missing(df: pd.DataFrame):
    """Adds the state code column if missing, in place."""
    assert CommonFields.LOCATION_ID in df.columns

    if CommonFields.STATE not in df.columns:
        df[CommonFields.STATE] = df[CommonFields.LOCATION_ID].apply(
            lambda x: Region.from_location_id(x).state
        )


def _add_aggregate_level_if_missing(df: pd.DataFrame):
    """Adds the aggregate level column if missing, in place."""
    assert CommonFields.LOCATION_ID in df.columns

    if CommonFields.AGGREGATE_LEVEL not in df.columns:
        df[CommonFields.AGGREGATE_LEVEL] = df[CommonFields.LOCATION_ID].apply(
            lambda x: Region.from_location_id(x).level.value
        )


def _geodata_df_to_static_attribute_df(geodata_df: pd.DataFrame) -> pd.DataFrame:
    """Creates a DataFrame to use as static from geo data taken from timeseries CSV."""
    assert geodata_df.index.names == [None]  # [CommonFields.LOCATION_ID, CommonFields.DATE]
    deduped_values = geodata_df.drop_duplicates().set_index(CommonFields.LOCATION_ID)
    duplicates = deduped_values.index.duplicated(keep=False)
    if duplicates.any():
        _log.warning("Conflicting geo data", duplicates=deduped_values.loc[duplicates, :])
        deduped_values = deduped_values.loc[~deduped_values.index.duplicated(keep="first"), :]
    return deduped_values.sort_index()


def _merge_attributes(df1: pd.DataFrame, df2: pd.DataFrame) -> pd.DataFrame:
    """Merges the static attributes in two DataFrame objects. Non-NA values in df2 override values
    from df1.

    The returned DataFrame has an index with the union of the LOCATION_ID column of the inputs and
    columns with the union of the other columns of the inputs.
    """
    assert df1.index.names == [None]
    assert df2.index.names == [None]
    assert CommonFields.DATE not in df1.columns
    assert CommonFields.DATE not in df2.columns

    # Get the union of all location_id and columns in the input
    all_locations = sorted(set(df1[CommonFields.LOCATION_ID]) | set(df2[CommonFields.LOCATION_ID]))
    all_columns = set(df1.columns.union(df2.columns)) - {CommonFields.LOCATION_ID}
    # Transform from a column for each metric to a row for every value. Put df2 first so
    # the duplicate dropping keeps it.
    long = pd.concat(
        [df2.melt(id_vars=[CommonFields.LOCATION_ID]), df1.melt(id_vars=[CommonFields.LOCATION_ID])]
    )
    # Drop duplicate values for the same LOCATION_ID, VARIABLE
    long_deduped = long.drop_duplicates()
    long_deduped = long_deduped.set_index([CommonFields.LOCATION_ID, PdFields.VARIABLE])[
        PdFields.VALUE
    ].dropna()
    # If the LOCATION_ID, VARIABLE index contains duplicates then df2 is changing a value.
    # This is not expected so log a warning before dropping the old value.
    dups = long_deduped.index.duplicated(keep=False)
    if dups.any():
        # Is this worth logging?
        # _log.info(f"Regional attributes changed", changes=long_deduped.loc[dups, :].sort_index())
        long_deduped = long_deduped.loc[~long_deduped.index.duplicated(keep="first"), :]
    # Transform back to a column for each metric.
    wide = long_deduped.unstack()

    wide = wide.reindex(index=all_locations)
    missing_columns = all_columns - set(wide.columns)
    if missing_columns:
        _log.debug(f"Re-adding empty columns: {missing_columns}")
        wide = wide.reindex(columns=[*wide.columns, *missing_columns])
    # Make columns expected to be numeric have a numeric dtype so that aggregation functions
    # work on them.
    numeric_columns = list(all_columns - set(NON_NUMERIC_COLUMNS))
    wide[numeric_columns] = wide[numeric_columns].apply(pd.to_numeric, axis=0)

    assert wide.index.names == [CommonFields.LOCATION_ID]

    return wide


# An empty pd.Series with the structure expected for the tag attribute. Use this when a
# dataset does not have any tags.
_EMPTY_TAG_SERIES = pd.Series(
    [],
    name=TagField.CONTENT,
    dtype="str",
    index=pd.MultiIndex.from_tuples([], names=TAG_INDEX_FIELDS),
)


# An empty pd.DataFrame with the structure expected for the static attribute. Use this when
# a dataset does not have any static values.
EMPTY_REGIONAL_ATTRIBUTES_DF = pd.DataFrame([], index=pd.Index([], name=CommonFields.LOCATION_ID))


# An empty DataFrame with the expected index names for a timeseries with row labels <location_id,
# variable> and column labels <date>.
EMPTY_TIMESERIES_WIDE_DATES_DF = pd.DataFrame(
    [],
    dtype="float",
    index=pd.MultiIndex.from_tuples([], names=[CommonFields.LOCATION_ID, PdFields.VARIABLE]),
    columns=pd.DatetimeIndex([], name=CommonFields.DATE),
)


# An empty DataFrame with the expected index names for a timeseries with row labels <location_id,
# date> and column labels <variable>. This is the structure of most CSV files in this repo as of
# Nov 2020.
EMPTY_TIMESERIES_WIDE_VARIABLES_DF = pd.DataFrame(
    [],
    dtype="float",
    index=pd.MultiIndex.from_tuples([], names=[CommonFields.LOCATION_ID, CommonFields.DATE]),
    columns=pd.Index([], name=PdFields.VARIABLE),
)

EMPTY_TIMESERIES_BUCKETED_WIDE_VARIABLES_DF = pd.DataFrame(
    [],
    dtype="float",
    index=pd.MultiIndex.from_tuples(
        [], names=[CommonFields.LOCATION_ID, PdFields.DEMOGRAPHIC_BUCKET, CommonFields.DATE]
    ),
    columns=pd.Index([], name=PdFields.VARIABLE),
)


def _check_timeseries_wide_vars_index(timeseries_index: pd.MultiIndex, *, bucketed: bool):
    if bucketed:
        assert timeseries_index.names == [
            CommonFields.LOCATION_ID,
            PdFields.DEMOGRAPHIC_BUCKET,
            CommonFields.DATE,
        ]
    else:
        # timeseries.index order is important for _timeseries_latest_values correctness.
        assert timeseries_index.names == [CommonFields.LOCATION_ID, CommonFields.DATE]
    assert timeseries_index.is_unique
    assert timeseries_index.is_monotonic_increasing


def _check_timeseries_wide_vars_structure(wide_vars_df: pd.DataFrame, *, bucketed: bool):
    """Asserts that a DataFrame has the structure expected with wide-variable columns."""
    _check_timeseries_wide_vars_index(wide_vars_df.index, bucketed=bucketed)
    assert wide_vars_df.columns.names == [PdFields.VARIABLE]
    numeric_columns = wide_vars_df.dtypes.apply(is_numeric_dtype)
    assert numeric_columns.all()
<<<<<<< HEAD


=======


>>>>>>> 3e9e3fe0
# eq=False because instances are large and we want to compare by id instead of value
@final
@dataclass_with_default_init(frozen=True, eq=False)
class MultiRegionDataset:
    """A set of timeseries and static values from any number of regions.

    While the data may be accessed directly in the attributes `timeseries_bucketed`, `static` and
    `provenance` for easier future refactoring try to use (adding if not available) higher level
    methods that derive the data you need from these attributes.

    Methods named `append_...` return a new object with more regions of data. Methods named `add_...` and
    `join_...` return a new object with more data about the same regions, such as new metrics and provenance
    information.
    """

    # Timeseries metrics with float values. Each timeseries is identified by a variable name,
    # region and demographic bucket.
    timeseries_bucketed: pd.DataFrame

    # Static data, each identified by variable name and region. This includes county name,
    # state etc (GEO_DATA_COLUMNS) and metrics that change so slowly they can be
    # considered constant, such as population and hospital beds.
    static: pd.DataFrame = EMPTY_REGIONAL_ATTRIBUTES_DF

    # A Series of tag CONTENT values having index with levels TAG_INDEX_FIELDS (LOCATION_ID,
    # VARIABLE, TYPE). Rows with identical index values may exist.
    tag: pd.Series = _EMPTY_TAG_SERIES

    # noinspection PyMissingConstructor
    def __init__(
        self,
        *,
        timeseries: Optional[pd.DataFrame] = None,
        timeseries_bucketed: Optional[pd.DataFrame] = None,
        **kwargs,
    ):
        # TODO(tom): Replace all use of `timeseries` (not bucketed) with timeseries_bucketed,
        #  then remove this branch and the timeseries cached_property.
        if timeseries is not None:
            assert timeseries_bucketed is None
            _check_timeseries_wide_vars_structure(timeseries, bucketed=False)
            timeseries_bucketed = pd.concat(
                {DemographicBucket("all"): timeseries}, names=[PdFields.DEMOGRAPHIC_BUCKET]
            ).reorder_levels(EMPTY_TIMESERIES_BUCKETED_WIDE_VARIABLES_DF.index.names)

        self.__default_init__(  # pylint: disable=E1101
            timeseries_bucketed=timeseries_bucketed, **kwargs,
        )

    @cached_property
    def timeseries(self) -> pd.DataFrame:
        """Timeseries metrics with float values. Each timeseries is identified by a variable name
       and region"""
        try:
            return self.timeseries_bucketed.xs("all", level=PdFields.DEMOGRAPHIC_BUCKET, axis=0)
        except KeyError:
            # Return a DataFrame that has an index with no rows (but expected level names) and
            # columns copied from the input.
            return pd.DataFrame(
                [],
                index=EMPTY_TIMESERIES_WIDE_VARIABLES_DF.index,
                columns=self.timeseries_bucketed.columns,
                dtype="float",
            )

    @property
    def timeseries_regions(self) -> Set[Region]:
        """Returns a set of all regions in the timeseries dataset."""

        location_ids = self.timeseries.index.get_level_values(CommonFields.LOCATION_ID)
        return set(Region.from_location_id(location_id) for location_id in location_ids)

    @cached_property
    def provenance(self) -> pd.DataFrame:
        """A Series of str with a MultiIndex with names LOCATION_ID and VARIABLE"""
        provenance_tags = self.tag.loc[:, :, [TagType.PROVENANCE]]
        return provenance_tags.droplevel([TagField.TYPE]).rename(PdFields.PROVENANCE)

    @cached_property
    def _geo_data(self) -> pd.DataFrame:
        return self.static.loc[:, self.static.columns.isin(GEO_DATA_COLUMNS)]

    @cached_property
    def dataset_type(self) -> DatasetType:
        return DatasetType.MULTI_REGION

    @lru_cache(maxsize=None)
    def static_and_timeseries_latest_with_fips(self) -> pd.DataFrame:
        """Static values merged with the latest timeseries values."""
        return _merge_attributes(
            self._timeseries_latest_values().reset_index(), self.static.reset_index()
        )

    def _timeseries_long(self) -> pd.Series:
        """Returns the timeseries data in long format Series, where all values are in a single column.

        Returns: a Series with MultiIndex LOCATION_ID, DATE, VARIABLE
        """
        # TODO(tom): Replace calls to this with timeseries_bucketed_long.
        return self.timeseries.stack(dropna=True).rename(PdFields.VALUE).sort_index()

    @cached_property
    def timeseries_bucketed_long(self) -> pd.Series:
        """A Series with MultiIndex LOCATION_ID, DEMOGRAPHIC_BUCKET, DATE, VARIABLE"""
        return self.timeseries_bucketed.stack(dropna=True).rename(PdFields.VALUE).sort_index()

    @lru_cache(maxsize=None)
    def timeseries_wide_dates(self) -> pd.DataFrame:
        """Returns the timeseries in a DataFrame with LOCATION_ID, VARIABLE index and DATE columns."""
        if self.timeseries.empty:
            return EMPTY_TIMESERIES_WIDE_DATES_DF
        timeseries_long = self._timeseries_long()
        dates = timeseries_long.index.get_level_values(CommonFields.DATE)
        if dates.empty:
            return EMPTY_TIMESERIES_WIDE_DATES_DF
        start_date = dates.min()
        end_date = dates.max()
        date_range = pd.date_range(start=start_date, end=end_date)
        timeseries_wide = (
            timeseries_long.unstack(CommonFields.DATE)
            .reindex(columns=date_range)
            .rename_axis(columns=CommonFields.DATE)
        )
        if not timeseries_wide.columns.is_all_dates:
            raise ValueError(f"Problem with {start_date} to {end_date}... {str(self.timeseries)}")
        return timeseries_wide

    def _timeseries_latest_values(self) -> pd.DataFrame:
        """Returns the latest value for every region and metric, derived from timeseries."""
        if self.timeseries.columns.empty:
            return pd.DataFrame([], index=pd.Index([], name=CommonFields.LOCATION_ID))
        # timeseries is already sorted by DATE with the latest at the bottom.
        long = self.timeseries.stack().droplevel(CommonFields.DATE)
        # `long` has MultiIndex with LOCATION_ID and VARIABLE (added by stack). Keep only the last
        # row with each index to get the last value for each date.
        unduplicated_and_last_mask = ~long.index.duplicated(keep="last")
        return long.loc[unduplicated_and_last_mask, :].unstack()

    def latest_in_static(self, field: FieldName) -> "MultiRegionDataset":
        """Returns a new object with the latest values from timeseries 'field' copied to static."""
        latest_series = self._timeseries_latest_values()[field]
        if field in self.static.columns and self.static[field].notna().any():
            # This looks like an attempt at copying the latest timeseries values to a static field
            # which already has some values. Currently this behavior is not needed. To implement it
            # decide if you want to clear all the existing static values or have the latest
            # override the static or have the latest only copied where the static is currently NA.
            raise ValueError("Can only copy field when static is unset")
        static_copy = self.static.copy()
        static_copy[field] = latest_series
        return dataclasses.replace(self, static=static_copy)

    @staticmethod
    def from_timeseries_wide_dates_df(
        timeseries_wide_dates: pd.DataFrame, *, bucketed=False
    ) -> "MultiRegionDataset":
        """Make a new dataset from a DataFrame as returned by timeseries_wide_dates."""
        if bucketed:
            assert timeseries_wide_dates.index.names == [
                CommonFields.LOCATION_ID,
                PdFields.VARIABLE,
                PdFields.DEMOGRAPHIC_BUCKET,
            ]
        else:
            assert timeseries_wide_dates.index.names == [
                CommonFields.LOCATION_ID,
                PdFields.VARIABLE,
            ]
        assert timeseries_wide_dates.columns.names == [CommonFields.DATE]
        timeseries_wide_dates.columns: pd.DatetimeIndex = pd.to_datetime(
            timeseries_wide_dates.columns
        )
        timeseries_wide_variables = (
            timeseries_wide_dates.stack().unstack(PdFields.VARIABLE).sort_index()
        )
        if bucketed:
            return MultiRegionDataset(timeseries_bucketed=timeseries_wide_variables)
        else:
            return MultiRegionDataset(timeseries=timeseries_wide_variables)

    @staticmethod
    def from_geodata_timeseries_df(timeseries_and_geodata_df: pd.DataFrame) -> "MultiRegionDataset":
        """Make a new dataset from a DataFrame containing timeseries (real-valued metrics) and
        static geo data (county name etc)."""
        assert timeseries_and_geodata_df.index.names == [None]
        timeseries_and_geodata_df = timeseries_and_geodata_df.set_index(
            [CommonFields.LOCATION_ID, CommonFields.DATE]
        ).rename_axis(columns=PdFields.VARIABLE)

        geodata_column_mask = timeseries_and_geodata_df.columns.isin(
            set(TIMESERIES_INDEX_FIELDS) | set(GEO_DATA_COLUMNS)
        )
        timeseries_df = timeseries_and_geodata_df.loc[:, ~geodata_column_mask]
        # Change all columns in timeseries_df to have a numeric dtype, as checked in __post_init__
        if timeseries_df.empty:
            # Use astype to force columns in an empty DataFrame to numeric dtypes.
            # to_numeric won't modify an empty column with dtype=object.
            timeseries_df = timeseries_df.astype(float)
        else:
            # Modify various kinds of NA (which will keep the column dtype as object) to
            # NaN, which is a valid float. Apply to_numeric to columns so that int columns
            # are not modified.
            timeseries_df = timeseries_df.fillna(np.nan).apply(pd.to_numeric).sort_index()
        geodata_df = timeseries_and_geodata_df.loc[:, geodata_column_mask]
        static_df = _geodata_df_to_static_attribute_df(
            geodata_df.reset_index().drop(columns=[CommonFields.DATE])
        )

        return MultiRegionDataset(timeseries=timeseries_df, static=static_df)

    def add_fips_static_df(self, latest_df: pd.DataFrame) -> "MultiRegionDataset":
        latest_df = _add_location_id(latest_df)
        return self.add_static_values(latest_df)

    def add_static_values(self, attributes_df: pd.DataFrame) -> "MultiRegionDataset":
        """Returns a new object with non-NA values in `latest_df` added to the static attribute."""
        combined_attributes = _merge_attributes(self.static.reset_index(), attributes_df)
        assert combined_attributes.index.names == [CommonFields.LOCATION_ID]
        return dataclasses.replace(self, static=combined_attributes)

    def add_provenance_csv(self, path_or_buf: Union[pathlib.Path, TextIO]) -> "MultiRegionDataset":
        df = pd.read_csv(path_or_buf)
        if PdFields.VALUE in df.columns:
            # Handle older CSV files that used 'value' header for provenance.
            df = df.rename(columns={PdFields.VALUE: PdFields.PROVENANCE})
        series = df.set_index([CommonFields.LOCATION_ID, PdFields.VARIABLE])[PdFields.PROVENANCE]
        return self.add_provenance_series(series)

    def add_provenance_all(self, provenance: str) -> "MultiRegionDataset":
        """Returns a new object with given provenance string for every timeseries."""
        return self.add_provenance_series(
            pd.Series([], dtype=str, name=PdFields.PROVENANCE).reindex(
                self.timeseries_wide_dates().index, fill_value=provenance
            )
        )

    def add_tag_all(self, tag: taglib.TagInTimeseries) -> "MultiRegionDataset":
        """Returns a new object with given tag copied for every timeseries."""
        tag_df = pd.DataFrame(
            {taglib.TagField.CONTENT: tag.content, taglib.TagField.TYPE: tag.tag_type},
            index=self.timeseries_wide_dates().index,
        ).reset_index()
        return self.append_tag_df(tag_df)

    def add_provenance_series(self, provenance: pd.Series) -> "MultiRegionDataset":
        """Returns a new object containing data in self and given provenance information."""
        if not self.provenance.empty:
            raise NotImplementedError("TODO(tom): add support for merging provenance data")
        assert provenance.index.names == [CommonFields.LOCATION_ID, PdFields.VARIABLE]
        assert isinstance(provenance, pd.Series)

        new_index_df = provenance.index.to_frame()
        new_index_df[TagField.TYPE] = TagType.PROVENANCE
        tag_additions = provenance.copy()
        tag_additions.index = pd.MultiIndex.from_frame(new_index_df)
        # Make a sorted series. The order doesn't matter and sorting makes the order depend only on
        # what is represented, not the order it appears in the input.
        tag = pd.concat([self.tag, tag_additions]).sort_index().rename(TagField.CONTENT)
        return dataclasses.replace(self, tag=tag)

    @staticmethod
    def from_csv(path_or_buf: Union[pathlib.Path, TextIO]) -> "MultiRegionDataset":
        combined_df = common_df.read_csv(path_or_buf, set_index=False).rename_axis(
            columns=PdFields.VARIABLE
        )
        if CommonFields.LOCATION_ID not in combined_df.columns:
            raise ValueError("MultiRegionDataset.from_csv requires location_id column")

        # Split rows with DATE NaT into latest_df and call `from_timeseries_df` to finish the
        # construction.
        rows_with_date = combined_df[CommonFields.DATE].notna()
        timeseries_df = combined_df.loc[rows_with_date, :]

        # Extract rows of combined_df which don't have a date.
        latest_df = combined_df.loc[~rows_with_date, :]

        dataset = MultiRegionDataset.from_geodata_timeseries_df(timeseries_df)
        if not latest_df.empty:
            dataset = dataset.add_static_values(latest_df.drop(columns=[CommonFields.DATE]))

        if isinstance(path_or_buf, pathlib.Path):
            provenance_path = pathlib.Path(str(path_or_buf).replace(".csv", "-provenance.csv"))
            if provenance_path.exists():
                # TODO(tom): Try to delete add_provenance_csv which seems to be only used in tests.
                dataset = dataset.add_provenance_csv(provenance_path)
        return dataset

    @staticmethod
    def read_from_pointer(pointer: dataset_pointer.DatasetPointer) -> "MultiRegionDataset":
        wide_dates_df = pd.read_csv(pointer.path_wide_dates(), low_memory=False)
        wide_dates_df = wide_dates_df.set_index([CommonFields.LOCATION_ID, PdFields.VARIABLE])

        # Iterate through all known tag types. The following are populated while iterating.
        tag_columns_mask = pd.Series(False, index=wide_dates_df.columns)
        tag_df_to_concat = []
        for tag_type in TagType:
            # Extract tag_type columns from the wide date DataFrame. This parses the column names
            # created in `timeseries_rows`.
            tag_column_mask = wide_dates_df.columns.str.match(r"\A" + tag_type + r"(-\d+)?\Z")
            if tag_column_mask.any():
                tag_columns = wide_dates_df.loc[:, tag_column_mask]
                tag_series = tag_columns.stack().reset_index(-1, drop=True).rename(TagField.CONTENT)
                tag_columns_mask = tag_columns_mask | tag_column_mask
                if not tag_series.empty:
                    tag_df = tag_series.reset_index()
                    tag_df[TagField.TYPE] = tag_type
                    tag_df_to_concat.append(tag_df)

        # Assume all columns that didn't match a tag_type are dates.
        wide_dates_df = wide_dates_df.loc[:, ~tag_columns_mask]
        wide_dates_df.columns = pd.to_datetime(wide_dates_df.columns)
        wide_dates_df = wide_dates_df.rename_axis(columns=CommonFields.DATE)

        static_df = pd.read_csv(
            pointer.path_static(), dtype={CommonFields.FIPS: str}, low_memory=False
        )

        # TODO(tom): Delete this once annotation file is retired
        if pointer.path_annotation().is_file():
            annotations = pd.read_csv(pointer.path_annotation(), low_memory=False)
            tag_df_to_concat.append(annotations)

        dataset = MultiRegionDataset.from_timeseries_wide_dates_df(wide_dates_df).add_static_values(
            static_df
        )
        if tag_df_to_concat:
            dataset = dataset.append_tag_df(pd.concat(tag_df_to_concat))

        return dataset

    @staticmethod
    def from_fips_timeseries_df(ts_df: pd.DataFrame) -> "MultiRegionDataset":
        ts_df = _add_location_id(ts_df)
        _add_state_if_missing(ts_df)
        _add_aggregate_level_if_missing(ts_df)

        return MultiRegionDataset.from_geodata_timeseries_df(ts_df)

    def add_fips_provenance(self, provenance):
        # Check that current index is as expected. Names will be fixed after remapping, below.
        assert provenance.index.names == [CommonFields.FIPS, PdFields.VARIABLE]
        provenance = provenance.copy()
        provenance.index = provenance.index.map(
            lambda i: (pipeline.fips_to_location_id(i[0]), i[1])
        )
        provenance.index.rename([CommonFields.LOCATION_ID, PdFields.VARIABLE], inplace=True)
        provenance.rename(PdFields.PROVENANCE, inplace=True)
        return self.add_provenance_series(provenance)

    @staticmethod
    def new_without_timeseries() -> "MultiRegionDataset":
        return MultiRegionDataset.from_fips_timeseries_df(
            pd.DataFrame([], columns=[CommonFields.FIPS, CommonFields.DATE])
        )

    def __post_init__(self):
        """Checks that attributes of this object meet certain expectations."""
        # These asserts provide runtime-checking and a single place for humans reading the code to
        # check what is expected of the attributes, beyond type.
        _check_timeseries_wide_vars_structure(self.timeseries_bucketed, bucketed=True)

        assert self.static.index.names == [CommonFields.LOCATION_ID]
        assert self.static.index.is_unique
        assert self.static.index.is_monotonic_increasing

        assert isinstance(self.tag, pd.Series)
        assert self.tag.index.names == TAG_INDEX_FIELDS
        # TODO(tom): Work out why is_monotonic_increasing is false (just for index with NaT
        #  and real date values?) after calling sort_index(). It may be related to
        #  https://github.com/pandas-dev/pandas/issues/35992 which is fixed in pandas 1.2.0
        # assert self.tag.index.is_monotonic_increasing
        assert self.tag.name == TagField.CONTENT
        # Check that all tag location_id are in timeseries location_id
        assert (
            self.tag.index.get_level_values(TagField.LOCATION_ID)
            .difference(self.timeseries.index.get_level_values(CommonFields.LOCATION_ID))
            .empty
        )

    def append_regions(self, other: "MultiRegionDataset") -> "MultiRegionDataset":
        common_location_id = self.static.index.intersection(other.static.index)
        if not common_location_id.empty:
            raise ValueError("Do not use append_regions with duplicate location_id")
        # TODO(tom): check if rename_axis is needed once we have
        #  https://pandas.pydata.org/docs/whatsnew/v1.2.0.html#index-column-name-preservation-when-aggregating
        timeseries_df = (
            pd.concat([self.timeseries, other.timeseries])
            .sort_index()
            .rename_axis(columns=PdFields.VARIABLE)
        )
        static_df = pd.concat([self.static, other.static]).sort_index()
        tag = pd.concat([self.tag, other.tag]).sort_index()
        return MultiRegionDataset(timeseries=timeseries_df, static=static_df, tag=tag)

    def append_fips_tag_df(self, additional_tag_df: pd.DataFrame) -> "MultiRegionDataset":
        """Returns a new dataset with additional_tag_df, containing a fips column, appended."""
        additional_tag_df = _add_location_id(additional_tag_df).drop(columns=CommonFields.FIPS)
        return self.append_tag_df(additional_tag_df)

    def append_tag_df(self, additional_tag_df: pd.DataFrame) -> "MultiRegionDataset":
        """Returns a new dataset with additional_tag_df appended."""
        if additional_tag_df.empty:
            return self
        assert additional_tag_df.columns.symmetric_difference(TAG_DF_COLUMNS, sort=False).empty
        # Sort by index fields, and within rows having identical index fields, by content. This
        # makes the order of values in combined_series identical, independent of the order they
        # were appended.
        combined_df = (
            self.tag.reset_index()
            .append(additional_tag_df)
            .sort_values(TAG_INDEX_FIELDS + [TagField.CONTENT])
        )
        combined_series = combined_df.set_index(TAG_INDEX_FIELDS)[TagField.CONTENT]
        return dataclasses.replace(self, tag=combined_series)

    def replace_tag_df(self, tag_df: pd.DataFrame) -> "MultiRegionDataset":
        """Returns a new dataset with all tags replaced by those in tag_df"""
        return dataclasses.replace(self, tag=_EMPTY_TAG_SERIES).append_tag_df(tag_df)

    @cached_property
    def tag_objects_series(self) -> pd.Series:
        """A Series of TagInTimeseries objects, indexed like self.tag for easy lookups."""
        # This is similar to OneRegionTimeseriesDataset.tag_objects_series but index is slightly
        # different.
        assert self.tag.index.names[2] == TagField.TYPE
        # Apply a function to each element in the Series self.tag with the function having access to
        # the index of each element. From https://stackoverflow.com/a/47645833/341400.
        # result_type reduce forces the return value to be a Series, even when tag is empty.
        return self.tag.to_frame().apply(
            lambda row: taglib.TagInTimeseries.make(row.name[2], content=row.content),
            axis=1,
            result_type="reduce",
        )

    def get_one_region(self, region: Region) -> OneRegionTimeseriesDataset:
        try:
            ts_df = self.timeseries.xs(
                region.location_id, level=CommonFields.LOCATION_ID, drop_level=False
            ).reset_index()
        except KeyError:
            ts_df = pd.DataFrame([], columns=[CommonFields.LOCATION_ID, CommonFields.DATE])
        latest_dict = self._location_id_latest_dict(region.location_id)
        if ts_df.empty and not latest_dict:
            raise RegionLatestNotFound(region)

        tag = self.tag.loc[[region.location_id]].reset_index(TagField.LOCATION_ID, drop=True)

        return OneRegionTimeseriesDataset(region=region, data=ts_df, latest=latest_dict, tag=tag)

    def _location_id_latest_dict(self, location_id: str) -> dict:
        """Returns the latest values dict of a location_id."""
        try:
            attributes_series = self.static_and_timeseries_latest_with_fips().loc[location_id, :]
        except KeyError:
            attributes_series = pd.Series([], dtype=object)
        return attributes_series.where(pd.notnull(attributes_series), None).to_dict()

    def get_regions_subset(self, regions: Collection[Region]) -> "MultiRegionDataset":
        location_ids = pd.Index(sorted(r.location_id for r in regions))
        return self.get_locations_subset(location_ids)

    def get_locations_subset(self, location_ids: Collection[str]) -> "MultiRegionDataset":
        timeseries_mask = self.timeseries.index.get_level_values(CommonFields.LOCATION_ID).isin(
            location_ids
        )
        timeseries_df = self.timeseries.loc[timeseries_mask, :]
        static_mask = self.static.index.get_level_values(CommonFields.LOCATION_ID).isin(
            location_ids
        )
        static_df = self.static.loc[static_mask, :]
        tag_mask = self.tag.index.get_level_values(CommonFields.LOCATION_ID).isin(location_ids)
        tag = self.tag.loc[tag_mask, :]
        return MultiRegionDataset(timeseries=timeseries_df, static=static_df, tag=tag)

    def remove_regions(self, regions: Collection[Region]) -> "MultiRegionDataset":
        location_ids = pd.Index(sorted(r.location_id for r in regions))
        return self.remove_locations(location_ids)

    def remove_locations(self, location_ids: Collection[str]) -> "MultiRegionDataset":
        timeseries_mask = self.timeseries.index.get_level_values(CommonFields.LOCATION_ID).isin(
            location_ids
        )
        timeseries_df = self.timeseries.loc[~timeseries_mask, :]
        static_mask = self.static.index.get_level_values(CommonFields.LOCATION_ID).isin(
            location_ids
        )
        static_df = self.static.loc[~static_mask, :]
        tag_mask = self.tag.index.get_level_values(CommonFields.LOCATION_ID).isin(location_ids)
        tag = self.tag.loc[~tag_mask, :]
        return MultiRegionDataset(timeseries=timeseries_df, static=static_df, tag=tag)

    def get_subset(
        self,
        aggregation_level: Optional[AggregationLevel] = None,
        fips: Optional[str] = None,
        state: Optional[str] = None,
        states: Optional[List[str]] = None,
        location_id_matches: Optional[str] = None,
        exclude_county_999: bool = False,
    ) -> "MultiRegionDataset":
        """Returns a new object containing data for a subset of the regions in `self`."""
        rows_key = dataset_utils.make_rows_key(
            self.static,
            aggregation_level=aggregation_level,
            fips=fips,
            state=state,
            states=states,
            location_id_matches=location_id_matches,
            exclude_county_999=exclude_county_999,
        )
        location_ids = self.static.loc[rows_key, :].index
        return self.get_locations_subset(location_ids)

    def get_counties_and_places(
        self, after: Optional[datetime.datetime] = None
    ) -> "MultiRegionDataset":
        places = self.get_subset(aggregation_level=AggregationLevel.PLACE)
        return (
            self.get_subset(aggregation_level=AggregationLevel.COUNTY)
            .append_regions(places)
            ._trim_timeseries(after=after)
        )

    def _trim_timeseries(self, *, after: datetime.datetime) -> "MultiRegionDataset":
        """Returns a new object containing only timeseries data after given date."""
        ts_rows_mask = self.timeseries.index.get_level_values(CommonFields.DATE) > after
        return dataclasses.replace(
            self, timeseries=self.timeseries.loc[ts_rows_mask, :], timeseries_bucketed=None
        )

    def groupby_region(self) -> pandas.core.groupby.generic.DataFrameGroupBy:
        return self.timeseries.groupby(CommonFields.LOCATION_ID)

    def timeseries_rows(self) -> pd.DataFrame:
        """Returns a DataFrame containing timeseries values and tag, suitable for writing
        to a CSV."""
        # Make a copy to avoid modifying the cached DataFrame
        wide_dates = self.timeseries_wide_dates().copy()
        # Format as a string here because to_csv includes a full timestamp.
        wide_dates.columns = wide_dates.columns.strftime("%Y-%m-%d")
        # When I look at the CSV I'm usually looking for the most recent values so reverse the
        # dates to put the most recent on the left.
        wide_dates = wide_dates.loc[:, wide_dates.columns[-1::-1]]
        wide_dates = wide_dates.rename_axis(None, axis="columns")

        # Each element of output_series will be a column in the returned DataFrame. There is at
        # least one column for each tag type in self.tag. If a timeseries has multiple tags with
        # the same type additional columns are added.
        output_series = []
        for tag_type, tag_series in self.tag.groupby(TagField.TYPE, sort=False):
            tag_series = tag_series.droplevel(TagField.TYPE)
            duplicates = tag_series.index.duplicated()
            output_series.append(tag_series.loc[~duplicates].rename(tag_type))
            i = 1
            while duplicates.any():
                tag_series = tag_series.loc[duplicates]
                duplicates = tag_series.index.duplicated()
                output_series.append(tag_series.loc[~duplicates].rename(f"{str(tag_type)}-{i}"))
                i += 1

        output_series.append(wide_dates)

        return pd.concat(output_series, axis=1)

    def drop_stale_timeseries(self, cutoff_date: datetime.date) -> "MultiRegionDataset":
        """Returns a new object containing only timeseries with a real value on or after cutoff_date."""
        ts = self.timeseries_wide_dates()
        recent_columns_mask = ts.columns >= cutoff_date
        recent_rows_mask = ts.loc[:, recent_columns_mask].notna().any(axis=1)
        timeseries_wide_dates = ts.loc[recent_rows_mask, :]

        # Change DataFrame with date columns to DataFrame with variable columns, similar
        # to a line in from_timeseries_wide_dates_df.
        timeseries_wide_variables = (
            timeseries_wide_dates.stack()
            .unstack(PdFields.VARIABLE)
            .reindex(columns=self.timeseries.columns)
            .sort_index()
        )
        # Only keep tag information for timeseries in the new timeseries_wide_dates.
        tag_mask = self.tag.reset_index([TagField.TYPE], drop=True).index.isin(
            timeseries_wide_dates.index
        )
        tag = self.tag.loc[tag_mask]
        return dataclasses.replace(
            self, timeseries=timeseries_wide_variables, tag=tag, timeseries_bucketed=None
        )

    def to_csv(self, path: pathlib.Path, include_latest=True):
        """Persists timeseries to CSV.

        Args:
            path: Path to write to.
        """
        timeseries_data = self._geo_data.join(self.timeseries).reset_index()
        _add_fips_if_missing(timeseries_data)

        if include_latest:
            latest_data = self.static.reset_index()
            _add_fips_if_missing(latest_data)
        else:
            latest_data = pd.DataFrame([])

        # A DataFrame with timeseries data and latest data (with DATE=NaT) together
        combined = pd.concat([timeseries_data, latest_data], ignore_index=True)
        assert combined[CommonFields.LOCATION_ID].notna().all()
        common_df.write_csv(
            combined, path, structlog.get_logger(), [CommonFields.LOCATION_ID, CommonFields.DATE]
        )
        if not self.provenance.empty:
            provenance_path = str(path).replace(".csv", "-provenance.csv")
            self.provenance.sort_index().rename(PdFields.PROVENANCE).to_csv(provenance_path)

    def write_to_dataset_pointer(self, pointer: dataset_pointer.DatasetPointer):
        """Writes `self` to files referenced by `pointer`."""
        wide_df = self.timeseries_rows()

        # 7 significant digits of precision seems like enough.
        csv_buf = wide_df.to_csv(index=True, float_format="%.7g")
        # Most timeseries don't go back to the oldest dates in the CSV so they are represented by
        # a row ending in lots of commas. Remove these because CSV readers seem to handle rows
        # with missing commas correctly.
        csv_buf = re.sub(r",+\n", r"\n", csv_buf)
        pointer.path_wide_dates().write_text(csv_buf)

        # TODO(tom) Remove once annotations file is retired.
        if pointer.path_annotation().exists():
            # annotations are not written to this file any longer so remove it to avoid duplication.
            pointer.path_annotation().unlink()

        static_sorted = common_df.index_and_sort(
            self.static, index_names=[CommonFields.LOCATION_ID], log=structlog.get_logger(),
        )
        static_sorted.to_csv(pointer.path_static())

    def drop_column_if_present(self, column: CommonFields) -> "MultiRegionDataset":
        """Drops the specified column from the timeseries if it exists"""
        return self.drop_columns_if_present([column])

    def drop_columns_if_present(self, columns: List[CommonFields]) -> "MultiRegionDataset":
        """Drops the specified columns from the timeseries if they exist"""
        timeseries_df = self.timeseries.drop(columns, axis="columns", errors="ignore")
        static_df = self.static.drop(columns, axis="columns", errors="ignore")
        tag = self.tag[~self.tag.index.get_level_values(PdFields.VARIABLE).isin(columns)]
        return MultiRegionDataset(timeseries=timeseries_df, static=static_df, tag=tag)

    def join_columns(self, other: "MultiRegionDataset") -> "MultiRegionDataset":
        """Joins the timeseries columns in `other` with those in `self`.

        Args:
            other: The timeseries dataset to join with `self`. all columns except the "geo" columns
                   will be joined into `self`.
        """
        other_non_geo_attributes = set(other.static.columns) - set(GEO_DATA_COLUMNS)
        if other_non_geo_attributes:
            raise NotImplementedError(
                f"join with other with attributes {other_non_geo_attributes} not supported"
            )
        common_ts_columns = set(other.timeseries.columns) & set(self.timeseries.columns)
        if common_ts_columns:
            # columns to be joined need to be disjoint
            raise ValueError(f"Columns are in both dataset: {common_ts_columns}")
        combined_df = pd.concat([self.timeseries, other.timeseries], axis=1)
        combined_tag = pd.concat([self.tag, other.tag]).sort_index()
        return MultiRegionDataset(timeseries=combined_df, static=self.static, tag=combined_tag)

    def iter_one_regions(self) -> Iterable[Tuple[Region, OneRegionTimeseriesDataset]]:
        """Iterates through all the regions in this object"""
        for location_id, timeseries_group in self.timeseries.groupby(
            CommonFields.LOCATION_ID, as_index=True
        ):
            latest_dict = self._location_id_latest_dict(location_id)
            region = Region.from_location_id(location_id)
            tag = self.tag.loc[[region.location_id]].reset_index(TagField.LOCATION_ID, drop=True)
            yield region, OneRegionTimeseriesDataset(
                region, timeseries_group.reset_index(), latest_dict, tag=tag
            )

    def get_county_name(self, *, region: pipeline.Region) -> str:
        return self.static.at[region.location_id, CommonFields.COUNTY]

    def provenance_map(self) -> Mapping[CommonFields, Set[str]]:
        """Returns a mapping from field name to set of provenances."""
        assert TAG_INDEX_FIELDS[2] == TagField.TYPE
        return (
            self.tag.loc[:, :, [TagType.PROVENANCE]].groupby(TagField.VARIABLE).apply(set).to_dict()
        )


def _remove_padded_nans(df, columns):
    if df[columns].isna().all(axis=None):
        return df.loc[[False] * len(df), :].reset_index(drop=True)

    first_valid_index = min(df[column].first_valid_index() for column in columns)
    last_valid_index = max(df[column].last_valid_index() for column in columns)
    df = df.iloc[first_valid_index : last_valid_index + 1]
    return df.reset_index(drop=True)


<<<<<<< HEAD
def _diff_preserving_first_value(series):
    cases = series.reset_index(CommonFields.LOCATION_ID, drop=True).loc[CommonFields.CASES, :]
    # cases is a pd.Series (a 1-D vector) with DATE index
    assert cases.index.names == [CommonFields.DATE]
    new_cases = cases.diff()
    first_date = cases.notna().idxmax()
    if pd.notna(first_date):
        new_cases[first_date] = cases[first_date]

    # Return a DataFrame so NEW_CASES is a column with DATE index.
    return pd.DataFrame({CommonFields.NEW_CASES: new_cases})


def add_new_cases(dataset_in: MultiRegionDataset) -> MultiRegionDataset:
    """Adds a new_cases column to this dataset by calculating the daily diff in cases."""
    # Get timeseries data from timeseries_wide_dates because it creates a date range that includes
    # every date, even those with NA cases. This keeps the output identical when empty rows are
    # dropped or added.
    cases_wide_dates = dataset_in.timeseries_wide_dates().loc[(slice(None), CommonFields.CASES), :]
    # Calculating new cases using diff will remove the first detected value from the case series.
    # We want to capture the first day a region reports a case. Since our data sources have
    # been capturing cases in all states from the beginning of the pandemic, we are treating
    # the first day as appropriate new case data.
    # We want as_index=True so that the DataFrame returned by each _diff_preserving_first_value call
    # has the location_id added as an index before being concat-ed.
    new_cases = (
        cases_wide_dates.groupby(CommonFields.LOCATION_ID, as_index=True, sort=False)
        .apply(_diff_preserving_first_value)
        .rename_axis(columns=PdFields.VARIABLE)
    )

    # Replacing days with single back tracking adjustments to be 0, reduces
    # number of na days in timeseries
    new_cases[new_cases == -1] = 0

    # Remove the occasional negative case adjustments.
    new_cases[new_cases < 0] = pd.NA
    new_cases = new_cases.dropna()

    new_cases_dataset = MultiRegionDataset(timeseries=new_cases)

    dataset_out = dataset_in.join_columns(new_cases_dataset)
    return dataset_out


def _calculate_modified_zscore(
    series: pd.Series, window: int = 10, min_periods=3, ignore_zeros=True
) -> pd.Series:
    """Calculates zscore for each point in series comparing current point to past `window` days.

    Each datapoint is compared to the distribution of the past `window` days as long as there are
    `min_periods` number of non-nan values in the window.

    In the calculation of z-score, zeros are thrown out. This is done to produce better results
    for regions that regularly report zeros (for instance, RI reports zero new cases on
    each weekend day).

    Args:
        series: Series to compute statistics for.
        window: Size of window to calculate mean and std.
        min_periods: Number of periods necessary to compute a score - will return nan otherwise.
        ignore_zeros: If true, zeros are not included in zscore calculation.

    Returns: Array of scores for each datapoint in series.
    """
    series = series.copy()
    if ignore_zeros:
        series[series == 0] = None

    rolling_series = series.rolling(window=window, min_periods=min_periods)
    # Shifting one to exclude current datapoint
    mean = rolling_series.mean().shift(1)
    std = rolling_series.std(ddof=0).shift(1)
    z = (series - mean) / std
    return z.abs()


def drop_new_case_outliers(
    timeseries: MultiRegionDataset, zscore_threshold: float = 8.0, case_threshold: int = 30,
) -> MultiRegionDataset:
    """Identifies and drops outliers from the new case series.

    Args:
        timeseries: Timeseries.
        zscore_threshold: Z-score threshold.  All new cases with a zscore greater than the
            threshold will be removed.
        case_threshold: Min number of cases needed to count as an outlier.

    Returns: timeseries with outliers removed from new_cases.
    """
    df_copy = timeseries.timeseries.copy()
    grouped_df = timeseries.groupby_region()

    zscores = grouped_df[CommonFields.NEW_CASES].apply(_calculate_modified_zscore)
    to_exclude = (zscores > zscore_threshold) & (df_copy[CommonFields.NEW_CASES] > case_threshold)

    new_tags = taglib.TagCollection()
    # to_exclude is a Series of bools with the same index as df_copy. Iterate through the index
    # rows where to_exclude is True.
    assert to_exclude.index.names == [CommonFields.LOCATION_ID, CommonFields.DATE]
    for idx, _ in to_exclude[to_exclude].iteritems():
        new_tags.add(
            taglib.ZScoreOutlier(
                date=idx[1], original_observation=df_copy.at[idx, CommonFields.NEW_CASES],
            ),
            location_id=idx[0],
            variable=CommonFields.NEW_CASES,
        )
    df_copy.loc[to_exclude, CommonFields.NEW_CASES] = np.nan

    new_timeseries = dataclasses.replace(
        timeseries, timeseries=df_copy, timeseries_bucketed=None
    ).append_tag_df(new_tags.as_dataframe())

    return new_timeseries


def drop_tail_positivity_outliers(
    dataset: MultiRegionDataset,
    zscore_threshold: float = 10.0,
    diff_threshold_ratio: float = 0.015,
) -> MultiRegionDataset:
    """Drops outliers from the test_positivity_7d series, adding tags for removed values.

    Args:
        dataset:
        zscore_threshold: Z-score threshold.  All test_positivity_7d values with a zscore greater
            than the threshold will be removed.
        diff_threshold_ratio: Minimum difference required for value to be outlier.

    Returns: Dataset with outliers removed from test_positivity_7d.
    """
    # TODO(https://trello.com/c/7J2SmDnr): Be more consistent about accessing this data
    # through wide dates rather than duplicating timeseries.
    df_copy = dataset.timeseries.copy()
    grouped_df = dataset.groupby_region()

    def process_series(series):
        recent_series = series.tail(10)
        # window of 5 days seems to capture about the right amount of variance.
        # If window is too large, there may have been a large enough natural shift
        # in test positivity that recent extreme value looks more noraml.
        series = _calculate_modified_zscore(recent_series, window=5, ignore_zeros=False)
        series.index = series.index.get_level_values(CommonFields.DATE)
        series = series.dropna().last("1D")
        return series

    zscores = grouped_df[CommonFields.TEST_POSITIVITY_7D].apply(process_series)
    test_positivity_diffs = df_copy[CommonFields.TEST_POSITIVITY_7D].diff().abs()

    to_exclude = (zscores > zscore_threshold) & (test_positivity_diffs > diff_threshold_ratio)

    new_tags = taglib.TagCollection()
    # to_exclude is a Series of bools with the same index as df_copy. Iterate through the index
    # rows where to_exclude is True.
    assert to_exclude.index.names == [CommonFields.LOCATION_ID, CommonFields.DATE]
    for idx, _ in to_exclude[to_exclude].iteritems():
        new_tags.add(
            taglib.ZScoreOutlier(
                date=idx[1], original_observation=df_copy.at[idx, CommonFields.TEST_POSITIVITY_7D],
            ),
            location_id=idx[0],
            variable=CommonFields.TEST_POSITIVITY_7D,
        )

    df_copy.loc[to_exclude[to_exclude].index, CommonFields.TEST_POSITIVITY_7D] = np.nan

    return dataclasses.replace(dataset, timeseries=df_copy, timeseries_bucketed=None).append_tag_df(
        new_tags.as_dataframe()
    )


=======
>>>>>>> 3e9e3fe0
def drop_regions_without_population(
    mrts: MultiRegionDataset,
    known_location_id_to_drop: Sequence[str],
    log: Union[structlog.BoundLoggerBase, structlog._config.BoundLoggerLazyProxy],
) -> MultiRegionDataset:
    assert mrts.static.index.names == [CommonFields.LOCATION_ID]
    latest_population = mrts.static[CommonFields.POPULATION]
    locations_with_population = mrts.static.loc[latest_population.notna()].index
    locations_without_population = mrts.static.loc[latest_population.isna()].index
    unexpected_drops = set(locations_without_population) - set(known_location_id_to_drop)
    if unexpected_drops:
        log.warning(
            "Dropping unexpected regions without populaton", location_ids=sorted(unexpected_drops)
        )
    return mrts.get_locations_subset(locations_with_population)


class DatasetName(str):
    """Human readable name for a dataset. In the future this may be an enum, for now it
    provides some type safety."""

    pass


def _to_datasets_wide_dates_buckets_map(
    datasets: Iterable[MultiRegionDataset],
) -> Mapping[MultiRegionDataset, pd.DataFrame]:
    """Turns an iterable of datasets to a mapping of DataFrame with identical date and bucket
    columns.

    The mapping depends on MultiRegionDataset being hashable by id.
    """
    # The docs seem to suggest that `pivot` can read index but looks like reset_index is needed
    # to avoid a KeyError. TODO(tom): Try something like this again once we've upgraded Pandas.
    #     .reset_index()
    #     .pivot(
    #         index=[PdFields.VARIABLE, CommonFields.LOCATION_ID],
    #         columns=[PdFields.DEMOGRAPHIC_BUCKET, CommonFields.DATE],
    #         values=PdFields.VALUE,
    #     )
    datasets_wide = {
        ds: ds.timeseries_bucketed_long.reorder_levels(
            [
                PdFields.VARIABLE,
                CommonFields.LOCATION_ID,
                CommonFields.DATE,
                PdFields.DEMOGRAPHIC_BUCKET,
            ]
        )
        .unstack()
        .unstack()
        for ds in datasets
    }
    return datasets_wide


def combined_datasets(
    timeseries_field_datasets: Mapping[FieldName, List[MultiRegionDataset]],
    static_field_datasets: Mapping[FieldName, List[MultiRegionDataset]],
) -> MultiRegionDataset:
    """Creates a dataset that gets each field from a list of datasets.

    For each region, the timeseries from the first dataset in the list with a real value is returned.
    """
    # MultiRegionDataset in `timeseries_field_datasets` will be looked up in `datasets_wide` by id.
    datasets_wide = _to_datasets_wide_dates_buckets_map(
        chain.from_iterable(timeseries_field_datasets.values())
    )
    # TODO(tom): Consider how to factor out the timeseries and static processing. For example,
    #  create rows with the entire timeseries and tags then use groupby(location_id).first().
    #  Or maybe do something with groupby(location_id).apply if it is fast enough.
    # A list of "wide date" DataFrame (VARIABLE, LOCATION_ID index and BUCKET, DATE columns) that
    # will be concat-ed.
    timeseries_dfs = []
    # A list of Series that will be concat-ed
    tag_series = []
    for field, datasets in timeseries_field_datasets.items():
        # Iterate through the datasets for this field. For each dataset add location_id with data
        # in field to location_id_so_far iff the location_id is not already there.
        location_id_so_far = pd.Index([])
        for dataset in datasets:
            field_wide_df = datasets_wide[dataset].loc[[field], :]
            assert field_wide_df.index.names == [PdFields.VARIABLE, CommonFields.LOCATION_ID]
            location_ids = field_wide_df.index.get_level_values(CommonFields.LOCATION_ID)
            # Select the locations in `dataset_name` that have a timeseries for `field` and are
            # not in `location_id_so_far`.
            selected_location_id = location_ids.difference(location_id_so_far)
            timeseries_dfs.append(field_wide_df.loc[(slice(None), selected_location_id), :])
            location_id_so_far = location_id_so_far.union(selected_location_id).sort_values()
            tag_series.append(dataset.tag.loc[selected_location_id, [field]])

    static_series = []
    for field, dataset_list in static_field_datasets.items():
        static_column_so_far = None
        for dataset in dataset_list:
            dataset_column = dataset.static.get(field)
            if dataset_column is None:
                continue
            dataset_column = dataset_column.dropna()
            assert dataset_column.index.names == [CommonFields.LOCATION_ID]
            if static_column_so_far is None:
                # This is the first dataset. Copy all not-NA values of field and the location_id
                # index to static_column_so_far.
                static_column_so_far = dataset_column
            else:
                # Add to static_column_so_far values that have index labels not already in the
                # static_column_so_far.index. Thus for each location, the first dataset with a
                # value is copied and values in later dataset are not copied.
                selected_location_id = dataset_column.index.difference(static_column_so_far.index)
                static_column_so_far = pd.concat(
                    [static_column_so_far, dataset_column.loc[selected_location_id]],
                    sort=True,
                    verify_integrity=True,
                )
        static_series.append(static_column_so_far)
    if timeseries_dfs:
        output_timeseries_wide_dates = pd.concat(timeseries_dfs, verify_integrity=True)
        assert output_timeseries_wide_dates.index.names == [
            PdFields.VARIABLE,
            CommonFields.LOCATION_ID,
        ]
        assert output_timeseries_wide_dates.columns.names == [
            PdFields.DEMOGRAPHIC_BUCKET,
            CommonFields.DATE,
        ]
        # Transform from a column for each date to a column for each variable (with rows for dates).
        # stack and unstack does the transform quickly but does not handle an empty DataFrame.
        if output_timeseries_wide_dates.empty:
            output_timeseries_wide_variables = EMPTY_TIMESERIES_BUCKETED_WIDE_VARIABLES_DF
        else:
            output_timeseries_wide_variables = (
                output_timeseries_wide_dates.stack(PdFields.DEMOGRAPHIC_BUCKET)
                .stack(CommonFields.DATE)
                .unstack(PdFields.VARIABLE)
                .sort_index()
            )
        output_tag = pd.concat(tag_series)
    else:
        output_timeseries_wide_variables = EMPTY_TIMESERIES_BUCKETED_WIDE_VARIABLES_DF
        output_tag = _EMPTY_TAG_SERIES
    if static_series:
        output_static_df = pd.concat(
            static_series, axis=1, sort=True, verify_integrity=True
        ).rename_axis(index=CommonFields.LOCATION_ID)
    else:
        output_static_df = EMPTY_REGIONAL_ATTRIBUTES_DF

    return MultiRegionDataset(
        timeseries_bucketed=output_timeseries_wide_variables,
        tag=output_tag.sort_index(),
        static=output_static_df,
    )


def make_source_tags(ds_in: MultiRegionDataset) -> MultiRegionDataset:
    """Convert provenance and source_url tags into source tags."""
    # TODO(tom): Make sure taglib.Source.rename_and_make_tag_df is tested well without tests that
    #  call this function, then delete this function.
    # Separate ds_in.tag into tags to transform into `source` tags and tags to copy unmodified.
    ds_in_tag_extract_mask = ds_in.tag.index.get_level_values(TagField.TYPE).isin(
        [TagType.PROVENANCE, TagType.SOURCE_URL]
    )
    other_tags_df = ds_in.tag.loc[~ds_in_tag_extract_mask].reset_index()
    # Fill in missing elements of the DataFrame with None in two steps because it can't be done
    # by `unstack`.
    extracted_tags_df = (
        ds_in.tag.loc[ds_in_tag_extract_mask]
        .unstack(TagField.TYPE, fill_value=pd.NA)
        .replace(
            {pd.NA: None}
        )  # From https://github.com/pandas-dev/pandas/issues/17494#issuecomment-328966324
    )

    source_df = taglib.Source.rename_and_make_tag_df(
        extracted_tags_df, rename={TagType.PROVENANCE: "type", TagType.SOURCE_URL: "url"}
    )

    return ds_in.replace_tag_df(pd.concat([source_df, other_tags_df]))


def make_source_url_tags(ds_in: MultiRegionDataset) -> MultiRegionDataset:
    """Make source_url tags from source tags"""
    # TODO(tom): When we have clearer view of how we want to build materialized views of tags
    #  replace use of this function.
    assert TagType.SOURCE_URL not in ds_in.tag.index.get_level_values(TagField.TYPE)
    try:
        source_tags = ds_in.tag_objects_series.loc[:, :, [TagType.SOURCE]]
    except KeyError:
        return ds_in
    source_url = (
        source_tags.apply(lambda tag: tag.url).dropna().rename(TagField.CONTENT).reset_index()
    )
    source_url[TagField.TYPE] = TagType.SOURCE_URL
    return ds_in.append_tag_df(source_url)<|MERGE_RESOLUTION|>--- conflicted
+++ resolved
@@ -19,7 +19,6 @@
 from covidactnow.datapublic.common_fields import DemographicBucket
 from covidactnow.datapublic.common_fields import FieldName
 from covidactnow.datapublic.common_fields import PdFields
-from covidactnow.datapublic.common_fields import DemographicBucket
 from pandas.core.dtypes.common import is_numeric_dtype
 from typing_extensions import final
 
@@ -332,13 +331,8 @@
     assert wide_vars_df.columns.names == [PdFields.VARIABLE]
     numeric_columns = wide_vars_df.dtypes.apply(is_numeric_dtype)
     assert numeric_columns.all()
-<<<<<<< HEAD
-
-
-=======
-
-
->>>>>>> 3e9e3fe0
+
+
 # eq=False because instances are large and we want to compare by id instead of value
 @final
 @dataclass_with_default_init(frozen=True, eq=False)
@@ -713,7 +707,7 @@
         # Check that all tag location_id are in timeseries location_id
         assert (
             self.tag.index.get_level_values(TagField.LOCATION_ID)
-            .difference(self.timeseries.index.get_level_values(CommonFields.LOCATION_ID))
+            .difference(self.timeseries_bucketed.index.get_level_values(CommonFields.LOCATION_ID))
             .empty
         )
 
@@ -1037,181 +1031,6 @@
     return df.reset_index(drop=True)
 
 
-<<<<<<< HEAD
-def _diff_preserving_first_value(series):
-    cases = series.reset_index(CommonFields.LOCATION_ID, drop=True).loc[CommonFields.CASES, :]
-    # cases is a pd.Series (a 1-D vector) with DATE index
-    assert cases.index.names == [CommonFields.DATE]
-    new_cases = cases.diff()
-    first_date = cases.notna().idxmax()
-    if pd.notna(first_date):
-        new_cases[first_date] = cases[first_date]
-
-    # Return a DataFrame so NEW_CASES is a column with DATE index.
-    return pd.DataFrame({CommonFields.NEW_CASES: new_cases})
-
-
-def add_new_cases(dataset_in: MultiRegionDataset) -> MultiRegionDataset:
-    """Adds a new_cases column to this dataset by calculating the daily diff in cases."""
-    # Get timeseries data from timeseries_wide_dates because it creates a date range that includes
-    # every date, even those with NA cases. This keeps the output identical when empty rows are
-    # dropped or added.
-    cases_wide_dates = dataset_in.timeseries_wide_dates().loc[(slice(None), CommonFields.CASES), :]
-    # Calculating new cases using diff will remove the first detected value from the case series.
-    # We want to capture the first day a region reports a case. Since our data sources have
-    # been capturing cases in all states from the beginning of the pandemic, we are treating
-    # the first day as appropriate new case data.
-    # We want as_index=True so that the DataFrame returned by each _diff_preserving_first_value call
-    # has the location_id added as an index before being concat-ed.
-    new_cases = (
-        cases_wide_dates.groupby(CommonFields.LOCATION_ID, as_index=True, sort=False)
-        .apply(_diff_preserving_first_value)
-        .rename_axis(columns=PdFields.VARIABLE)
-    )
-
-    # Replacing days with single back tracking adjustments to be 0, reduces
-    # number of na days in timeseries
-    new_cases[new_cases == -1] = 0
-
-    # Remove the occasional negative case adjustments.
-    new_cases[new_cases < 0] = pd.NA
-    new_cases = new_cases.dropna()
-
-    new_cases_dataset = MultiRegionDataset(timeseries=new_cases)
-
-    dataset_out = dataset_in.join_columns(new_cases_dataset)
-    return dataset_out
-
-
-def _calculate_modified_zscore(
-    series: pd.Series, window: int = 10, min_periods=3, ignore_zeros=True
-) -> pd.Series:
-    """Calculates zscore for each point in series comparing current point to past `window` days.
-
-    Each datapoint is compared to the distribution of the past `window` days as long as there are
-    `min_periods` number of non-nan values in the window.
-
-    In the calculation of z-score, zeros are thrown out. This is done to produce better results
-    for regions that regularly report zeros (for instance, RI reports zero new cases on
-    each weekend day).
-
-    Args:
-        series: Series to compute statistics for.
-        window: Size of window to calculate mean and std.
-        min_periods: Number of periods necessary to compute a score - will return nan otherwise.
-        ignore_zeros: If true, zeros are not included in zscore calculation.
-
-    Returns: Array of scores for each datapoint in series.
-    """
-    series = series.copy()
-    if ignore_zeros:
-        series[series == 0] = None
-
-    rolling_series = series.rolling(window=window, min_periods=min_periods)
-    # Shifting one to exclude current datapoint
-    mean = rolling_series.mean().shift(1)
-    std = rolling_series.std(ddof=0).shift(1)
-    z = (series - mean) / std
-    return z.abs()
-
-
-def drop_new_case_outliers(
-    timeseries: MultiRegionDataset, zscore_threshold: float = 8.0, case_threshold: int = 30,
-) -> MultiRegionDataset:
-    """Identifies and drops outliers from the new case series.
-
-    Args:
-        timeseries: Timeseries.
-        zscore_threshold: Z-score threshold.  All new cases with a zscore greater than the
-            threshold will be removed.
-        case_threshold: Min number of cases needed to count as an outlier.
-
-    Returns: timeseries with outliers removed from new_cases.
-    """
-    df_copy = timeseries.timeseries.copy()
-    grouped_df = timeseries.groupby_region()
-
-    zscores = grouped_df[CommonFields.NEW_CASES].apply(_calculate_modified_zscore)
-    to_exclude = (zscores > zscore_threshold) & (df_copy[CommonFields.NEW_CASES] > case_threshold)
-
-    new_tags = taglib.TagCollection()
-    # to_exclude is a Series of bools with the same index as df_copy. Iterate through the index
-    # rows where to_exclude is True.
-    assert to_exclude.index.names == [CommonFields.LOCATION_ID, CommonFields.DATE]
-    for idx, _ in to_exclude[to_exclude].iteritems():
-        new_tags.add(
-            taglib.ZScoreOutlier(
-                date=idx[1], original_observation=df_copy.at[idx, CommonFields.NEW_CASES],
-            ),
-            location_id=idx[0],
-            variable=CommonFields.NEW_CASES,
-        )
-    df_copy.loc[to_exclude, CommonFields.NEW_CASES] = np.nan
-
-    new_timeseries = dataclasses.replace(
-        timeseries, timeseries=df_copy, timeseries_bucketed=None
-    ).append_tag_df(new_tags.as_dataframe())
-
-    return new_timeseries
-
-
-def drop_tail_positivity_outliers(
-    dataset: MultiRegionDataset,
-    zscore_threshold: float = 10.0,
-    diff_threshold_ratio: float = 0.015,
-) -> MultiRegionDataset:
-    """Drops outliers from the test_positivity_7d series, adding tags for removed values.
-
-    Args:
-        dataset:
-        zscore_threshold: Z-score threshold.  All test_positivity_7d values with a zscore greater
-            than the threshold will be removed.
-        diff_threshold_ratio: Minimum difference required for value to be outlier.
-
-    Returns: Dataset with outliers removed from test_positivity_7d.
-    """
-    # TODO(https://trello.com/c/7J2SmDnr): Be more consistent about accessing this data
-    # through wide dates rather than duplicating timeseries.
-    df_copy = dataset.timeseries.copy()
-    grouped_df = dataset.groupby_region()
-
-    def process_series(series):
-        recent_series = series.tail(10)
-        # window of 5 days seems to capture about the right amount of variance.
-        # If window is too large, there may have been a large enough natural shift
-        # in test positivity that recent extreme value looks more noraml.
-        series = _calculate_modified_zscore(recent_series, window=5, ignore_zeros=False)
-        series.index = series.index.get_level_values(CommonFields.DATE)
-        series = series.dropna().last("1D")
-        return series
-
-    zscores = grouped_df[CommonFields.TEST_POSITIVITY_7D].apply(process_series)
-    test_positivity_diffs = df_copy[CommonFields.TEST_POSITIVITY_7D].diff().abs()
-
-    to_exclude = (zscores > zscore_threshold) & (test_positivity_diffs > diff_threshold_ratio)
-
-    new_tags = taglib.TagCollection()
-    # to_exclude is a Series of bools with the same index as df_copy. Iterate through the index
-    # rows where to_exclude is True.
-    assert to_exclude.index.names == [CommonFields.LOCATION_ID, CommonFields.DATE]
-    for idx, _ in to_exclude[to_exclude].iteritems():
-        new_tags.add(
-            taglib.ZScoreOutlier(
-                date=idx[1], original_observation=df_copy.at[idx, CommonFields.TEST_POSITIVITY_7D],
-            ),
-            location_id=idx[0],
-            variable=CommonFields.TEST_POSITIVITY_7D,
-        )
-
-    df_copy.loc[to_exclude[to_exclude].index, CommonFields.TEST_POSITIVITY_7D] = np.nan
-
-    return dataclasses.replace(dataset, timeseries=df_copy, timeseries_bucketed=None).append_tag_df(
-        new_tags.as_dataframe()
-    )
-
-
-=======
->>>>>>> 3e9e3fe0
 def drop_regions_without_population(
     mrts: MultiRegionDataset,
     known_location_id_to_drop: Sequence[str],
