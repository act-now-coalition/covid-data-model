import dataclasses
import datetime
import pathlib
import re
import warnings
from dataclasses import dataclass
from functools import lru_cache
from itertools import chain
from typing import Any
from typing import Collection
from typing import Dict
from typing import Iterable
from typing import List, Optional, Union, TextIO
from typing import Mapping
from typing import Set
from typing import Sequence
from typing import Tuple

import more_itertools
from covidactnow.datapublic import common_fields
from covidactnow.datapublic.common_fields import CommonFields
from covidactnow.datapublic.common_fields import DemographicBucket
from covidactnow.datapublic.common_fields import FieldName
from covidactnow.datapublic.common_fields import PdFields
from pandas.core.dtypes.common import is_numeric_dtype
from pandas.core.dtypes.common import is_bool_dtype
from typing_extensions import final

import pandas as pd
import numpy as np
import structlog
from covidactnow.datapublic import common_df
from libs import pipeline
from libs.dataclass_utils import dataclass_with_default_init
from libs.datasets import dataset_pointer
from libs.datasets import dataset_utils
from libs.datasets.dataset_utils import AggregationLevel
from libs.datasets.dataset_utils import DatasetType
from libs.datasets.dataset_utils import GEO_DATA_COLUMNS
from libs.datasets.dataset_utils import NON_NUMERIC_COLUMNS
from libs.datasets.dataset_utils import TIMESERIES_INDEX_FIELDS
from libs.datasets import taglib
from libs.datasets.taglib import TagField
from libs.datasets.taglib import TagType
from libs.datasets.taglib import UrlStr
from libs.pipeline import Region
import pandas.core.groupby.generic
from backports.cached_property import cached_property

from libs.pipeline import RegionMaskOrRegion


_log = structlog.get_logger()


# Fields used as panda MultiIndex levels when tags are represented in a pd.Series
_TAG_INDEX_FIELDS = [
    TagField.LOCATION_ID,
    TagField.VARIABLE,
    TagField.DEMOGRAPHIC_BUCKET,
    TagField.TYPE,
]

_TAG_DF_COLUMNS = _TAG_INDEX_FIELDS + [TagField.CONTENT]

ANNOTATION_TAG_TYPES = [
    TagType.CUMULATIVE_LONG_TAIL_TRUNCATED,
    TagType.CUMULATIVE_TAIL_TRUNCATED,
    TagType.ZSCORE_OUTLIER,
]


# An empty pd.Series with the structure expected for the tag attribute. Use this when a
# dataset does not have any tags.
_EMPTY_TAG_SERIES = pd.Series(
    [],
    name=TagField.CONTENT,
    dtype="str",
    index=pd.MultiIndex.from_tuples([], names=_TAG_INDEX_FIELDS),
)
_EMPTY_ONE_REGION_TAG_SERIES = _EMPTY_TAG_SERIES.droplevel(TagField.LOCATION_ID)


class RegionLatestNotFound(IndexError):
    """Requested region's latest values not found in combined data"""

    pass


@final
@dataclass(frozen=True)
class OneRegionTimeseriesDataset:
    """A set of timeseries with values from one region."""

    region: Region

    # Do not make an assumptions about a FIPS or location_id column in the DataFrame.
    data: pd.DataFrame

    latest: Dict[str, Any]

    bucketed_latest: pd.DataFrame

    # A default exists for convenience in tests. Non-test code is expected to explicitly set tag.
    tag: pd.Series = _EMPTY_ONE_REGION_TAG_SERIES

    @cached_property
    def tag_all_bucket(self) -> pd.Series:
        try:
            return self.tag.xs(DemographicBucket.ALL, level=TagField.DEMOGRAPHIC_BUCKET)
        except KeyError:
            return _EMPTY_ONE_REGION_TAG_SERIES.droplevel([TagField.DEMOGRAPHIC_BUCKET])

    @property
    def provenance(self) -> Mapping[CommonFields, List[str]]:
        provenance_series = self.tag_all_bucket.loc[:, [TagType.PROVENANCE]].droplevel(
            [TagField.TYPE]
        )
        # https://stackoverflow.com/a/56065318
        return provenance_series.groupby(level=0).agg(list).to_dict()

    @property
    def source_url(self) -> Mapping[CommonFields, List[UrlStr]]:
        source_url_series = self.tag_all_bucket.loc[:, [TagType.SOURCE_URL]].droplevel(
            [TagField.TYPE]
        )
        # https://stackoverflow.com/a/56065318
        return source_url_series.groupby(level=0).agg(list).to_dict()

    def _annotations_for_tag_types(
        self, field_name: FieldName, tag_types: List[TagType]
    ) -> List[taglib.TagInTimeseries]:
        try:
            return self.tag_objects_series.loc[
                [field_name], DemographicBucket.ALL, tag_types
            ].to_list()
        except KeyError:
            # Not very elegant but I can't find
            # anything better in https://github.com/pandas-dev/pandas/issues/10695
            return []

    def annotations_all_bucket(self, metric: FieldName) -> List[taglib.AnnotationWithDate]:
        return self._annotations_for_tag_types(metric, ANNOTATION_TAG_TYPES)

    def sources_all_bucket(self, field_name: FieldName) -> List[taglib.Source]:
        return self._annotations_for_tag_types(field_name, [TagType.SOURCE])

    @cached_property
    def bucketed_latest_by_field(
        self,
    ) -> Dict[CommonFields, Dict[DemographicBucket, Optional[float]]]:
        return {
            field: self.bucketed_latest.loc[:, field].to_dict()
            for field in self.bucketed_latest.columns
        }

    @cached_property
    def tag_objects_series(self) -> pd.Series:
        """A Series of TagInTimeseries objects, indexed like self.tag for easy lookups."""
        assert self.tag.index.names[2] == TagField.TYPE
        # Apply a function to each element in the Series self.tag with the function having access to
        # the index of each element. From https://stackoverflow.com/a/47645833/341400.
        # result_type reduce forces the return value to be a Series, even when tag is empty.
        return self.tag.to_frame().apply(
            lambda row: taglib.TagInTimeseries.make(row.name[2], content=row.content),
            axis=1,
            result_type="reduce",
        )

    def __post_init__(self):
        assert CommonFields.LOCATION_ID in self.data.columns
        assert CommonFields.DATE in self.data.columns
        region_count = self.data[CommonFields.LOCATION_ID].nunique()
        if region_count == 0:
            _log.warning(f"Creating {self.__class__.__name__} with zero regions")
        elif region_count != 1:
            raise ValueError("Does not have exactly one region")

        if CommonFields.DATE not in self.data.columns:
            raise ValueError("A timeseries must have a date column")

        assert self.tag.index.names == [
            TagField.VARIABLE,
            TagField.DEMOGRAPHIC_BUCKET,
            TagField.TYPE,
        ]

    @property
    def date_indexed(self) -> pd.DataFrame:
        return self.data.set_index(CommonFields.DATE)

    @property
    def empty(self):
        return self.data.empty

    def has_one_region(self) -> bool:
        return True

    def yield_records(self) -> Iterable[dict]:
        # It'd be faster to use self.data.itertuples or find a way to avoid yield_records, but that
        # needs larger changes in code calling this.
        for idx, row in self.data.iterrows():
            yield row.where(pd.notnull(row), None).to_dict()

    def get_subset(self, after=None, columns=tuple()):
        rows_key = dataset_utils.make_rows_key(self.data, after=after,)
        columns_key = list(columns) if columns else slice(None, None, None)
        return dataclasses.replace(
            self, data=self.data.loc[rows_key, columns_key].reset_index(drop=True)
        )

    def remove_padded_nans(self, columns: List[str]):
        """Returns a copy of `self`, skipping rows at the start and end where `columns` are NA"""
        return dataclasses.replace(self, data=_remove_padded_nans(self.data, columns))


def _add_location_id(df: pd.DataFrame) -> pd.DataFrame:
    """Adds the location_id column derived from FIPS"""
    if CommonFields.LOCATION_ID in df.columns:
        raise ValueError("location_id already in DataFrame")

    df = df.copy()
    df[CommonFields.LOCATION_ID] = df[CommonFields.FIPS].map(dataset_utils.get_fips_to_location())
    # Missing values are mapped to NaN but we want it to raise. There doesn't seem to be a better
    # work-around at https://github.com/pandas-dev/pandas/issues/14210
    if df[CommonFields.LOCATION_ID].isna().any():
        raise KeyError(
            f"No location_id found for "
            f"{df.loc[df[CommonFields.LOCATION_ID].isna(), CommonFields.FIPS].value_counts()}"
        )
    return df


class ExtraColumnWarning(UserWarning):
    pass


def _map_and_warn_about_mismatches(timeseries_df: pd.DataFrame, field_name: FieldName):
    """Warns if field_name differs from the static geo data for `field_name`."""
    COMPUTED = FieldName("computed")
    orig_series = timeseries_df.loc(axis=1)[field_name]
    map_from_location_id = dataset_utils.get_geo_data()[field_name]
    computed_series = orig_series.index.get_level_values(CommonFields.LOCATION_ID).map(
        map_from_location_id
    )
    df = pd.DataFrame({COMPUTED: computed_series, field_name: orig_series})
    # If timeseries_df didn't have a value for aggregate level don't compare it to the
    # computed value.
    df = df.dropna(subset=[field_name])
    bad_df = df.loc[df[COMPUTED] != df[field_name]]
    if not bad_df.empty:
        warnings.warn(ExtraColumnWarning(f"Bad {field_name}\n{bad_df}"), stacklevel=2)


def _warn_and_drop_extra_columns(timeseries_df: pd.DataFrame) -> pd.DataFrame:
    # TODO(tom): After tests are cleaned up to not include these extra columns, most likely by
    #  building MultiRegionDataset using test_helpers instead of parsing a CSV, remove these checks.
    if CommonFields.FIPS in timeseries_df.columns:
        _map_and_warn_about_mismatches(timeseries_df, CommonFields.FIPS)
        timeseries_df = timeseries_df.drop(columns=CommonFields.FIPS)
    if CommonFields.AGGREGATE_LEVEL in timeseries_df.columns:
        _map_and_warn_about_mismatches(timeseries_df, CommonFields.AGGREGATE_LEVEL)
        timeseries_df = timeseries_df.drop(columns=CommonFields.AGGREGATE_LEVEL)
    if CommonFields.STATE in timeseries_df.columns:
        _map_and_warn_about_mismatches(timeseries_df, CommonFields.STATE)
        timeseries_df = timeseries_df.drop(columns=CommonFields.STATE)
    timeseries_df = timeseries_df.drop(columns=CommonFields.COUNTY, errors="ignore")
    geodata_column_mask = timeseries_df.columns.isin(
        set(TIMESERIES_INDEX_FIELDS) | set(GEO_DATA_COLUMNS)
    )
    if geodata_column_mask.any():
        warnings.warn(
            ExtraColumnWarning(
                f"Ignoring extra columns: " f"{timeseries_df.columns[geodata_column_mask]}"
            ),
            stacklevel=2,
        )
    timeseries_df = timeseries_df.loc[:, ~geodata_column_mask]
    return timeseries_df


def _add_fips_if_missing(df: pd.DataFrame):
    """Adds the FIPS column derived from location_id, inplace."""
    if CommonFields.FIPS not in df.columns:
        df[CommonFields.FIPS] = df[CommonFields.LOCATION_ID].apply(pipeline.location_id_to_fips)


def _add_state_if_missing(df: pd.DataFrame):
    """Adds the state code column if missing, in place."""
    assert CommonFields.LOCATION_ID in df.columns

    if CommonFields.STATE not in df.columns:
        df[CommonFields.STATE] = df[CommonFields.LOCATION_ID].apply(
            lambda x: Region.from_location_id(x).state
        )


def _add_aggregate_level_if_missing(df: pd.DataFrame):
    """Adds the aggregate level column if missing, in place."""
    assert CommonFields.LOCATION_ID in df.columns

    if CommonFields.AGGREGATE_LEVEL not in df.columns:
        df[CommonFields.AGGREGATE_LEVEL] = df[CommonFields.LOCATION_ID].apply(
            lambda x: Region.from_location_id(x).level.value
        )


def _merge_attributes(df1: pd.DataFrame, df2: pd.DataFrame) -> pd.DataFrame:
    """Merges the static attributes in two DataFrame objects. Non-NA values in df2 override values
    from df1.

    The returned DataFrame has an index with the union of the LOCATION_ID column of the inputs and
    columns with the union of the other columns of the inputs.
    """
    assert df1.index.names == [None]
    assert df2.index.names == [None]
    assert CommonFields.DATE not in df1.columns
    assert CommonFields.DATE not in df2.columns

    # Get the union of all location_id and columns in the input
    all_locations = sorted(set(df1[CommonFields.LOCATION_ID]) | set(df2[CommonFields.LOCATION_ID]))
    all_columns = set(df1.columns.union(df2.columns)) - {CommonFields.LOCATION_ID}
    # Transform from a column for each metric to a row for every value. Put df2 first so
    # the duplicate dropping keeps it.
    long = pd.concat(
        [df2.melt(id_vars=[CommonFields.LOCATION_ID]), df1.melt(id_vars=[CommonFields.LOCATION_ID])]
    )
    # Drop duplicate values for the same LOCATION_ID, VARIABLE
    long_deduped = long.drop_duplicates()
    long_deduped = long_deduped.set_index([CommonFields.LOCATION_ID, PdFields.VARIABLE])[
        PdFields.VALUE
    ].dropna()
    # If the LOCATION_ID, VARIABLE index contains duplicates then df2 is changing a value.
    # This is not expected so log a warning before dropping the old value.
    dups = long_deduped.index.duplicated(keep=False)
    if dups.any():
        # Is this worth logging?
        # _log.info(f"Regional attributes changed", changes=long_deduped.loc[dups, :].sort_index())
        long_deduped = long_deduped.loc[~long_deduped.index.duplicated(keep="first"), :]
    # Transform back to a column for each metric.
    wide = long_deduped.unstack()

    wide = wide.reindex(index=all_locations)
    missing_columns = all_columns - set(wide.columns)
    if missing_columns:
        _log.debug(f"Re-adding empty columns: {missing_columns}")
        wide = wide.reindex(columns=[*wide.columns, *missing_columns])
    # Make columns expected to be numeric have a numeric dtype so that aggregation functions
    # work on them.
    numeric_columns = list(all_columns - set(NON_NUMERIC_COLUMNS))
    wide[numeric_columns] = wide[numeric_columns].apply(pd.to_numeric, axis=0)

    assert wide.index.names == [CommonFields.LOCATION_ID]

    return wide


# An empty pd.DataFrame with the structure expected for the static attribute. Use this when
# a dataset does not have any static values.
EMPTY_STATIC_DF = pd.DataFrame(
    [],
    index=pd.Index([], name=CommonFields.LOCATION_ID),
    columns=pd.Index([], name=PdFields.VARIABLE),
)


# An empty DataFrame with the expected index names for a timeseries with row labels <location_id,
# variable, bucket> and column labels <date>.
EMPTY_TIMESERIES_BUCKETED_WIDE_DATES_DF = pd.DataFrame(
    [],
    dtype="float",
    index=pd.MultiIndex.from_tuples(
        [], names=[CommonFields.LOCATION_ID, PdFields.VARIABLE, PdFields.DEMOGRAPHIC_BUCKET]
    ),
    columns=pd.DatetimeIndex([], name=CommonFields.DATE),
)


EMPTY_TIMESERIES_NOT_BUCKETED_WIDE_DATES_DF = EMPTY_TIMESERIES_BUCKETED_WIDE_DATES_DF.droplevel(
    PdFields.DEMOGRAPHIC_BUCKET
)


# An empty DataFrame with the expected index names for a timeseries with row labels <location_id,
# date> and column labels <variable>. This is the structure of most CSV files in this repo as of
# Nov 2020.
EMPTY_TIMESERIES_WIDE_VARIABLES_DF = pd.DataFrame(
    [],
    dtype="float",
    index=pd.MultiIndex.from_tuples([], names=[CommonFields.LOCATION_ID, CommonFields.DATE]),
    columns=pd.Index([], name=PdFields.VARIABLE),
)

EMPTY_TIMESERIES_BUCKETED_WIDE_VARIABLES_DF = pd.DataFrame(
    [],
    dtype="float",
    index=pd.MultiIndex.from_tuples(
        [], names=[CommonFields.LOCATION_ID, PdFields.DEMOGRAPHIC_BUCKET, CommonFields.DATE]
    ),
    columns=pd.Index([], name=PdFields.VARIABLE),
)


def _check_timeseries_wide_vars_index(timeseries_index: pd.MultiIndex, *, bucketed: bool):
    if bucketed:
        assert timeseries_index.names == [
            CommonFields.LOCATION_ID,
            PdFields.DEMOGRAPHIC_BUCKET,
            CommonFields.DATE,
        ]
    else:
        # timeseries.index order is important for _timeseries_latest_values correctness.
        assert timeseries_index.names == [CommonFields.LOCATION_ID, CommonFields.DATE]
    assert timeseries_index.is_unique
    assert timeseries_index.is_monotonic_increasing


def _check_timeseries_wide_vars_structure(wide_vars_df: pd.DataFrame, *, bucketed: bool):
    """Asserts that a DataFrame has the structure expected with wide-variable columns."""
    _check_timeseries_wide_vars_index(wide_vars_df.index, bucketed=bucketed)
    assert wide_vars_df.columns.names == [PdFields.VARIABLE]
    numeric_columns = wide_vars_df.dtypes.apply(is_numeric_dtype)
    assert numeric_columns.all()


def _tag_add_all_bucket(tag: pd.Series) -> pd.Series:
    tag_bucketed = pd.concat(
        {DemographicBucket.ALL: tag}, names=[PdFields.DEMOGRAPHIC_BUCKET]
    ).reorder_levels(_TAG_INDEX_FIELDS)
    return tag_bucketed


def tag_df_add_all_bucket_in_place(tag_df: pd.DataFrame):
    tag_df[TagField.DEMOGRAPHIC_BUCKET] = "all"


# eq=False because instances are large and we want to compare by id instead of value
@final
@dataclass_with_default_init(frozen=True, eq=False)
class MultiRegionDataset:
    """A set of timeseries and static values from any number of regions.

    While the data may be accessed directly in the attributes `timeseries_bucketed`, `static` and
    `provenance` for easier future refactoring try to use (adding if not available) higher level
    methods that derive the data you need from these attributes.

    Methods named `append_...` return a new object with more regions of data. Methods named `add_...` and
    `join_...` return a new object with more data about the same regions, such as new metrics and provenance
    information.
    """

    # Timeseries metrics with float values. Each timeseries is identified by a variable name,
    # region and demographic bucket.
    timeseries_bucketed: pd.DataFrame

    # Static data, each identified by variable name and region. This includes county name,
    # state etc (GEO_DATA_COLUMNS) and metrics that change so slowly they can be
    # considered constant, such as population and hospital beds.
    static: pd.DataFrame = EMPTY_STATIC_DF

    # A Series of tag CONTENT values having index with levels TAG_INDEX_FIELDS (LOCATION_ID,
    # VARIABLE, TYPE). Rows with identical index values may exist.
    tag: pd.Series = _EMPTY_TAG_SERIES

    # noinspection PyMissingConstructor
    def __init__(
        self,
        *,
        timeseries: Optional[pd.DataFrame] = None,
        timeseries_bucketed: Optional[pd.DataFrame] = None,
        **kwargs,
    ):
        # TODO(tom): Replace all use of `timeseries` (not bucketed) with timeseries_bucketed,
        #  then remove this branch and the timeseries cached_property.
        if timeseries is not None:
            assert timeseries_bucketed is None
            _check_timeseries_wide_vars_structure(timeseries, bucketed=False)
            timeseries_bucketed = pd.concat(
                {DemographicBucket("all"): timeseries}, names=[PdFields.DEMOGRAPHIC_BUCKET]
            ).reorder_levels(EMPTY_TIMESERIES_BUCKETED_WIDE_VARIABLES_DF.index.names)

        self.__default_init__(  # pylint: disable=E1101
            timeseries_bucketed=timeseries_bucketed, **kwargs,
        )

    @cached_property
    def timeseries(self) -> pd.DataFrame:
        """Timeseries metrics with float values. Each timeseries is identified by a variable name
       and region"""
        try:
            return self.timeseries_bucketed.xs("all", level=PdFields.DEMOGRAPHIC_BUCKET, axis=0)
        except KeyError:
            # Return a DataFrame that has an index with no rows (but expected level names) and
            # columns copied from the input.
            return pd.DataFrame(
                [],
                index=EMPTY_TIMESERIES_WIDE_VARIABLES_DF.index,
                columns=self.timeseries_bucketed.columns,
                dtype="float",
            )

    @cached_property
    def tag_all_bucket(self) -> pd.Series:
        try:
            return self.tag.xs("all", level=TagField.DEMOGRAPHIC_BUCKET)
        except KeyError:
            return _EMPTY_TAG_SERIES.droplevel(TagField.DEMOGRAPHIC_BUCKET)

    @cached_property
    def location_ids(self) -> pd.Index:
        return self.static.index.unique(CommonFields.LOCATION_ID).union(
            self.timeseries_bucketed.index.unique(CommonFields.LOCATION_ID)
        )

    @cached_property
    def geo_data(self) -> pd.DataFrame:
        location_ids = self.location_ids
        geo_data = dataset_utils.get_geo_data()
        missing_location_id = location_ids.difference(geo_data.index)
        if not missing_location_id.empty:
            raise KeyError(f"location_id not in data/geo-data.csv:\n{missing_location_id}")
        return geo_data.reindex(index=location_ids)

    @property
    def timeseries_regions(self) -> Set[Region]:
        """Returns a set of all regions in the timeseries dataset."""

        location_ids = self.timeseries.index.get_level_values(CommonFields.LOCATION_ID)
        return set(Region.from_location_id(location_id) for location_id in location_ids)

    @cached_property
    def provenance(self) -> pd.DataFrame:
        """A Series of str with a MultiIndex with names LOCATION_ID and VARIABLE"""
        # TODO(tom): Remove this function. It is only used in tests.
        provenance_tags = self.tag_all_bucket.loc[:, :, [TagType.PROVENANCE]]
        return provenance_tags.droplevel([TagField.TYPE]).rename(PdFields.PROVENANCE)

    @cached_property
    def dataset_type(self) -> DatasetType:
        return DatasetType.MULTI_REGION

    @lru_cache(maxsize=None)
    def static_and_timeseries_latest_with_fips(self) -> pd.DataFrame:
        """Static values merged with the latest timeseries values."""
        static_and_geo_data = self.static.join(self.geo_data)
        return _merge_attributes(
            self._timeseries_latest_values().reset_index(), static_and_geo_data.reset_index()
        )

    @cached_property
    def timeseries_bucketed_long(self) -> pd.Series:
        """A Series with MultiIndex LOCATION_ID, DEMOGRAPHIC_BUCKET, DATE, VARIABLE"""
        return self.timeseries_bucketed.stack(dropna=True).rename(PdFields.VALUE).sort_index()

    @cached_property
    def wide_var_not_null(self) -> pd.DataFrame:
        """True iff there is at least one real value in any bucket with given location and
        variable"""
        wide_var_not_null = (
            self.timeseries_bucketed_long.notnull()
            .groupby([CommonFields.LOCATION_ID, PdFields.VARIABLE], sort=False)
            .any()
            # TODO(tom) unstack sometimes return dtype Object, sometimes bool. Work out why and
            #  remove astype.
            .unstack(PdFields.VARIABLE, fill_value=False)
            .sort_index()
            .astype(bool)
        )
        assert wide_var_not_null.index.names == [CommonFields.LOCATION_ID]
        assert wide_var_not_null.columns.names == [PdFields.VARIABLE]
        assert wide_var_not_null.dtypes.apply(is_bool_dtype).all()
        return wide_var_not_null

    @cached_property
    def timeseries_bucketed_wide_dates(self) -> pd.DataFrame:
        """Returns the timeseries in a DataFrame with LOCATION_ID, VARIABLE, BUCKET index and DATE
        columns."""
        if self.timeseries_bucketed.empty:
            return EMPTY_TIMESERIES_BUCKETED_WIDE_DATES_DF
        timeseries_long = self.timeseries_bucketed_long
        dates = timeseries_long.index.unique(CommonFields.DATE)
        if dates.empty:
            return EMPTY_TIMESERIES_BUCKETED_WIDE_DATES_DF
        start_date = dates.min()
        end_date = dates.max()
        date_range = pd.date_range(start=start_date, end=end_date)
        timeseries_wide = (
            timeseries_long.unstack(CommonFields.DATE)
            .reindex(columns=date_range)
            .rename_axis(columns=CommonFields.DATE)
            .reorder_levels(
                [CommonFields.LOCATION_ID, PdFields.VARIABLE, PdFields.DEMOGRAPHIC_BUCKET]
            )
        )
        if not timeseries_wide.columns.is_all_dates:
            raise ValueError(f"Problem with {start_date} to {end_date}... {str(self.timeseries)}")
        return timeseries_wide

    def print_stats(self, name: str):
        """Print stats about buckets by CommonFields group; quick and ugly"""
        buckets = self.timeseries_bucketed_long.index.get_level_values(PdFields.DEMOGRAPHIC_BUCKET)
        bucket_all = buckets == DemographicBucket.ALL
        count = (
            pd.DataFrame(
                {"all": bucket_all, "not_all": ~bucket_all},
                index=self.timeseries_bucketed_long.index.get_level_values(PdFields.VARIABLE),
            )
            .groupby(common_fields.COMMON_FIELD_TO_GROUP, sort=False)
            .sum()
        )
        print(f"Dataset {name}:\n{count}")

    @cached_property
    def timeseries_not_bucketed_wide_dates(self) -> pd.DataFrame:
        """Returns the timeseries in a DataFrame with LOCATION_ID, VARIABLE index and DATE columns."""
        # TODO(tom): Replace all calls to this function with calls to timeseries_bucketed_wide_dates
        try:
            return self.timeseries_bucketed_wide_dates.xs(
                "all", level=PdFields.DEMOGRAPHIC_BUCKET, axis=0
            )
        except KeyError:
            return EMPTY_TIMESERIES_NOT_BUCKETED_WIDE_DATES_DF

    def _timeseries_latest_values(self) -> pd.DataFrame:
        """Returns the latest value for every region and metric, derived from timeseries."""

        if self.timeseries.columns.empty:
            return pd.DataFrame([], index=pd.Index([], name=CommonFields.LOCATION_ID))
        # timeseries is already sorted by DATE with the latest at the bottom.
        long = self.timeseries.stack().droplevel(CommonFields.DATE)
        # `long` has MultiIndex with LOCATION_ID and VARIABLE (added by stack). Keep only the last
        # row with each index to get the last value for each date.
        unduplicated_and_last_mask = ~long.index.duplicated(keep="last")

        return long.loc[unduplicated_and_last_mask, :].unstack()

    @cached_property
    def _timeseries_bucketed_latest_values(self) -> pd.DataFrame:
        long_bucketed = self.timeseries_bucketed.stack().sort_index().droplevel(CommonFields.DATE)
        unduplicated_bucketed_and_last_mask = ~long_bucketed.index.duplicated(keep="last")
        return long_bucketed.loc[unduplicated_bucketed_and_last_mask, :].unstack(PdFields.VARIABLE)

    def latest_in_static(self, field: FieldName) -> "MultiRegionDataset":
        """Returns a new object with the latest values from timeseries 'field' copied to static."""
        latest_series = self._timeseries_latest_values()[field]
        if field in self.static.columns and self.static[field].notna().any():
            # This looks like an attempt at copying the latest timeseries values to a static field
            # which already has some values. Currently this behavior is not needed. To implement it
            # decide if you want to clear all the existing static values or have the latest
            # override the static or have the latest only copied where the static is currently NA.
            raise ValueError("Can only copy field when static is unset")
        static_copy = self.static.copy()
        static_copy[field] = latest_series
        return dataclasses.replace(self, static=static_copy)

    @staticmethod
    def from_timeseries_wide_dates_df(
        timeseries_wide_dates: pd.DataFrame, *, bucketed=False
    ) -> "MultiRegionDataset":
        """Make a new dataset from a DataFrame as returned by timeseries_wide_dates."""
        if bucketed:
            assert timeseries_wide_dates.index.names == [
                CommonFields.LOCATION_ID,
                PdFields.VARIABLE,
                PdFields.DEMOGRAPHIC_BUCKET,
            ]
        else:
            assert timeseries_wide_dates.index.names == [
                CommonFields.LOCATION_ID,
                PdFields.VARIABLE,
            ]
        assert timeseries_wide_dates.columns.names == [CommonFields.DATE]
        timeseries_wide_dates.columns: pd.DatetimeIndex = pd.to_datetime(
            timeseries_wide_dates.columns
        )
        timeseries_wide_variables = (
            timeseries_wide_dates.stack().unstack(PdFields.VARIABLE).sort_index()
        )
        if bucketed:
            return MultiRegionDataset(timeseries_bucketed=timeseries_wide_variables)
        else:
            return MultiRegionDataset(timeseries=timeseries_wide_variables)

    @staticmethod
    def from_timeseries_df(timeseries_df: pd.DataFrame) -> "MultiRegionDataset":
        """Make a new dataset from a DataFrame containing timeseries (real-valued metrics)."""
        assert timeseries_df.index.names == [None]
        timeseries_df = timeseries_df.set_index(
            [CommonFields.LOCATION_ID, CommonFields.DATE]
        ).rename_axis(columns=PdFields.VARIABLE)

        timeseries_df = _warn_and_drop_extra_columns(timeseries_df)
        # Change all columns in timeseries_df to have a numeric dtype, as checked in __post_init__
        if timeseries_df.empty:
            # Use astype to force columns in an empty DataFrame to numeric dtypes.
            # to_numeric won't modify an empty column with dtype=object.
            timeseries_df = timeseries_df.astype(float)
        else:
            # Modify various kinds of NA (which will keep the column dtype as object) to
            # NaN, which is a valid float. Apply to_numeric to columns so that int columns
            # are not modified.
            timeseries_df = timeseries_df.fillna(np.nan).apply(pd.to_numeric).sort_index()

        return MultiRegionDataset(timeseries=timeseries_df)

    def add_fips_static_df(self, latest_df: pd.DataFrame) -> "MultiRegionDataset":
        latest_df = _add_location_id(latest_df)
        return self.add_static_values(latest_df)

    def add_static_values(self, attributes_df: pd.DataFrame) -> "MultiRegionDataset":
        """Returns a new object with non-NA values in `latest_df` added to the static attribute."""
        scalars_without_geodata = attributes_df.loc[
            :, attributes_df.columns.difference(GEO_DATA_COLUMNS)
        ]
        combined_attributes = _merge_attributes(self.static.reset_index(), scalars_without_geodata)
        assert combined_attributes.index.names == [CommonFields.LOCATION_ID]
        return dataclasses.replace(self, static=combined_attributes)

    def add_provenance_csv(self, path_or_buf: Union[pathlib.Path, TextIO]) -> "MultiRegionDataset":
        df = pd.read_csv(path_or_buf)
        if PdFields.VALUE in df.columns:
            # Handle older CSV files that used 'value' header for provenance.
            df = df.rename(columns={PdFields.VALUE: PdFields.PROVENANCE})
        series = df.set_index([CommonFields.LOCATION_ID, PdFields.VARIABLE])[PdFields.PROVENANCE]
        return self.add_provenance_series(series)

    def add_provenance_all(self, provenance: str) -> "MultiRegionDataset":
        """Returns a new object with given provenance string for every timeseries."""
        return self.add_provenance_series(
            pd.Series([], dtype=str, name=PdFields.PROVENANCE).reindex(
                self.timeseries_not_bucketed_wide_dates.index, fill_value=provenance
            )
        )

    def add_tag_all_bucket(self, tag: taglib.TagInTimeseries) -> "MultiRegionDataset":
        """Returns a new object with given tag copied for every timeseries with bucket "all"."""
        tag_df = pd.DataFrame(
            {taglib.TagField.CONTENT: tag.content, taglib.TagField.TYPE: tag.tag_type},
            index=self.timeseries_not_bucketed_wide_dates.index,
        ).reset_index()
        tag_df_add_all_bucket_in_place(tag_df)
        return self.append_tag_df(tag_df)

    def add_provenance_series(self, provenance: pd.Series) -> "MultiRegionDataset":
        """Returns a new object containing data in self and given provenance information."""
        if not self.provenance.empty:
            raise NotImplementedError("TODO(tom): add support for merging provenance data")
        assert provenance.index.names == [CommonFields.LOCATION_ID, PdFields.VARIABLE]
        assert isinstance(provenance, pd.Series)

        new_index_df = provenance.index.to_frame()
        new_index_df[TagField.TYPE] = TagType.PROVENANCE
        new_index_df[TagField.DEMOGRAPHIC_BUCKET] = DemographicBucket.ALL
        tag_additions = provenance.copy()
        tag_additions.index = pd.MultiIndex.from_frame(new_index_df).reorder_levels(
            _TAG_INDEX_FIELDS
        )
        # Make a sorted series. The order doesn't matter and sorting makes the order depend only on
        # what is represented, not the order it appears in the input.
        tag = pd.concat([self.tag, tag_additions]).sort_index().rename(TagField.CONTENT)
        return dataclasses.replace(self, tag=tag)

    @staticmethod
    def from_csv(path_or_buf: Union[pathlib.Path, TextIO]) -> "MultiRegionDataset":
        combined_df = common_df.read_csv(path_or_buf, set_index=False).rename_axis(
            columns=PdFields.VARIABLE
        )
        if CommonFields.LOCATION_ID not in combined_df.columns:
            raise ValueError("MultiRegionDataset.from_csv requires location_id column")

        # Split rows with DATE NaT into latest_df and call `from_timeseries_df` to finish the
        # construction.
        rows_with_date = combined_df[CommonFields.DATE].notna()
        timeseries_df = combined_df.loc[rows_with_date, :]

        # Extract rows of combined_df which don't have a date.
        latest_df = combined_df.loc[~rows_with_date, :].drop(columns=[CommonFields.DATE])

        dataset = MultiRegionDataset.from_timeseries_df(timeseries_df)
        if not latest_df.empty:
            dataset = dataset.add_static_values(latest_df)

        if isinstance(path_or_buf, pathlib.Path):
            provenance_path = pathlib.Path(str(path_or_buf).replace(".csv", "-provenance.csv"))
            if provenance_path.exists():
                # TODO(tom): Try to delete add_provenance_csv which seems to be only used in tests.
                dataset = dataset.add_provenance_csv(provenance_path)
        return dataset

    @staticmethod
    def read_from_pointer(pointer: dataset_pointer.DatasetPointer) -> "MultiRegionDataset":
        wide_dates_df = pd.read_csv(pointer.path_wide_dates(), low_memory=False)
        bucketed = PdFields.DEMOGRAPHIC_BUCKET in wide_dates_df.columns
        if bucketed:
            wide_dates_df = wide_dates_df.set_index(
                [CommonFields.LOCATION_ID, PdFields.VARIABLE, PdFields.DEMOGRAPHIC_BUCKET]
            )
        else:
            wide_dates_df = wide_dates_df.set_index([CommonFields.LOCATION_ID, PdFields.VARIABLE])

        # Iterate through all known tag types. The following are populated while iterating.
        tag_columns_mask = pd.Series(False, index=wide_dates_df.columns)
        tag_df_to_concat = []
        for tag_type in TagType:
            # Extract tag_type columns from the wide date DataFrame. This parses the column names
            # created in `timeseries_rows`.
            tag_column_mask = wide_dates_df.columns.str.match(r"\A" + tag_type + r"(-\d+)?\Z")
            if tag_column_mask.any():
                tag_columns = wide_dates_df.loc[:, tag_column_mask]
                tag_series = tag_columns.stack().reset_index(-1, drop=True).rename(TagField.CONTENT)
                tag_columns_mask = tag_columns_mask | tag_column_mask
                if not tag_series.empty:
                    tag_df = tag_series.reset_index()
                    tag_df[TagField.TYPE] = tag_type
                    tag_df_to_concat.append(tag_df)

        # Assume all columns that didn't match a tag_type are dates.
        wide_dates_df = wide_dates_df.loc[:, ~tag_columns_mask]
        wide_dates_df.columns = pd.to_datetime(wide_dates_df.columns)
        wide_dates_df = wide_dates_df.rename_axis(columns=CommonFields.DATE)

        static_df = pd.read_csv(
            pointer.path_static(), dtype={CommonFields.FIPS: str}, low_memory=False
        )

        # TODO(tom): Delete this once annotation file is retired
        if pointer.path_annotation().is_file():
            annotations = pd.read_csv(pointer.path_annotation(), low_memory=False)
            tag_df_to_concat.append(annotations)

        dataset = MultiRegionDataset.from_timeseries_wide_dates_df(
            wide_dates_df, bucketed=bucketed
        ).add_static_values(static_df)
        if tag_df_to_concat:
            tag_df = pd.concat(tag_df_to_concat)
            if not bucketed:
                tag_df_add_all_bucket_in_place(tag_df)
            dataset = dataset.append_tag_df(tag_df)

        return dataset

    @staticmethod
    def from_fips_timeseries_df(ts_df: pd.DataFrame) -> "MultiRegionDataset":
        ts_df = _add_location_id(ts_df)
        _add_state_if_missing(ts_df)
        _add_aggregate_level_if_missing(ts_df)

        return MultiRegionDataset.from_timeseries_df(ts_df)

    @staticmethod
    def new_without_timeseries() -> "MultiRegionDataset":
        return MultiRegionDataset.from_fips_timeseries_df(
            pd.DataFrame([], columns=[CommonFields.FIPS, CommonFields.DATE])
        )

    def __post_init__(self):
        """Checks that attributes of this object meet certain expectations."""
        # These asserts provide runtime-checking and a single place for humans reading the code to
        # check what is expected of the attributes, beyond type.
        _check_timeseries_wide_vars_structure(self.timeseries_bucketed, bucketed=True)

        assert self.static.index.names == [CommonFields.LOCATION_ID]
        assert self.static.index.is_unique
        assert self.static.index.is_monotonic_increasing
        assert self.static.columns.intersection(GEO_DATA_COLUMNS).empty

        assert isinstance(self.tag, pd.Series)
        assert self.tag.index.names == _TAG_INDEX_FIELDS
        # TODO(tom): Work out why is_monotonic_increasing is false (just for index with NaT
        #  and real date values?) after calling sort_index(). It may be related to
        #  https://github.com/pandas-dev/pandas/issues/35992 which is fixed in pandas 1.2.0
        # assert self.tag.index.is_monotonic_increasing
        assert self.tag.name == TagField.CONTENT
        # Check that all tag location_id are in timeseries location_id
        assert (
            self.tag.index.unique(TagField.LOCATION_ID)
            .difference(self.timeseries_bucketed.index.unique(CommonFields.LOCATION_ID))
            .empty
        )

        extra_location_ids = self.location_ids.difference(dataset_utils.get_geo_data().index)
        if not extra_location_ids.empty:
            raise AssertionError(f"Unknown locations:\n{extra_location_ids}")

    def append_regions(self, other: "MultiRegionDataset") -> "MultiRegionDataset":
        common_location_id = self.location_ids.intersection(other.location_ids)
        if not common_location_id.empty:
            raise ValueError("Do not use append_regions with duplicate location_id")
        # TODO(tom): check if rename_axis is needed once we have
        #  https://pandas.pydata.org/docs/whatsnew/v1.2.0.html#index-column-name-preservation-when-aggregating
        timeseries_df = (
            pd.concat([self.timeseries_bucketed, other.timeseries_bucketed])
            .sort_index()
            .rename_axis(columns=PdFields.VARIABLE)
        )
        static_df = pd.concat([self.static, other.static]).sort_index()
        tag = pd.concat([self.tag, other.tag]).sort_index()
        return MultiRegionDataset(timeseries_bucketed=timeseries_df, static=static_df, tag=tag)

    def append_tag_df(self, additional_tag_df: pd.DataFrame) -> "MultiRegionDataset":
        """Returns a new dataset with additional_tag_df appended."""
        if additional_tag_df.empty:
            return self
        assert additional_tag_df.columns.symmetric_difference(_TAG_DF_COLUMNS, sort=False).empty
        # Sort by index fields, and within rows having identical index fields, by content. This
        # makes the order of values in combined_series identical, independent of the order they
        # were appended.
        combined_df = (
            self.tag.reset_index()
            .append(additional_tag_df)
            .sort_values(_TAG_INDEX_FIELDS + [TagField.CONTENT])
        )
        combined_series = combined_df.set_index(_TAG_INDEX_FIELDS)[TagField.CONTENT]
        return dataclasses.replace(self, tag=combined_series)

    def replace_tag_df(self, tag_df: pd.DataFrame) -> "MultiRegionDataset":
        """Returns a new dataset with all tags replaced by those in tag_df"""
        return dataclasses.replace(self, tag=_EMPTY_TAG_SERIES).append_tag_df(tag_df)

    def get_one_region(self, region: Region) -> OneRegionTimeseriesDataset:
        try:
            ts_df = self.timeseries.xs(
                region.location_id, level=CommonFields.LOCATION_ID, drop_level=False
            ).reset_index()
        except KeyError:
            ts_df = pd.DataFrame([], columns=[CommonFields.LOCATION_ID, CommonFields.DATE])
        latest_dict = self._location_id_latest_dict(region.location_id)
        bucketed_latest = self._bucketed_latest_for_location_id(region.location_id)
        if ts_df.empty and not latest_dict:
            raise RegionLatestNotFound(region)

        tag = self.tag.loc[[region.location_id]].reset_index(TagField.LOCATION_ID, drop=True)

        return OneRegionTimeseriesDataset(
            region=region, data=ts_df, latest=latest_dict, tag=tag, bucketed_latest=bucketed_latest
        )

    def _location_id_latest_dict(self, location_id: str) -> dict:
        """Returns the latest values dict of a location_id."""
        try:
            attributes_series = self.static_and_timeseries_latest_with_fips().loc[location_id, :]
        except KeyError:
            attributes_series = pd.Series([], dtype=object)
        return attributes_series.where(pd.notnull(attributes_series), None).to_dict()

<<<<<<< HEAD
    def _bucketed_latest_for_location_id(self, location_id: str) -> pd.DataFrame:
        """Returns the latest values dict of a location_id."""
        try:
            data = self._timeseries_bucketed_latest_values.loc[location_id, :]
            return data
        except KeyError:
            return pd.DataFrame(
                [],
                index=[PdFields.DEMOGRAPHIC_BUCKET],
                columns=self.timeseries_bucketed.columns,
                dtype="float",
            )

    def get_regions_subset(self, regions: Collection[Region]) -> "MultiRegionDataset":
        location_ids = pd.Index(sorted(r.location_id for r in regions))
=======
    def _location_ids_in_mask(self, region_mask: pipeline.RegionMask) -> pd.Index:
        geo_data = self.geo_data
        rows_key = dataset_utils.make_rows_key(
            geo_data, aggregation_level=region_mask.level, states=region_mask.states,
        )
        return geo_data.loc[rows_key, :].index

    def _regionmaskorregions_to_location_id(
        self, regions_and_masks: Collection[RegionMaskOrRegion]
    ):
        location_ids = set()
        for region_or_mask in regions_and_masks:
            if isinstance(region_or_mask, Region):
                location_ids.add(region_or_mask.location_id)
            else:
                assert isinstance(region_or_mask, pipeline.RegionMask)
                location_ids.update(self._location_ids_in_mask(region_or_mask))
        return pd.Index(sorted(location_ids), dtype=str)

    def get_regions_subset(self, regions: Collection[RegionMaskOrRegion]) -> "MultiRegionDataset":
        location_ids = self._regionmaskorregions_to_location_id(regions)
>>>>>>> dccc8eb6
        return self.get_locations_subset(location_ids)

    def get_locations_subset(self, location_ids: Collection[str]) -> "MultiRegionDataset":
        # If these mask+loc operations show up as a performance issue try changing to xs.
        timeseries_mask = self.timeseries_bucketed.index.get_level_values(
            CommonFields.LOCATION_ID
        ).isin(location_ids)
        timeseries_df = self.timeseries_bucketed.loc[timeseries_mask, :]
        static_mask = self.static.index.get_level_values(CommonFields.LOCATION_ID).isin(
            location_ids
        )
        static_df = self.static.loc[static_mask, :]
        tag_mask = self.tag.index.get_level_values(CommonFields.LOCATION_ID).isin(location_ids)
        tag = self.tag.loc[tag_mask, :]
        return MultiRegionDataset(timeseries_bucketed=timeseries_df, static=static_df, tag=tag)

    def remove_regions(self, regions: Collection[RegionMaskOrRegion]) -> "MultiRegionDataset":
        location_ids = self._regionmaskorregions_to_location_id(regions)
        return self.remove_locations(location_ids)

    def remove_locations(self, location_ids: Collection[str]) -> "MultiRegionDataset":
        timeseries_mask = self.timeseries_bucketed.index.get_level_values(
            CommonFields.LOCATION_ID
        ).isin(location_ids)
        timeseries_df = self.timeseries_bucketed.loc[~timeseries_mask, :]
        static_mask = self.static.index.get_level_values(CommonFields.LOCATION_ID).isin(
            location_ids
        )
        static_df = self.static.loc[~static_mask, :]
        tag_mask = self.tag.index.get_level_values(CommonFields.LOCATION_ID).isin(location_ids)
        tag = self.tag.loc[~tag_mask, :]
        return MultiRegionDataset(timeseries_bucketed=timeseries_df, static=static_df, tag=tag)

    def get_subset(
        self,
        aggregation_level: Optional[AggregationLevel] = None,
        fips: Optional[str] = None,
        state: Optional[str] = None,
        states: Optional[List[str]] = None,
        location_id_matches: Optional[str] = None,
        exclude_county_999: bool = False,
    ) -> "MultiRegionDataset":
        """Returns a new object containing data for a subset of the regions in `self`."""
        rows_key = dataset_utils.make_rows_key(
            self.geo_data,
            aggregation_level=aggregation_level,
            fips=fips,
            state=state,
            states=states,
            location_id_matches=location_id_matches,
            exclude_county_999=exclude_county_999,
        )
        location_ids = self.geo_data.loc[rows_key, :].index
        return self.get_locations_subset(location_ids)

    def get_counties_and_places(
        self, after: Optional[datetime.datetime] = None
    ) -> "MultiRegionDataset":
        places = self.get_subset(aggregation_level=AggregationLevel.PLACE)
        return (
            self.get_subset(aggregation_level=AggregationLevel.COUNTY)
            .append_regions(places)
            ._trim_timeseries(after=after)
        )

    def _trim_timeseries(self, *, after: datetime.datetime) -> "MultiRegionDataset":
        """Returns a new object containing only timeseries data after given date."""
        ts_rows_mask = self.timeseries.index.get_level_values(CommonFields.DATE) > after
        return dataclasses.replace(
            self, timeseries=self.timeseries.loc[ts_rows_mask, :], timeseries_bucketed=None
        )

    def groupby_region(self) -> pandas.core.groupby.generic.DataFrameGroupBy:
        return self.timeseries.groupby(CommonFields.LOCATION_ID)

    def timeseries_rows(self) -> pd.DataFrame:
        """Returns a DataFrame containing timeseries values and tag_all_bucket, suitable for writing
        to a CSV."""
        # Make a copy to avoid modifying the cached DataFrame
        wide_dates = self.timeseries_bucketed_wide_dates.copy()
        # Format as a string here because to_csv includes a full timestamp.
        wide_dates.columns = wide_dates.columns.strftime("%Y-%m-%d")
        # When I look at the CSV I'm usually looking for the most recent values so reverse the
        # dates to put the most recent on the left.
        wide_dates = wide_dates.loc[:, wide_dates.columns[-1::-1]]
        wide_dates = wide_dates.rename_axis(None, axis="columns")

        # Each element of output_series will be a column in the returned DataFrame. There is at
        # least one column for each tag type in self.tag. If a timeseries has multiple tags with
        # the same type additional columns are added.
        output_series = []
        for tag_type, tag_series in self.tag.groupby(TagField.TYPE, sort=False):
            tag_series = tag_series.droplevel(TagField.TYPE)
            duplicates = tag_series.index.duplicated()
            output_series.append(tag_series.loc[~duplicates].rename(tag_type))
            i = 1
            while duplicates.any():
                tag_series = tag_series.loc[duplicates]
                duplicates = tag_series.index.duplicated()
                output_series.append(tag_series.loc[~duplicates].rename(f"{str(tag_type)}-{i}"))
                i += 1

        output_series.append(wide_dates)

        return pd.concat(output_series, axis=1)

    def drop_stale_timeseries(self, cutoff_date: datetime.date) -> "MultiRegionDataset":
        """Returns a new object containing only timeseries with a real value on or after cutoff_date."""
        ts = self.timeseries_bucketed_wide_dates
        recent_columns_mask = ts.columns >= cutoff_date
        recent_rows_mask = ts.loc[:, recent_columns_mask].notna().any(axis=1)
        timeseries_wide_dates = ts.loc[recent_rows_mask, :]

        # Change DataFrame with date columns to DataFrame with variable columns, similar
        # to a line in from_timeseries_wide_dates_df.
        timeseries_wide_variables = (
            timeseries_wide_dates.stack()
            .unstack(PdFields.VARIABLE)
            .reindex(columns=self.timeseries_bucketed.columns)
            .sort_index()
        )
        # Only keep tag information for timeseries in the new timeseries_wide_dates.
        tag = _slice_with_labels(self.tag, timeseries_wide_dates.index)
        return dataclasses.replace(self, timeseries_bucketed=timeseries_wide_variables, tag=tag,)

    def to_csv(self, path: pathlib.Path, include_latest=True):
        """Persists timeseries to CSV.

        Args:
            path: Path to write to.
        """
        timeseries_data = self.timeseries.reset_index()
        _add_fips_if_missing(timeseries_data)

        if include_latest:
            latest_data = self.static.reset_index()
            _add_fips_if_missing(latest_data)
        else:
            latest_data = pd.DataFrame([])

        # A DataFrame with timeseries data and latest data (with DATE=NaT) together
        combined = pd.concat([timeseries_data, latest_data], ignore_index=True)
        assert combined[CommonFields.LOCATION_ID].notna().all()
        common_df.write_csv(
            combined, path, structlog.get_logger(), [CommonFields.LOCATION_ID, CommonFields.DATE]
        )
        if not self.provenance.empty:
            provenance_path = str(path).replace(".csv", "-provenance.csv")
            self.provenance.sort_index().rename(PdFields.PROVENANCE).to_csv(provenance_path)

    def write_to_dataset_pointer(self, pointer: dataset_pointer.DatasetPointer):
        """Writes `self` to files referenced by `pointer`."""
        wide_df = self.timeseries_rows()

        # 7 significant digits of precision seems like enough.
        csv_buf = wide_df.to_csv(index=True, float_format="%.7g")
        # Most timeseries don't go back to the oldest dates in the CSV so they are represented by
        # a row ending in lots of commas. Remove these because CSV readers seem to handle rows
        # with missing commas correctly.
        csv_buf = re.sub(r",+\n", r"\n", csv_buf)
        pointer.path_wide_dates().write_text(csv_buf)

        # TODO(tom) Remove once annotations file is retired.
        if pointer.path_annotation().exists():
            # annotations are not written to this file any longer so remove it to avoid duplication.
            pointer.path_annotation().unlink()

        static_sorted = common_df.index_and_sort(
            self.static, index_names=[CommonFields.LOCATION_ID], log=structlog.get_logger(),
        )
        static_sorted.to_csv(pointer.path_static())

    def drop_column_if_present(self, column: CommonFields) -> "MultiRegionDataset":
        """Drops the specified column from the timeseries if it exists"""
        return self.drop_columns_if_present([column])

    def drop_columns_if_present(self, columns: List[CommonFields]) -> "MultiRegionDataset":
        """Drops the specified columns from the timeseries if they exist"""
        timeseries_df = self.timeseries_bucketed.drop(columns, axis="columns", errors="ignore")
        static_df = self.static.drop(columns, axis="columns", errors="ignore")
        tag = self.tag[~self.tag.index.get_level_values(PdFields.VARIABLE).isin(columns)]
        return MultiRegionDataset(timeseries_bucketed=timeseries_df, static=static_df, tag=tag)

    def join_columns(self, other: "MultiRegionDataset") -> "MultiRegionDataset":
        """Joins the timeseries columns in `other` with those in `self`.

        Args:
            other: The timeseries dataset to join with `self`. all columns except the "geo" columns
                   will be joined into `self`.
        """
        other_non_geo_attributes = set(other.static.columns) - set(GEO_DATA_COLUMNS)
        if other_non_geo_attributes:
            raise NotImplementedError(
                f"join with other with attributes {other_non_geo_attributes} not supported"
            )
        common_ts_columns = set(other.timeseries_bucketed.columns) & set(
            self.timeseries_bucketed.columns
        )
        if common_ts_columns:
            # columns to be joined need to be disjoint
            raise ValueError(f"Columns are in both dataset: {common_ts_columns}")
        combined_df = pd.concat([self.timeseries_bucketed, other.timeseries_bucketed], axis=1)
        combined_tag = pd.concat([self.tag, other.tag]).sort_index()
        return MultiRegionDataset(
            timeseries_bucketed=combined_df, static=self.static, tag=combined_tag
        )

    def iter_one_regions(self) -> Iterable[Tuple[Region, OneRegionTimeseriesDataset]]:
        """Iterates through all the regions in this object"""
        for location_id, timeseries_group in self.timeseries.groupby(
            CommonFields.LOCATION_ID, as_index=True
        ):
            latest_dict = self._location_id_latest_dict(location_id)
            region = Region.from_location_id(location_id)
            tag = self.tag.loc[[region.location_id]].reset_index(TagField.LOCATION_ID, drop=True)
            bucketed_latest = self._bucketed_latest_for_location_id(location_id)

            yield region, OneRegionTimeseriesDataset(
<<<<<<< HEAD
                region=region,
                data=timeseries_group.reset_index(),
                latest=latest_dict,
                tag=tag,
                bucketed_latest=bucketed_latest,
=======
                region, timeseries_group.reset_index(), latest_dict, tag=tag
>>>>>>> dccc8eb6
            )


def _remove_padded_nans(df, columns):
    if df[columns].isna().all(axis=None):
        return df.loc[[False] * len(df), :].reset_index(drop=True)

    first_valid_index = min(df[column].first_valid_index() for column in columns)
    last_valid_index = max(df[column].last_valid_index() for column in columns)
    df = df.iloc[first_valid_index : last_valid_index + 1]
    return df.reset_index(drop=True)


def drop_regions_without_population(
    mrts: MultiRegionDataset,
    known_location_id_to_drop: Sequence[str],
    log: Union[structlog.BoundLoggerBase, structlog._config.BoundLoggerLazyProxy],
) -> MultiRegionDataset:
    assert mrts.static.index.names == [CommonFields.LOCATION_ID]
    latest_population = mrts.static[CommonFields.POPULATION]
    locations_with_population = mrts.static.loc[latest_population.notna()].index
    locations_without_population = mrts.static.loc[latest_population.isna()].index
    unexpected_drops = set(locations_without_population) - set(known_location_id_to_drop)
    if unexpected_drops:
        log.warning(
            "Dropping unexpected regions without populaton", location_ids=sorted(unexpected_drops)
        )
    return mrts.get_locations_subset(locations_with_population)


class DatasetName(str):
    """Human readable name for a dataset. In the future this may be an enum, for now it
    provides some type safety."""

    pass


def _slice_with_labels(series: pd.Series, labels: pd.MultiIndex) -> pd.Series:
    """Emulates what I'd like `series.xs(labels, level=labels.names, drop=False)` to do
    and also doesn't raise a KeyError."""

    # Somewhat inspired by https://stackoverflow.com/questions/42733118/how-to-select-a-subset-from

    # Change the input series to have index labels in same order as labels
    reindexed = series.reset_index().set_index(labels.names)
    # Select the rows (avoiding KeyError of reindexed.loc[labels]) then restore the index to match
    # the input Series
    return (
        reindexed.loc[reindexed.index.isin(labels)]
        .reset_index()
        .set_index(series.index.names)[series.name]
    )


def combined_datasets(
    timeseries_field_datasets: Mapping[FieldName, List[MultiRegionDataset]],
    static_field_datasets: Mapping[FieldName, List[MultiRegionDataset]],
) -> MultiRegionDataset:
    """Creates a dataset that gets each field from a list of datasets.

    For each region, the timeseries from the first dataset in the list with a real value is returned.
    """
    if timeseries_field_datasets:
        # First make a map from dataset to table with bool values that represent what timeseries
        # (or distribution) has any real value in that dataset.
        # In the table the index labels are currently just location_id (but could be expanded to
        # include the distribution such as 'all', 'age', 'race', ... if these are combined
        # separately) and columns are fields.
        all_timeseries_datasets = set(chain.from_iterable(timeseries_field_datasets.values()))
        datasets_wide = _datasets_wide_var_not_null(all_timeseries_datasets)
        # Then make a map from dataset to table with the same index and columns but only True
        # where that particular data will be copied to the output. These tables will have a
        # subset of the True values in `datasets_wide`.
        datasets_output = _pick_first_with_field(datasets_wide, timeseries_field_datasets)
        # Finally copy the timeseries and tags that were selected from each dataset.
        ts_bucketed, tags = _combine_timeseries(datasets_output)
    else:
        ts_bucketed, tags = _combine_timeseries({})

    static_series = []
    for field, dataset_list in static_field_datasets.items():
        static_column_so_far = None
        for dataset in dataset_list:
            dataset_column = dataset.static.get(field)
            if dataset_column is None:
                continue
            dataset_column = dataset_column.dropna()
            assert dataset_column.index.names == [CommonFields.LOCATION_ID]
            if static_column_so_far is None:
                # This is the first dataset. Copy all not-NA values of field and the location_id
                # index to static_column_so_far.
                static_column_so_far = dataset_column
            else:
                # Add to static_column_so_far values that have index labels not already in the
                # static_column_so_far.index. Thus for each location, the first dataset with a
                # value is copied and values in later dataset are not copied.
                selected_location_id = dataset_column.index.difference(static_column_so_far.index)
                static_column_so_far = pd.concat(
                    [static_column_so_far, dataset_column.loc[selected_location_id]],
                    sort=True,
                    verify_integrity=True,
                )
        static_series.append(static_column_so_far)
    if static_series:
        output_static_df = pd.concat(
            static_series, axis=1, sort=True, verify_integrity=True
        ).rename_axis(index=CommonFields.LOCATION_ID)
    else:
        output_static_df = EMPTY_STATIC_DF

    return MultiRegionDataset(timeseries_bucketed=ts_bucketed, tag=tags, static=output_static_df,)


def _pick_first_with_field(
    datasets_wide: Mapping[MultiRegionDataset, pd.DataFrame],
    timeseries_field_datasets: Mapping[FieldName, List[MultiRegionDataset]],
) -> Mapping[MultiRegionDataset, pd.DataFrame]:
    """Creates a DataFrame for each dataset that has True for the subset of datasets_wide that is
    selected according to timeseries_field_datasets"""
    common_index = more_itertools.first(datasets_wide.values()).index
    for df in datasets_wide.values():
        assert df.columns.names == [PdFields.VARIABLE]
        assert df.index.equals(common_index)
    assert common_index.names == [CommonFields.LOCATION_ID]
    datasets_output = {
        ds: pd.DataFrame([], index=common_index, dtype="bool").rename_axis(
            columns=PdFields.VARIABLE
        )
        for ds in datasets_wide.keys()
    }
    for field, datasets in timeseries_field_datasets.items():
        location_id_so_far = pd.Series([], dtype=bool).reindex(index=common_index, fill_value=False)
        for dataset in datasets:
            try:
                this_dataset = datasets_wide[dataset].loc[:, field]
            except KeyError:
                continue
            datasets_output[dataset].loc[:, field] = this_dataset & ~location_id_so_far
            location_id_so_far = location_id_so_far | this_dataset
    return datasets_output


def _datasets_wide_var_not_null(
    datasets: Collection[MultiRegionDataset],
) -> Mapping[MultiRegionDataset, pd.DataFrame]:
    """Makes a map from dataset to a DataFrame with a True where the timeseries has a real value."""
    datasets_wide = {ds: ds.wide_var_not_null for ds in datasets}
    return _with_common_index(datasets_wide)


def _with_common_index(
    datasets_wide: Mapping[MultiRegionDataset, pd.DataFrame]
) -> Mapping[MultiRegionDataset, pd.DataFrame]:
    dataset_wide_first = more_itertools.first(datasets_wide.values())
    assert dataset_wide_first.index.names == [CommonFields.LOCATION_ID]
    assert dataset_wide_first.columns.names == [PdFields.VARIABLE]
    common_index = pd.Index(
        np.unique(np.concatenate([ds_w.index for ds_w in datasets_wide.values()])),
        name=dataset_wide_first.index.name,
    )
    datasets_wide = {
        ds: ds_w.reindex(index=common_index, fill_value=False) for ds, ds_w in datasets_wide.items()
    }
    return datasets_wide


def _combine_timeseries(
    datasets_output: Mapping[MultiRegionDataset, pd.DataFrame]
) -> Tuple[pd.DataFrame, pd.Series]:
    """Combine timeseries selected from each dataset into one structure.

    Args:
        datasets_output: Map from dataset to a DataFrame of which timeseries to output
    Returns:
        Tuple of timeseries_bucketed and tag, suitable for MultiRegionDataset.__init__
    """
    ts_bucketed_long_to_concat = []
    tags_to_concat = []
    for ds, outputs in datasets_output.items():
        if outputs.empty:
            continue
        # Change False to nan so they are dropped when stacking.
        output_labels = outputs.replace({False: np.nan}).stack().index
        if output_labels.empty:
            continue
        assert output_labels.names == [CommonFields.LOCATION_ID, PdFields.VARIABLE]
        ts_bucketed_long_to_concat.append(
            _slice_with_labels(ds.timeseries_bucketed_long, output_labels)
        )
        tags_to_concat.append(_slice_with_labels(ds.tag, output_labels))

    if ts_bucketed_long_to_concat:
        ts_bucketed = pd.concat(ts_bucketed_long_to_concat).unstack(PdFields.VARIABLE).sort_index()
        tags = pd.concat(tags_to_concat).sort_index()
    else:
        ts_bucketed = EMPTY_TIMESERIES_BUCKETED_WIDE_VARIABLES_DF
        tags = _EMPTY_TAG_SERIES

    return ts_bucketed, tags


def make_source_tags(ds_in: MultiRegionDataset) -> MultiRegionDataset:
    """Convert provenance and source_url tags into source tags."""
    # TODO(tom): Make sure taglib.Source.rename_and_make_tag_df is tested well without tests that
    #  call this function, then delete this function.
    # Separate ds_in.tag into tags to transform into `source` tags and tags to copy unmodified.
    ds_in_tag_extract_mask = ds_in.tag.index.get_level_values(TagField.TYPE).isin(
        [TagType.PROVENANCE, TagType.SOURCE_URL]
    )
    other_tags_df = ds_in.tag.loc[~ds_in_tag_extract_mask].reset_index()
    # Fill in missing elements of the DataFrame with None in two steps because it can't be done
    # by `unstack`.
    extracted_tags_df = (
        ds_in.tag.loc[ds_in_tag_extract_mask]
        .unstack(TagField.TYPE, fill_value=pd.NA)
        .replace(
            {pd.NA: None}
        )  # From https://github.com/pandas-dev/pandas/issues/17494#issuecomment-328966324
    )

    source_df = taglib.Source.rename_and_make_tag_df(
        extracted_tags_df, rename={TagType.PROVENANCE: "type", TagType.SOURCE_URL: "url"}
    )

    return ds_in.replace_tag_df(pd.concat([source_df, other_tags_df]))


def make_source_url_tags(ds_in: MultiRegionDataset) -> MultiRegionDataset:
    """Make source_url tags from source tags"""
    # TODO(tom): When we have clearer view of how we want to build materialized views of tags
    #  replace use of this function.
    assert TagType.SOURCE_URL not in ds_in.tag_all_bucket.index.unique(TagField.TYPE)
    try:
        source_tags = ds_in.tag.xs(TagType.SOURCE, level=TagField.TYPE)
    except KeyError:
        return ds_in
    source_url = (
        source_tags.apply(lambda content: taglib.Source.make_instance(content=content).url)
        .dropna()
        .rename(TagField.CONTENT)
        .reset_index()
    )
    source_url[TagField.TYPE] = TagType.SOURCE_URL
    return ds_in.append_tag_df(source_url)<|MERGE_RESOLUTION|>--- conflicted
+++ resolved
@@ -943,7 +943,6 @@
             attributes_series = pd.Series([], dtype=object)
         return attributes_series.where(pd.notnull(attributes_series), None).to_dict()
 
-<<<<<<< HEAD
     def _bucketed_latest_for_location_id(self, location_id: str) -> pd.DataFrame:
         """Returns the latest values dict of a location_id."""
         try:
@@ -957,9 +956,6 @@
                 dtype="float",
             )
 
-    def get_regions_subset(self, regions: Collection[Region]) -> "MultiRegionDataset":
-        location_ids = pd.Index(sorted(r.location_id for r in regions))
-=======
     def _location_ids_in_mask(self, region_mask: pipeline.RegionMask) -> pd.Index:
         geo_data = self.geo_data
         rows_key = dataset_utils.make_rows_key(
@@ -981,7 +977,6 @@
 
     def get_regions_subset(self, regions: Collection[RegionMaskOrRegion]) -> "MultiRegionDataset":
         location_ids = self._regionmaskorregions_to_location_id(regions)
->>>>>>> dccc8eb6
         return self.get_locations_subset(location_ids)
 
     def get_locations_subset(self, location_ids: Collection[str]) -> "MultiRegionDataset":
@@ -1200,15 +1195,11 @@
             bucketed_latest = self._bucketed_latest_for_location_id(location_id)
 
             yield region, OneRegionTimeseriesDataset(
-<<<<<<< HEAD
-                region=region,
-                data=timeseries_group.reset_index(),
-                latest=latest_dict,
+                region,
+                timeseries_group.reset_index(),
+                latest_dict,
                 tag=tag,
                 bucketed_latest=bucketed_latest,
-=======
-                region, timeseries_group.reset_index(), latest_dict, tag=tag
->>>>>>> dccc8eb6
             )
 
 
