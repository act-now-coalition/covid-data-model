--- conflicted
+++ resolved
@@ -867,10 +867,7 @@
 
     @staticmethod
     def read_from_pointer(pointer: dataset_pointer.DatasetPointer) -> "MultiRegionDataset":
-<<<<<<< HEAD
-=======
         # TODO(tom): Deprecate use of DatasetPointer and remove this method
->>>>>>> 032f6c17
         return MultiRegionDataset.from_wide_dates_csv(
             pointer.path_wide_dates()
         ).add_static_csv_file(pointer.path_static())
@@ -1164,10 +1161,7 @@
 
     def write_to_dataset_pointer(self, pointer: dataset_pointer.DatasetPointer):
         """Writes `self` to files referenced by `pointer`."""
-<<<<<<< HEAD
-=======
         # TODO(tom): Deprecate use of DatasetPointer and remove this method
->>>>>>> 032f6c17
         return self.write_to_wide_dates_csv(pointer.path_wide_dates(), pointer.path_static())
 
     def write_to_wide_dates_csv(self, path_wide_dates: pathlib.Path, path_static: pathlib.Path):
