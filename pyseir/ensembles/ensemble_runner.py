import datetime
import logging
import os
import numpy as np
from multiprocessing import Pool
from functools import partial
import us
import simplejson as json
from enum import Enum
import copy
from collections import defaultdict
from pyseir.models.seir_model import SEIRModel
from pyseir.parameters.parameter_ensemble_generator import ParameterEnsembleGenerator
from pyseir.models.suppression_policies import generate_empirical_distancing_policy, generate_covidactnow_scenarios
from pyseir import OUTPUT_DIR
from pyseir import load_data
from pyseir.reports.county_report import CountyReport
from libs.datasets.dataset_utils import AggregationLevel
from libs.datasets import CovidTrackingDataSource
from libs.datasets import JHUDataset


_logger = logging.getLogger(__name__)


class RunMode(Enum):
    # Read params from the parameter sampler default and use empirical
    # suppression policies.
    DEFAULT = 'default'
    # 4 basic suppression scenarios and specialized parameters to match
    # covidactnow before scenarios.  Uses hospitalization data to fix.
    CAN_BEFORE_HOSPITALIZATION = 'can-before-hospitalization'
    # Same as CAN Before but with updated ICU, hosp rates increased.
    CAN_BEFORE_HOSPITALIZATION_NEW_PARAMS = 'can-before-hospitalization-new-params'


compartment_to_capacity_attr_map = {
    'HGen': 'beds_general',
    'HICU': 'beds_ICU',
    'HVent': 'ventilators'
}


<<<<<<< HEAD
FAULTY_HOSPITAL_DATA_STATES = ('WA', 'WV', 'IN', 'PR', 'VI', 'AS', 'MP', 'GU')
=======
FAULTY_HOSPITAL_DATA_STATES = ('WA', 'WV', 'IN')
>>>>>>> aa702e1c


class EnsembleRunner:
    """
    The EnsembleRunner executes a collection of N_samples simulations based on
    priors defined in the ParameterEnsembleGenerator.

    Parameters
    ----------
    fips: str
        County or state fips code
    n_years: int
        Number of years to simulate
    n_samples: int
        Ensemble size to run for each suppression policy.
    suppression_policy: list(float or str)
        List of suppression policies to apply.
    output_percentiles: list
        List of output percentiles desired. These will be computed for each
        compartment.
    run_mode: str
        Individual parameters can be overridden here.
    min_hospitalization_threshold: int
        Require this number of hospitalizations before initializing based on
        observations. Fallback to cases otherwise.
    hospitalization_to_confirmed_case_ratio: float
        When hospitalization data is not available directly, this fraction of
        confirmed cases defines the initial number of hospitalizations.
    covid_timeseries: NoneType or DataSet
        Can be optionally passed in to prevent reloading.
    """
    def __init__(self, fips, n_years=.5, n_samples=250,
                 suppression_policy=(0.35, 0.5, 0.75, 1),
                 skip_plots=False,
                 output_percentiles=(5, 25, 32, 50, 75, 68, 95),
                 generate_report=True,
                 run_mode=RunMode.DEFAULT,
                 min_hospitalization_threshold=5,
                 hospitalization_to_confirmed_case_ratio=1 / 4,
                 output_dir=None,
                 covid_timeseries=None):

        self.fips = fips
        self.agg_level = AggregationLevel.COUNTY if len(fips) == 5 else AggregationLevel.STATE

        self.t_list = np.linspace(0, int(365 * n_years), int(365 * n_years))
        self.skip_plots = skip_plots
        self.run_mode = RunMode(run_mode)
        self.hospitalizations_for_state = None
        self.min_hospitalization_threshold = min_hospitalization_threshold
        self.hospitalization_to_confirmed_case_ratio = hospitalization_to_confirmed_case_ratio

        self.output_dir = output_dir or os.path.join(OUTPUT_DIR, 'pyseir')
        os.makedirs(self.output_dir, exist_ok=True)

        if self.agg_level is AggregationLevel.COUNTY:
            self.county_metadata = load_data.load_county_metadata_by_fips(fips)
            self.state_abbr = us.states.lookup(self.county_metadata['state']).abbr
            self.state_name = us.states.lookup(self.county_metadata['state']).name

            self.output_file_report = os.path.join(self.output_dir, self.state_name, 'reports',
                f"{self.state_name}__{self.county_metadata['county']}__{self.fips}__{self.run_mode.value}__ensemble_projections.pdf")
            self.output_file_data = os.path.join(self.output_dir, self.state_name, 'data',
                f"{self.state_name}__{self.county_metadata['county']}__{self.fips}__{self.run_mode.value}__ensemble_projections.json")

        else:
            self.state_abbr = us.states.lookup(self.fips).abbr
            self.state_name = us.states.lookup(self.fips).name

            self.output_file_report = None
            self.output_file_data = os.path.join(self.output_dir, self.state_name, 'data',
                f"{self.state_name}__{self.fips}__{self.run_mode.value}__ensemble_projections.json")

        county_fips = None if self.agg_level is AggregationLevel.STATE else self.fips
        
        if not covid_timeseries:
            covid_timeseries = JHUDataset.local().timeseries()
<<<<<<< HEAD
        else:
            covid_timeseries = covid_timeseries.timeseries()
=======
>>>>>>> aa702e1c
            
        self.covid_data = covid_timeseries\
            .get_subset(self.agg_level, country='USA', state=self.state_abbr) \
            .get_data(country='USA', state=self.state_abbr, fips=county_fips) \
            .sort_values('date')

        os.makedirs(os.path.dirname(self.output_file_data), exist_ok=True)
        if self.output_file_report:
            os.makedirs(os.path.dirname(self.output_file_report), exist_ok=True)

        self.output_percentiles = output_percentiles
        self.n_samples = n_samples
        self.n_years = n_years
        # TODO: Will be soon replaced with loaders for all the inferred params.
        # self.t0 = fit_results.load_t0(fips)
        self.date_generated = datetime.datetime.utcnow().isoformat()
        self.suppression_policy = suppression_policy
        self.summary = copy.deepcopy(self.__dict__)
        self.summary.pop('t_list')
        self.generate_report = generate_report

        self.suppression_policies = None
        self.override_params = None
        self.init_run_mode()

        self.all_outputs = {}

    def get_initial_hospitalizations(self, use_cases=False):
        """
        Attempt a two level hierarchy of lookups for hospitalizations.

        1. Direct hospitalizations if available
        2. Inferred from covid case data.

        Returns
        -------
        latest_date: date
            Last date of data available.
        hospitalizations_total: int
            Estimated number of current hospitalizations total.
        """
        fips = None if self.agg_level is AggregationLevel.STATE else self.fips

        hospitalization_data = CovidTrackingDataSource.local()\
            .timeseries()\
            .get_subset(self.agg_level, country='USA', state=self.state_abbr)\
            .get_data(state=self.state_abbr, country='USA', fips=fips)\
            .sort_values('date')

        # If there are enough hospitalizations, use those to define initial conditions.
        if not use_cases and len(hospitalization_data) > 0 and self.state_abbr not in FAULTY_HOSPITAL_DATA_STATES:
            latest_date = hospitalization_data.iloc[-1]['date'].date()
            n_current = hospitalization_data.iloc[-1]['current_hospitalized']
            if n_current > self.min_hospitalization_threshold and not np.isnan(n_current):
                hospitalizations_total = n_current

            # TODO: We will need a better estimator for current hospitalizations
            # in cases where cumulative is not available. Punting on this until
            # post-release.
            else:
                hospitalizations_total = hospitalization_data.iloc[-1]['cumulative_hospitalized']

        # Fallback to case data if not.
        else:
            latest_date = self.covid_data.date.max()
            hospitalizations_total = self.covid_data.cases.max() * self.hospitalization_to_confirmed_case_ratio
        return latest_date, hospitalizations_total

    def init_run_mode(self):
        """
        Based on the run mode, generate suppression policies and ensemble
        parameters.  This enables different model combinations and project
        phases.
        """
        self.suppression_policies = dict()

        if self.run_mode is RunMode.CAN_BEFORE_HOSPITALIZATION:
            self.n_samples = 1

            for scenario in ['no_intervention', 'flatten_the_curve', 'full_containment', 'social_distancing']:
                R0 = 3.6
                policy = generate_covidactnow_scenarios(t_list=self.t_list, R0=R0, t0=datetime.datetime.today(), scenario=scenario)
                self.suppression_policies[f'suppression_policy__{scenario}'] = policy
                self.override_params = ParameterEnsembleGenerator(
                    self.fips, N_samples=500, t_list=self.t_list, suppression_policy=policy).get_average_seir_parameters()

            self.override_params['R0'] = R0
            self.override_params['delta'] = 1 / 6.
            self.override_params['sigma'] = 1 / 3.

            self.override_params['mortality_rate'] = 0.0109
            self.override_params['mortality_rate_no_general_beds'] = 0.10
<<<<<<< HEAD
            self.override_params['mortality_rate_no_ICU_beds'] = 0.0
=======
            self.override_params['mortality_rate_no_ICU_beds'] = 0.8
>>>>>>> aa702e1c

            self.override_params['hospitalization_length_of_stay_general'] = 6
            self.override_params['hospitalization_length_of_stay_icu'] = 13
            self.override_params['hospitalization_length_of_stay_icu_and_ventilator'] = 14

            self.override_params['hospitalization_rate_general'] = 0.0727
            self.override_params['hospitalization_rate_icu'] = 0.13 * self.override_params['hospitalization_rate_general']
            self.override_params['beds_ICU'] = 0
            self.override_params['symptoms_to_hospital_days'] = 6

            if len(self.covid_data) > 0 and self.covid_data.cases.max() > 0:
                self.t0 = self.covid_data.date.max()
                self.t0, hospitalizations_total = self.get_initial_hospitalizations()

                self.override_params['HGen_initial'] = hospitalizations_total * (1 - self.override_params['hospitalization_rate_icu'] / self.override_params['hospitalization_rate_general'])
                self.override_params['HICU_initial'] = hospitalizations_total * self.override_params['hospitalization_rate_icu']/ self.override_params['hospitalization_rate_general']
                self.override_params['HICUVent_initial'] = self.override_params['HICU_initial'] * self.override_params['fraction_icu_requiring_ventilator']
                self.override_params['I_initial'] = hospitalizations_total / self.override_params['hospitalization_rate_general']

                # The following two params disable the asymptomatic compartment.
                self.override_params['A_initial'] = 0
                self.override_params['gamma'] = 1   # 100% of Exposed go to the infected bucket.

                # 1.2 is a ~ steady state for the exposed bucket initialization.
                self.override_params['E_initial'] = 1.2 * (self.override_params['I_initial'] + self.override_params['A_initial'])
                self.override_params['D_initial'] = self.covid_data.deaths.max()

            else:
                self.t0 = datetime.datetime.today()
                self.override_params['I_initial'] = 1
                self.override_params['A_initial'] = 0
                self.override_params['gamma'] = 1  # 100% of Exposed go to the infected bucket.

        elif self.run_mode is RunMode.CAN_BEFORE_HOSPITALIZATION_NEW_PARAMS:
            self.n_samples = 1

            for scenario in ['no_intervention', 'flatten_the_curve', 'full_containment', 'social_distancing']:
                R0 = 3.6
                policy = generate_covidactnow_scenarios(t_list=self.t_list, R0=R0, t0=datetime.datetime.today(), scenario=scenario)
                self.suppression_policies[f'suppression_policy__{scenario}'] = policy
                self.override_params = ParameterEnsembleGenerator(
                    self.fips, N_samples=500, t_list=self.t_list, suppression_policy=policy).get_average_seir_parameters()

            self.override_params['R0'] = R0
            self.override_params['delta'] = 1 / 6.
            self.override_params['sigma'] = 1 / 3.

            self.override_params['mortality_rate'] = 0.0109
            self.override_params['mortality_rate_no_general_beds'] = 0.10
            self.override_params['mortality_rate_no_ICU_beds'] = 0.8

            self.override_params['hospitalization_length_of_stay_general'] = 6
            self.override_params['hospitalization_length_of_stay_icu'] = 13
            self.override_params['hospitalization_length_of_stay_icu_and_ventilator'] = 14

            self.override_params['hospitalization_rate_general'] = 0.0727
            self.override_params['hospitalization_rate_icu'] = 0.29 * self.override_params['hospitalization_rate_general']
            self.override_params['beds_ICU'] = .11 * self.override_params['beds_general'] # National average per hospital bed.
            self.override_params['symptoms_to_hospital_days'] = 6

            if len(self.covid_data) > 0 and self.covid_data.cases.max() > 0:
                self.t0 = self.covid_data.date.max()
                self.t0, hospitalizations_total = self.get_initial_hospitalizations()

                self.override_params['HGen_initial'] = hospitalizations_total * (1 - self.override_params['hospitalization_rate_icu'])
                self.override_params['HICU_initial'] = hospitalizations_total * self.override_params['hospitalization_rate_icu']
                self.override_params['HICUVent_initial'] = self.override_params['HICU_initial'] * self.override_params['fraction_icu_requiring_ventilator']
                self.override_params['I_initial'] = hospitalizations_total / self.override_params['hospitalization_rate_general']

                # The following two params disable the asymptomatic compartment.
                self.override_params['A_initial'] = 0
                self.override_params['gamma'] = 1   # 100% of Exposed go to the infected bucket.

                # 1.2 is a ~ steady state for the exposed bucket initialization.
                self.override_params['E_initial'] = 1.2 * (self.override_params['I_initial'] + self.override_params['A_initial'])
                self.override_params['D_initial'] = self.covid_data.deaths.max()

        elif self.run_mode is RunMode.DEFAULT:
            for suppression_policy in self.suppression_policy:
                self.suppression_policies[f'suppression_policy__{suppression_policy}']= generate_empirical_distancing_policy(
                    t_list=self.t_list, fips=self.fips, future_suppression=suppression_policy)
            self.override_params = dict()
        else:
            raise ValueError('Invalid run mode.')

    @staticmethod
    def _run_single_simulation(parameter_set):
        """
        Run a single simulation instance.

        Parameters
        ----------
        parameter_set: dict
            Params passed to the SEIR model

        Returns
        -------
        model: SEIRModel
            Executed model.
        """
        model = SEIRModel(**parameter_set)
        model.run()
        return model

    def run_ensemble(self):
        """
        Run an ensemble of models for each suppression policy nad generate the
        output report / results dataset.
        """
        for suppression_policy_name, suppression_policy in self.suppression_policies.items():

            logging.info(f'Running simulation ensemble for {self.state_name} {self.fips} {suppression_policy_name}')

            parameter_sampler = ParameterEnsembleGenerator(
                fips=self.fips,
                N_samples=self.n_samples,
                t_list=self.t_list,
                suppression_policy=suppression_policy)
            parameter_ensemble = parameter_sampler.sample_seir_parameters(override_params=self.override_params)
            model_ensemble = list(map(self._run_single_simulation, parameter_ensemble))

            logging.info(f'Generating outputs for {suppression_policy_name}')
            if self.agg_level is AggregationLevel.COUNTY:
                self.all_outputs['county_metadata'] = self.county_metadata
                self.all_outputs['county_metadata']['age_distribution'] = list(self.all_outputs['county_metadata']['age_distribution'])
                self.all_outputs['county_metadata']['age_bins'] = list(self.all_outputs['county_metadata']['age_distribution'])

            self.all_outputs[f'{suppression_policy_name}'] = self._generate_output_for_suppression_policy(model_ensemble)

        if self.generate_report and self.output_file_report:
            logging.info(f'Generating report for {self.state_name} {self.fips}')
            report = CountyReport(self.fips,
                                  model_ensemble=model_ensemble,
                                  county_outputs=self.all_outputs,
                                  filename=self.output_file_report,
                                  summary=self.summary)
            report.generate_and_save()

        with open(self.output_file_data, 'w') as f:
            json.dump(self.all_outputs, f)

    @staticmethod
    def _generate_compartment_arrays(model_ensemble):
        """
        Given a collection of SEIR models, convert these to numpy arrays for
        each compartment, with axis 0 being the model index and axis 1 being the
        timestep.

        Parameters
        ----------
        model_ensemble: list(SEIRModel)

        Returns
        -------
        value_stack: array[n_samples, time steps]
            Array with the stacked model output results.
        """
        compartments = {key: [] for key in model_ensemble[0].results.keys() if key not in ('t_list', 'county_metadata')}
        for model in model_ensemble:
            for key in compartments:
                compartments[key].append(model.results[key])

        return {key: np.vstack(value_stack) for key, value_stack in compartments.items()}

    @staticmethod
    def _get_surge_window(model_ensemble, compartment):
        """
        Calculate the list of surge window starts and ends for an ensemble.

        Parameters
        ----------
        model_ensemble: list(SEIRModel)
            List of models to compute the surge windows for.
        compartment: str
            Compartment to calculate the surge window over.

        Returns
        -------
        surge_start: np.array
            For each model, the surge start window time (since beginning of
            simulation). NaN implies no surge occurred.
        surge_end: np.array
            For each model, the surge end window time (since beginning of
            simulation). NaN implies no surge occurred.
        """
        surge_start = []
        surge_end = []
        for m in model_ensemble:
            # Find the first t where overcapacity occurs
            surge_start_idx = np.argwhere(m.results[compartment] > getattr(m, compartment_to_capacity_attr_map[compartment]))
            surge_start.append(m.t_list[surge_start_idx[0][0]] if len(surge_start_idx) > 0 else float('NaN'))

            # Reverse the t-list and capacity and do the same.
            surge_end_idx = np.argwhere(m.results[compartment][::-1] > getattr(m, compartment_to_capacity_attr_map[compartment]))
            surge_end.append(m.t_list[::-1][surge_end_idx[0][0]] if len(surge_end_idx) > 0 else float('NaN'))

        return surge_start, surge_end

    def _detect_peak_time_and_value(self, value_stack, t_list):
        """
        Compute the peak times for each compartment by finding the arg
        max, and selecting the corresponding time.

        Parameters
        ----------
        value_stack: array[n_samples, time steps]
            Array with the stacked model output results.
        t_list: array
            Array of timesteps.

        Returns
        -------
        peak_data: dict
            For each confidence interval, produce key, value pairs for e.g.
                - peak_time_cl50
                - peak_value_cl50
            Also add peak_value_mean.
        """
        peak_indices = value_stack.argmax(axis=1)
        peak_times = [t_list[peak_index] for peak_index in peak_indices]
        values_at_peak_index = [val[idx] for val, idx in zip(value_stack, peak_indices)]

        peak_data = dict()
        for percentile in self.output_percentiles:
            peak_data['peak_value_ci%i' % percentile] = np.percentile(values_at_peak_index, percentile).tolist()
            peak_data['peak_time_ci%i' % percentile] = np.percentile(peak_times, percentile).tolist()

        peak_data['peak_value_mean'] = np.mean(values_at_peak_index).tolist()
        return peak_data

    def _generate_output_for_suppression_policy(self, model_ensemble):
        """
        Generate output data for a given suppression policy.

        Parameters
        ----------
        model_ensemble: list(SEIRModel)
            List of models to compute the surge windows for.

        Returns
        -------
        outputs: dict
            Output data for this suppression policc ensemble.
        """
        outputs = defaultdict(dict)
        outputs['t_list'] = model_ensemble[0].t_list.tolist()

        # ------------------------------------------
        # Calculate Confidence Intervals and Peaks
        # ------------------------------------------
        for compartment, value_stack in self._generate_compartment_arrays(model_ensemble).items():
            compartment_output = dict()

            # Compute percentiles over the ensemble
            for percentile in self.output_percentiles:
                outputs[compartment]['ci_%i' % percentile] = np.percentile(value_stack, percentile, axis=0).tolist()

            if compartment in compartment_to_capacity_attr_map:
                compartment_output['surge_start'], compartment_output['surge_start'] = self._get_surge_window(model_ensemble, compartment)
                compartment_output['capacity'] = [getattr(m, compartment_to_capacity_attr_map[compartment]) for m in model_ensemble]

            compartment_output.update(self._detect_peak_time_and_value(value_stack, outputs['t_list']))

            # Merge this dictionary into the suppression level one.
            outputs[compartment].update(compartment_output)

        return outputs


def _run_county(fips, ensemble_kwargs):
    """
    Execute the ensemble runner for a specific county.

    Parameters
    ----------
    fips: str
        County fips.
    ensemble_kwargs: dict
        Kwargs passed to the EnsembleRunner object.
    """
    runner = EnsembleRunner(fips=fips, **ensemble_kwargs)
    runner.run_ensemble()


def run_state(state, ensemble_kwargs, states_only=False):
    """
    Run the EnsembleRunner for each county in a state.

    Parameters
    ----------
    state: str
        State to run against.
    ensemble_kwargs: dict
        Kwargs passed to the EnsembleRunner object.
    states_only: bool
        If True only run the state level.
    """
    # Run the state level
    runner = EnsembleRunner(fips=us.states.lookup(state).fips, **ensemble_kwargs)
    runner.run_ensemble()

    if not states_only:
        # Run county level
        df = load_data.load_county_metadata()
        all_fips = df[df['state'].str.lower() == state.lower()].fips
        p = Pool()
        f = partial(_run_county, ensemble_kwargs=ensemble_kwargs)
        p.map(f, all_fips)
        p.close()<|MERGE_RESOLUTION|>--- conflicted
+++ resolved
@@ -41,12 +41,7 @@
 }
 
 
-<<<<<<< HEAD
-FAULTY_HOSPITAL_DATA_STATES = ('WA', 'WV', 'IN', 'PR', 'VI', 'AS', 'MP', 'GU')
-=======
-FAULTY_HOSPITAL_DATA_STATES = ('WA', 'WV', 'IN')
->>>>>>> aa702e1c
-
+FAULTY_HOSPITAL_DATA_STATES = ('WA', 'WV', 'IN')  # Remove after issue 172 resolved.
 
 class EnsembleRunner:
     """
@@ -123,11 +118,8 @@
         
         if not covid_timeseries:
             covid_timeseries = JHUDataset.local().timeseries()
-<<<<<<< HEAD
         else:
             covid_timeseries = covid_timeseries.timeseries()
-=======
->>>>>>> aa702e1c
             
         self.covid_data = covid_timeseries\
             .get_subset(self.agg_level, country='USA', state=self.state_abbr) \
@@ -220,11 +212,7 @@
 
             self.override_params['mortality_rate'] = 0.0109
             self.override_params['mortality_rate_no_general_beds'] = 0.10
-<<<<<<< HEAD
             self.override_params['mortality_rate_no_ICU_beds'] = 0.0
-=======
-            self.override_params['mortality_rate_no_ICU_beds'] = 0.8
->>>>>>> aa702e1c
 
             self.override_params['hospitalization_length_of_stay_general'] = 6
             self.override_params['hospitalization_length_of_stay_icu'] = 13
