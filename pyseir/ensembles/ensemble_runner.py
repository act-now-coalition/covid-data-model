import datetime
import os
from dataclasses import dataclass
from typing import Mapping, Any, Optional

import numpy as np

import structlog
import json
import copy
from collections import defaultdict

from libs import pipeline
from pyseir.inference import model_fitter
from pyseir.models import seir_model
from pyseir.models.seir_model import SEIRModel
from pyseir.parameters.parameter_ensemble_generator import ParameterEnsembleGenerator
import pyseir.models.suppression_policies as sp
<<<<<<< HEAD
from pyseir.utils import RunArtifact, RunMode
=======
from pyseir.utils import RunArtifact
from libs.datasets import combined_datasets
>>>>>>> 2d517daf


_log = structlog.get_logger()


compartment_to_capacity_attr_map = {
    "HGen": "beds_general",
    "HICU": "beds_ICU",
    "HVent": "ventilators",
}


@dataclass(frozen=True)
class RegionalInput:
    region: pipeline.Region

    _combined_data: pipeline.RegionalCombinedData
    _mle_fit_model: seir_model.SEIRModel
    _mle_fit_result: Mapping[str, Any]
    _state_mle_fit_model: Optional[seir_model.SEIRModel] = None
    _state_mle_fit_result: Optional[Mapping[str, Any]] = None

    @staticmethod
    def for_state(fitter: model_fitter.ModelFitter) -> "RegionalInput":
        return RegionalInput(
            region=fitter.region,
            _combined_data=fitter.regional_input._combined_data,
            _mle_fit_model=fitter.mle_model,
            _mle_fit_result=fitter.fit_results,
        )

    @staticmethod
    def for_substate(
        fitter: model_fitter.ModelFitter, state_fitter: model_fitter.ModelFitter
    ) -> "RegionalInput":
        return RegionalInput(
            region=fitter.region,
            _combined_data=fitter.regional_input._combined_data,
            _mle_fit_model=fitter.mle_model,
            _mle_fit_result=fitter.fit_results,
            _state_mle_fit_model=state_fitter.mle_model,
            _state_mle_fit_result=state_fitter.fit_results,
        )

    @property
    def fips(self) -> str:
        return self.region.fips

    def state_name(self):
        return self.region.state_obj().name

    def get_us_latest(self) -> Mapping[str, Any]:
        return self._combined_data.get_us_latest()

    def load_mle_fit_model(self) -> Optional[seir_model.SEIRModel]:
        return self._mle_fit_model

    def load_inference_result(self):
        return self._mle_fit_result

    def load_state_mle_fit_model(self) -> Optional[seir_model.SEIRModel]:
        return self._state_mle_fit_model

    def load_state_inference_result(self):
        return self._state_mle_fit_result


class EnsembleRunner:
    """
    The EnsembleRunner executes a collection of N_samples simulations based on
    priors defined in the ParameterEnsembleGenerator.

    Parameters
    ----------
    regional_input: RegionalInput
        County or state data
    n_years: int
        Number of years to simulate
    n_samples: int
        Ensemble size to run for each suppression policy.
    suppression_policy: list(float or str)
        List of suppression policies to apply.
    output_percentiles: list
        List of output percentiles desired. These will be computed for each
        compartment.
    min_hospitalization_threshold: int
        Require this number of hospitalizations before initializing based on
        observations. Fallback to cases otherwise.
    hospitalization_to_confirmed_case_ratio: float
        When hospitalization data is not available directly, this fraction of
        confirmed cases defines the initial number of hospitalizations.
    """

    def __init__(
        self,
        regional_input: RegionalInput,
        n_years=0.5,
        n_samples=250,
        suppression_policy=(0.35, 0.5, 0.75, 1),
        skip_plots=False,
        output_percentiles=(5, 25, 32, 50, 75, 68, 95),
        min_hospitalization_threshold=5,
        hospitalization_to_confirmed_case_ratio=1 / 4,
    ):

        self.regional_input = regional_input

        self.t_list = np.linspace(0, int(365 * n_years), int(365 * n_years) + 1)
        self.skip_plots = skip_plots
        self.hospitalizations_for_state = None
        self.min_hospitalization_threshold = min_hospitalization_threshold
        self.hospitalization_to_confirmed_case_ratio = hospitalization_to_confirmed_case_ratio

        self.state_name = regional_input.state_name()
        self.output_file_data = self.regional_input.region.run_artifact_path_to_write(
            RunArtifact.ENSEMBLE_RESULT
        )

        os.makedirs(os.path.dirname(self.output_file_data), exist_ok=True)
        self.output_percentiles = output_percentiles
        self.n_samples = n_samples
        self.n_years = n_years
        self.date_generated = datetime.datetime.utcnow().isoformat()
        self.suppression_policy = suppression_policy
        self.summary = copy.deepcopy(self.__dict__)
        self.summary.pop("t_list")

        self.suppression_policies = None
        self.override_params = dict()
        self.initialize_suppression_policies()

        self.all_outputs = {}

    def initialize_suppression_policies(self):
        """
        Based on the run mode, generate suppression policies and ensemble
        parameters.  This enables different model combinations and project
        phases.
        """
        self.suppression_policies = dict()

        self.n_samples = 1
        for scenario in [
            "no_intervention",
            "flatten_the_curve",
            "inferred",
            "social_distancing",
        ]:
            self.suppression_policies[f"suppression_policy__{scenario}"] = scenario

    @staticmethod
    def _run_single_simulation(parameter_set):
        """
        Run a single simulation instance.

        Parameters
        ----------
        parameter_set: dict
            Params passed to the SEIR model

        Returns
        -------
        model: SEIRModel
            Executed model.
        """
        model = SEIRModel(**parameter_set)
        model.run()
        return model

    def _load_model_for_region(self, scenario="inferred"):
        """
        Try to load a model for the region, else load the state level model and update parameters
        for the region.
        """
        model = self.regional_input.load_mle_fit_model()
        if model:
            inferred_params = self.regional_input.load_inference_result()
        else:
            _log.info(
                f"No MLE model found. Reverting to state level.", region=self.regional_input.region
            )
            model = self.regional_input.load_state_mle_fit_model()
            if model:
                inferred_params = self.regional_input.load_state_inference_result()
            else:
                raise FileNotFoundError(f"Could not locate state result for {self.state_name}")

            # Rescale state values to the county population and replace county
            # specific params.
            # TODO: get_average_seir_parameters should return the analytic solution when available
            # right now it runs an average over the ensemble (with N_samples not consistently set
            # across the code base).
            default_params = ParameterEnsembleGenerator(
                N_samples=500,
                combined_datasets_latest=self.regional_input.get_us_latest(),
                t_list=model.t_list,
                suppression_policy=model.suppression_policy,
            ).get_average_seir_parameters()
            population_ratio = default_params["N"] / model.N
            model.N *= population_ratio
            model.I_initial *= population_ratio
            model.E_initial *= population_ratio
            model.A_initial *= population_ratio
            model.S_initial = model.N - model.I_initial - model.E_initial - model.A_initial

            for key in {"beds_general", "beds_ICU", "ventilators"}:
                setattr(model, key, default_params[key])

        # Determine the appropriate future suppression policy based on the
        # scenario of interest.

        eps_final = sp.estimate_future_suppression_from_fits(inferred_params, scenario=scenario)

        model.suppression_policy = sp.get_epsilon_interpolator(
            eps=inferred_params["eps"],
            t_break=inferred_params["t_break"],
            eps2=inferred_params["eps2"],
            t_delta_phases=inferred_params["t_delta_phases"],
            t_break_final=(
                datetime.datetime.today()
                - datetime.datetime.fromisoformat(inferred_params["t0_date"])
            ).days,
            eps_final=eps_final,
        )
        model.run()
        return model

    def run_ensemble(self):
        """
        Run an ensemble of models for each suppression policy nad generate the
        output report / results dataset.
        """
        for suppression_policy_name, suppression_policy in self.suppression_policies.items():

            _log.info(
                "Running simulation ensemble",
                suppression_policy=suppression_policy_name,
                region=self.regional_input.region,
            )

            model_ensemble = [self._load_model_for_region(scenario=suppression_policy)]

            self.all_outputs[
                f"{suppression_policy_name}"
            ] = self._generate_output_for_suppression_policy(model_ensemble)

        with open(self.output_file_data, "w") as f:
            json.dump(self.all_outputs, f)

    @staticmethod
    def _generate_compartment_arrays(model_ensemble):
        """
        Given a collection of SEIR models, convert these to numpy arrays for
        each compartment, with axis 0 being the model index and axis 1 being the
        timestep.

        Parameters
        ----------
        model_ensemble: list(SEIRModel)

        Returns
        -------
        value_stack: array[n_samples, time steps]
            Array with the stacked model output results.
        """
        compartments = {
            key: [] for key in model_ensemble[0].results.keys() if key not in ("t_list")
        }
        for model in model_ensemble:
            for key in compartments:
                compartments[key].append(model.results[key])

        return {key: np.vstack(value_stack) for key, value_stack in compartments.items()}

    @staticmethod
    def _get_surge_window(model_ensemble, compartment):
        """
        Calculate the list of surge window starts and ends for an ensemble.

        Parameters
        ----------
        model_ensemble: list(SEIRModel)
            List of models to compute the surge windows for.
        compartment: str
            Compartment to calculate the surge window over.

        Returns
        -------
        surge_start: np.array
            For each model, the surge start window time (since beginning of
            simulation). NaN implies no surge occurred.
        surge_end: np.array
            For each model, the surge end window time (since beginning of
            simulation). NaN implies no surge occurred.
        """
        surge_start = []
        surge_end = []
        for m in model_ensemble:
            # Find the first t where overcapacity occurs
            surge_start_idx = np.argwhere(
                m.results[compartment] > getattr(m, compartment_to_capacity_attr_map[compartment])
            )
            surge_start.append(
                m.t_list[surge_start_idx[0][0]] if len(surge_start_idx) > 0 else float("NaN")
            )

            # Reverse the t-list and capacity and do the same.
            surge_end_idx = np.argwhere(
                m.results[compartment][::-1]
                > getattr(m, compartment_to_capacity_attr_map[compartment])
            )
            surge_end.append(
                m.t_list[::-1][surge_end_idx[0][0]] if len(surge_end_idx) > 0 else float("NaN")
            )

        return surge_start, surge_end

    def _detect_peak_time_and_value(self, value_stack, t_list):
        """
        Compute the peak times for each compartment by finding the arg
        max, and selecting the corresponding time.

        Parameters
        ----------
        value_stack: array[n_samples, time steps]
            Array with the stacked model output results.
        t_list: array
            Array of timesteps.

        Returns
        -------
        peak_data: dict
            For each confidence interval, produce key, value pairs for e.g.
                - peak_time_cl50
                - peak_value_cl50
            Also add peak_value_mean.
        """
        peak_indices = value_stack.argmax(axis=1)
        peak_times = [t_list[peak_index] for peak_index in peak_indices]
        values_at_peak_index = [val[idx] for val, idx in zip(value_stack, peak_indices)]

        peak_data = dict()
        for percentile in self.output_percentiles:
            peak_data["peak_value_ci%i" % percentile] = np.percentile(
                values_at_peak_index, percentile
            ).tolist()
            peak_data["peak_time_ci%i" % percentile] = np.percentile(
                peak_times, percentile
            ).tolist()

        peak_data["peak_value_mean"] = np.mean(values_at_peak_index).tolist()
        return peak_data

    def _generate_output_for_suppression_policy(self, model_ensemble):
        """
        Generate output data for a given suppression policy.

        Parameters
        ----------
        model_ensemble: list(SEIRModel)
            List of models to compute the surge windows for.

        Returns
        -------
        outputs: dict
            Output data for this suppression policc ensemble.
        """
        outputs = defaultdict(dict)
        outputs["t_list"] = model_ensemble[0].t_list.tolist()

        # ------------------------------------------
        # Calculate Confidence Intervals and Peaks
        # ------------------------------------------
        for compartment, value_stack in self._generate_compartment_arrays(model_ensemble).items():
            compartment_output = dict()

            # Compute percentiles over the ensemble
            for percentile in self.output_percentiles:
                outputs[compartment]["ci_%i" % percentile] = np.percentile(
                    value_stack, percentile, axis=0
                ).tolist()

            if compartment in compartment_to_capacity_attr_map:
                (
                    compartment_output["surge_start"],
                    compartment_output["surge_start"],
                ) = self._get_surge_window(model_ensemble, compartment)
                compartment_output["capacity"] = [
                    getattr(m, compartment_to_capacity_attr_map[compartment])
                    for m in model_ensemble
                ]

            compartment_output.update(
                self._detect_peak_time_and_value(value_stack, outputs["t_list"])
            )

            # Merge this dictionary into the suppression level one.
            outputs[compartment].update(compartment_output)

        return outputs


def run_region(regional_input: RegionalInput):
    """
    Run the EnsembleRunner for each county in a state.

    Parameters
    ----------
    regional_input: RegionalInput
        Region to run against.
    """
    # Run the state level
    runner = EnsembleRunner(regional_input=regional_input)
    runner.run_ensemble()<|MERGE_RESOLUTION|>--- conflicted
+++ resolved
@@ -1,11 +1,12 @@
 import datetime
 import os
 from dataclasses import dataclass
-from typing import Mapping, Any, Optional
+from typing import Mapping, Any, Optional, Iterable
 
 import numpy as np
 
 import structlog
+import pickle
 import json
 import copy
 from collections import defaultdict
@@ -16,12 +17,8 @@
 from pyseir.models.seir_model import SEIRModel
 from pyseir.parameters.parameter_ensemble_generator import ParameterEnsembleGenerator
 import pyseir.models.suppression_policies as sp
-<<<<<<< HEAD
 from pyseir.utils import RunArtifact, RunMode
-=======
-from pyseir.utils import RunArtifact
 from libs.datasets import combined_datasets
->>>>>>> 2d517daf
 
 
 _log = structlog.get_logger()
