import datetime
import logging
import os
import numpy as np
from multiprocessing import Pool
from functools import partial
import us
import pickle
import json
import copy
from collections import defaultdict
from pyseir.models.seir_model import SEIRModel
from pyseir.parameters.parameter_ensemble_generator import ParameterEnsembleGenerator
import pyseir.models.suppression_policies as sp
from pyseir import load_data
from pyseir.reports.county_report import CountyReport
from pyseir.utils import get_run_artifact_path, RunArtifact, RunMode
from pyseir.inference import fit_results
from libs.datasets.dataset_utils import AggregationLevel


_logger = logging.getLogger(__name__)


compartment_to_capacity_attr_map = {
    "HGen": "beds_general",
    "HICU": "beds_ICU",
    "HVent": "ventilators",
}


class EnsembleRunner:
    """
    The EnsembleRunner executes a collection of N_samples simulations based on
    priors defined in the ParameterEnsembleGenerator.

    Parameters
    ----------
    fips: str
        County or state fips code
    n_years: int
        Number of years to simulate
    n_samples: int
        Ensemble size to run for each suppression policy.
    suppression_policy: list(float or str)
        List of suppression policies to apply.
    output_percentiles: list
        List of output percentiles desired. These will be computed for each
        compartment.
    run_mode: str
        Individual parameters can be overridden here.
    min_hospitalization_threshold: int
        Require this number of hospitalizations before initializing based on
        observations. Fallback to cases otherwise.
    hospitalization_to_confirmed_case_ratio: float
        When hospitalization data is not available directly, this fraction of
        confirmed cases defines the initial number of hospitalizations.
    """

    def __init__(
        self,
        fips,
        n_years=0.5,
        n_samples=250,
        suppression_policy=(0.35, 0.5, 0.75, 1),
        skip_plots=False,
        output_percentiles=(5, 25, 32, 50, 75, 68, 95),
        generate_report=True,
        run_mode=RunMode.DEFAULT,
        min_hospitalization_threshold=5,
        hospitalization_to_confirmed_case_ratio=1 / 4,
    ):

        self.fips = fips
        self.agg_level = AggregationLevel.COUNTY if len(fips) == 5 else AggregationLevel.STATE

        self.t_list = np.linspace(0, int(365 * n_years), int(365 * n_years) + 1)
        self.skip_plots = skip_plots
        self.run_mode = RunMode(run_mode)
        self.hospitalizations_for_state = None
        self.min_hospitalization_threshold = min_hospitalization_threshold
        self.hospitalization_to_confirmed_case_ratio = hospitalization_to_confirmed_case_ratio

        if self.agg_level is AggregationLevel.COUNTY:
            self.county_metadata = load_data.load_county_metadata_by_fips(fips)
            self.state_abbr = us.states.lookup(self.county_metadata["state"]).abbr
            self.state_name = us.states.lookup(self.county_metadata["state"]).name

            self.output_file_report = get_run_artifact_path(self.fips, RunArtifact.ENSEMBLE_REPORT)
            self.output_file_data = get_run_artifact_path(self.fips, RunArtifact.ENSEMBLE_RESULT)

        else:
            self.state_abbr = us.states.lookup(self.fips).abbr
            self.state_name = us.states.lookup(self.fips).name

            self.output_file_report = None
            self.output_file_data = get_run_artifact_path(self.fips, RunArtifact.ENSEMBLE_RESULT)

<<<<<<< HEAD
        county_fips = None if self.agg_level is AggregationLevel.STATE else self.fips

        if not covid_timeseries:
            covid_timeseries = JHUDataset.local().timeseries()
        else:
            covid_timeseries = covid_timeseries.timeseries()

        self.covid_data = (
            covid_timeseries.get_subset(self.agg_level, country="USA", state=self.state_abbr)
            .get_data(country="USA", state=self.state_abbr, fips=county_fips)
            .sort_values("date")
        )

=======
>>>>>>> e1dfe337
        os.makedirs(os.path.dirname(self.output_file_data), exist_ok=True)
        if self.output_file_report:
            os.makedirs(os.path.dirname(self.output_file_report), exist_ok=True)

        self.output_percentiles = output_percentiles
        self.n_samples = n_samples
        self.n_years = n_years
        # TODO: Will be soon replaced with loaders for all the inferred params.
        # self.t0 = fit_results.load_t0(fips)
        self.date_generated = datetime.datetime.utcnow().isoformat()
        self.suppression_policy = suppression_policy
        self.summary = copy.deepcopy(self.__dict__)
        self.summary.pop("t_list")
        self.generate_report = generate_report

        self.suppression_policies = None
        self.override_params = dict()
        self.init_run_mode()

        self.all_outputs = {}

    def init_run_mode(self):
        """
        Based on the run mode, generate suppression policies and ensemble
        parameters.  This enables different model combinations and project
        phases.
        """
        self.suppression_policies = dict()

        if self.run_mode is RunMode.CAN_INFERENCE_DERIVED:
            self.n_samples = 1
            for scenario in [
                "no_intervention",
                "flatten_the_curve",
                "inferred",
                "social_distancing",
            ]:
                self.suppression_policies[f"suppression_policy__{scenario}"] = scenario

        elif self.run_mode is RunMode.DEFAULT:
            for suppression_policy in self.suppression_policy:
                self.suppression_policies[
                    f"suppression_policy__{suppression_policy}"
                ] = sp.generate_empirical_distancing_policy(
                    t_list=self.t_list, fips=self.fips, future_suppression=suppression_policy
                )
            self.override_params = dict()
        else:
            raise ValueError("Invalid run mode.")

    @staticmethod
    def _run_single_simulation(parameter_set):
        """
        Run a single simulation instance.

        Parameters
        ----------
        parameter_set: dict
            Params passed to the SEIR model

        Returns
        -------
        model: SEIRModel
            Executed model.
        """
        model = SEIRModel(**parameter_set)
        model.run()
        return model

    def _load_model_for_fips(self, scenario="inferred"):
        """
        Try to load a model for the locale, else load the state level model
        and update parameters for the county.
        """
        artifact_path = get_run_artifact_path(self.fips, RunArtifact.MLE_FIT_MODEL)
        if os.path.exists(artifact_path):
            with open(artifact_path, "rb") as f:
                model = pickle.load(f)
            inferred_params = fit_results.load_inference_result(self.fips)

        else:
            _logger.info(
                f"No MLE model found for {self.state_name}: {self.fips}. Reverting to state level."
            )
            artifact_path = get_run_artifact_path(self.fips[:2], RunArtifact.MLE_FIT_MODEL)
            if os.path.exists(artifact_path):
                with open(artifact_path, "rb") as f:
                    model = pickle.load(f)
                inferred_params = fit_results.load_inference_result(self.fips[:2])
            else:
                raise FileNotFoundError(f"Could not locate state result for {self.state_name}")

            # Rescale state values to the county population and replace county
            # specific params.
            # TODO: get_average_seir_parameters should return the analytic solution when available
            # right now it runs an average over the ensemble (with N_samples not consistently set
            # across the code base).
            default_params = ParameterEnsembleGenerator(
                self.fips,
                N_samples=500,
                t_list=model.t_list,
                suppression_policy=model.suppression_policy,
            ).get_average_seir_parameters()
            population_ratio = default_params["N"] / model.N
            model.N *= population_ratio
            model.I_initial *= population_ratio
            model.E_initial *= population_ratio
            model.A_initial *= population_ratio
            model.S_initial = model.N - model.I_initial - model.E_initial - model.A_initial

            for key in {"beds_general", "beds_ICU", "ventilators"}:
                setattr(model, key, default_params[key])

        # Determine the appropriate future suppression policy based on the
        # scenario of interest.

        eps_final = sp.estimate_future_suppression_from_fits(inferred_params, scenario=scenario)

        model.suppression_policy = sp.get_epsilon_interpolator(
            eps=inferred_params["eps"],
            t_break=inferred_params["t_break"],
            eps2=inferred_params["eps2"],
            t_delta_phases=inferred_params["t_delta_phases"],
            t_break_final=(
                datetime.datetime.today()
                - datetime.datetime.fromisoformat(inferred_params["t0_date"])
            ).days,
            eps_final=eps_final,
        )
        model.run()
        return model

    def run_ensemble(self):
        """
        Run an ensemble of models for each suppression policy nad generate the
        output report / results dataset.
        """
        for suppression_policy_name, suppression_policy in self.suppression_policies.items():

            _logger.info(
                f"Running simulation ensemble for {self.state_name} {self.fips} {suppression_policy_name}"
            )

            if self.run_mode is RunMode.CAN_INFERENCE_DERIVED:
                model_ensemble = [self._load_model_for_fips(scenario=suppression_policy)]

            else:
                raise ValueError(f"Run mode {self.run_mode.value} not supported.")

            if self.agg_level is AggregationLevel.COUNTY:
                self.all_outputs["county_metadata"] = self.county_metadata
                self.all_outputs["county_metadata"]["age_distribution"] = list(
                    self.all_outputs["county_metadata"]["age_distribution"]
                )
                self.all_outputs["county_metadata"]["age_bins"] = list(
                    self.all_outputs["county_metadata"]["age_distribution"]
                )

            self.all_outputs[
                f"{suppression_policy_name}"
            ] = self._generate_output_for_suppression_policy(model_ensemble)

        if self.generate_report and self.output_file_report:
            report = CountyReport(
                self.fips,
                model_ensemble=model_ensemble,
                county_outputs=self.all_outputs,
                filename=self.output_file_report,
                summary=self.summary,
            )
            report.generate_and_save()

        with open(self.output_file_data, "w") as f:
            json.dump(self.all_outputs, f)

    @staticmethod
    def _generate_compartment_arrays(model_ensemble):
        """
        Given a collection of SEIR models, convert these to numpy arrays for
        each compartment, with axis 0 being the model index and axis 1 being the
        timestep.

        Parameters
        ----------
        model_ensemble: list(SEIRModel)

        Returns
        -------
        value_stack: array[n_samples, time steps]
            Array with the stacked model output results.
        """
        compartments = {
            key: []
            for key in model_ensemble[0].results.keys()
            if key not in ("t_list", "county_metadata")
        }
        for model in model_ensemble:
            for key in compartments:
                compartments[key].append(model.results[key])

        return {key: np.vstack(value_stack) for key, value_stack in compartments.items()}

    @staticmethod
    def _get_surge_window(model_ensemble, compartment):
        """
        Calculate the list of surge window starts and ends for an ensemble.

        Parameters
        ----------
        model_ensemble: list(SEIRModel)
            List of models to compute the surge windows for.
        compartment: str
            Compartment to calculate the surge window over.

        Returns
        -------
        surge_start: np.array
            For each model, the surge start window time (since beginning of
            simulation). NaN implies no surge occurred.
        surge_end: np.array
            For each model, the surge end window time (since beginning of
            simulation). NaN implies no surge occurred.
        """
        surge_start = []
        surge_end = []
        for m in model_ensemble:
            # Find the first t where overcapacity occurs
            surge_start_idx = np.argwhere(
                m.results[compartment] > getattr(m, compartment_to_capacity_attr_map[compartment])
            )
            surge_start.append(
                m.t_list[surge_start_idx[0][0]] if len(surge_start_idx) > 0 else float("NaN")
            )

            # Reverse the t-list and capacity and do the same.
            surge_end_idx = np.argwhere(
                m.results[compartment][::-1]
                > getattr(m, compartment_to_capacity_attr_map[compartment])
            )
            surge_end.append(
                m.t_list[::-1][surge_end_idx[0][0]] if len(surge_end_idx) > 0 else float("NaN")
            )

        return surge_start, surge_end

    def _detect_peak_time_and_value(self, value_stack, t_list):
        """
        Compute the peak times for each compartment by finding the arg
        max, and selecting the corresponding time.

        Parameters
        ----------
        value_stack: array[n_samples, time steps]
            Array with the stacked model output results.
        t_list: array
            Array of timesteps.

        Returns
        -------
        peak_data: dict
            For each confidence interval, produce key, value pairs for e.g.
                - peak_time_cl50
                - peak_value_cl50
            Also add peak_value_mean.
        """
        peak_indices = value_stack.argmax(axis=1)
        peak_times = [t_list[peak_index] for peak_index in peak_indices]
        values_at_peak_index = [val[idx] for val, idx in zip(value_stack, peak_indices)]

        peak_data = dict()
        for percentile in self.output_percentiles:
            peak_data["peak_value_ci%i" % percentile] = np.percentile(
                values_at_peak_index, percentile
            ).tolist()
            peak_data["peak_time_ci%i" % percentile] = np.percentile(
                peak_times, percentile
            ).tolist()

        peak_data["peak_value_mean"] = np.mean(values_at_peak_index).tolist()
        return peak_data

    def _generate_output_for_suppression_policy(self, model_ensemble):
        """
        Generate output data for a given suppression policy.

        Parameters
        ----------
        model_ensemble: list(SEIRModel)
            List of models to compute the surge windows for.

        Returns
        -------
        outputs: dict
            Output data for this suppression policc ensemble.
        """
        outputs = defaultdict(dict)
        outputs["t_list"] = model_ensemble[0].t_list.tolist()

        # ------------------------------------------
        # Calculate Confidence Intervals and Peaks
        # ------------------------------------------
        for compartment, value_stack in self._generate_compartment_arrays(model_ensemble).items():
            compartment_output = dict()

            # Compute percentiles over the ensemble
            for percentile in self.output_percentiles:
                outputs[compartment]["ci_%i" % percentile] = np.percentile(
                    value_stack, percentile, axis=0
                ).tolist()

            if compartment in compartment_to_capacity_attr_map:
                (
                    compartment_output["surge_start"],
                    compartment_output["surge_start"],
                ) = self._get_surge_window(model_ensemble, compartment)
                compartment_output["capacity"] = [
                    getattr(m, compartment_to_capacity_attr_map[compartment])
                    for m in model_ensemble
                ]

            compartment_output.update(
                self._detect_peak_time_and_value(value_stack, outputs["t_list"])
            )

            # Merge this dictionary into the suppression level one.
            outputs[compartment].update(compartment_output)

        return outputs


def _run_county(fips, ensemble_kwargs):
    """
    Execute the ensemble runner for a specific county.

    Parameters
    ----------
    fips: str
        County fips.
    ensemble_kwargs: dict
        Kwargs passed to the EnsembleRunner object.
    """
    runner = EnsembleRunner(fips=fips, **ensemble_kwargs)
    runner.run_ensemble()


def run_state(state, ensemble_kwargs, states_only=False):
    """
    Run the EnsembleRunner for each county in a state.

    Parameters
    ----------
    state: str
        State to run against.
    ensemble_kwargs: dict
        Kwargs passed to the EnsembleRunner object.
    states_only: bool
        If True only run the state level.
    """
    # Run the state level
    runner = EnsembleRunner(fips=us.states.lookup(state).fips, **ensemble_kwargs)
    runner.run_ensemble()

    if not states_only:
        # Run county level
        all_fips = load_data.get_all_fips_codes_for_a_state(state)
        with Pool(maxtasksperchild=1) as p:
            f = partial(_run_county, ensemble_kwargs=ensemble_kwargs)
            p.map(f, all_fips)<|MERGE_RESOLUTION|>--- conflicted
+++ resolved
@@ -96,22 +96,6 @@
             self.output_file_report = None
             self.output_file_data = get_run_artifact_path(self.fips, RunArtifact.ENSEMBLE_RESULT)
 
-<<<<<<< HEAD
-        county_fips = None if self.agg_level is AggregationLevel.STATE else self.fips
-
-        if not covid_timeseries:
-            covid_timeseries = JHUDataset.local().timeseries()
-        else:
-            covid_timeseries = covid_timeseries.timeseries()
-
-        self.covid_data = (
-            covid_timeseries.get_subset(self.agg_level, country="USA", state=self.state_abbr)
-            .get_data(country="USA", state=self.state_abbr, fips=county_fips)
-            .sort_values("date")
-        )
-
-=======
->>>>>>> e1dfe337
         os.makedirs(os.path.dirname(self.output_file_data), exist_ok=True)
         if self.output_file_report:
             os.makedirs(os.path.dirname(self.output_file_report), exist_ok=True)
