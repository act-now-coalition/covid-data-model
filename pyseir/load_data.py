--- conflicted
+++ resolved
@@ -353,8 +353,6 @@
     return times_new, observed_new_cases.clip(min=0), observed_new_deaths.clip(min=0)
 
 
-<<<<<<< HEAD
-=======
 def get_hospitalization_data():
     data = CovidTrackingDataSource.local().timeseries(fill_na=False).data
     # Since we're using this data for hospitalized data only, only returning
@@ -366,7 +364,6 @@
     return TimeseriesDataset(data[has_current_hospital | has_cumulative_hospital])
 
 
->>>>>>> b21e37f9
 @lru_cache(maxsize=32)
 def load_hospitalization_data(fips, t0):
     """
