--- conflicted
+++ resolved
@@ -391,22 +391,13 @@
 
     if (hospitalization_data['current_hospitalized'] > 0).any():
         hospitalization_data = hospitalization_data[hospitalization_data['current_hospitalized'].notnull()]
-<<<<<<< HEAD
-        times_new = (hospitalization_data['date'].dt.date - t0.date()).dt.days.values
-        return times_new, \
-=======
         relative_days = (hospitalization_data['date'].dt.date - t0.date()).dt.days.values
         return relative_days, \
->>>>>>> 410ff94f
                hospitalization_data['current_hospitalized'].values.clip(min=0),\
                HospitalizationDataType.CURRENT_HOSPITALIZATIONS
     elif (hospitalization_data['cumulative_hospitalized'] > 0).any():
         hospitalization_data = hospitalization_data[hospitalization_data['cumulative_hospitalized'].notnull()]
-<<<<<<< HEAD
-        times_new = (hospitalization_data['date'].dt.date - t0.date()).dt.days.values
-=======
         relative_days = (hospitalization_data['date'].dt.date - t0.date()).dt.days.values
->>>>>>> 410ff94f
         cumulative = hospitalization_data['cumulative_hospitalized'].values.clip(min=0)
         # Some minor glitches for a few states..
         for i, val in enumerate(cumulative[1:]):
