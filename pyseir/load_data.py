import os
import logging
import pandas as pd
import numpy as np
import urllib.request
import requests
import re
import io
import us
import zipfile
import json
from libs.datasets import NYTimesDataset
from libs.datasets.timeseries import TimeseriesDataset
from libs.datasets.dataset_utils import AggregationLevel
from libs.datasets import CovidTrackingDataSource
from pyseir.utils import get_run_artifact_path, RunArtifact
from functools import lru_cache
from enum import Enum


FAULTY_HOSPITAL_DATA_STATES = ('IN',)


DATA_DIR = os.path.join(os.path.dirname(os.path.abspath(__file__)), '..', 'pyseir_data')


class HospitalizationDataType(Enum):
    CUMULATIVE_HOSPITALIZATIONS = 'cumulative_hospitalizations'
    CURRENT_HOSPITALIZATIONS = 'current_hospitalizations'


def hampel_filter__low_outliers_only(input_series, window_size=5, n_sigmas=2):
    """
    Filter out points with median absolute deviation greater than n_sigma from a
    nearest set of window-size neighbors. This is a very conservative filter to
    clean out some case / death data like Arkansas.  We apply this only to drops
    in counts that should be positive (e.g. Arkansas).

    Parameters
    ----------
    input_series: array
    window_size: int
    n_sigmas: float

    Returns
    -------

    """
    n = len(input_series)
    new_series = input_series.copy()
    k = 1.4826  # scale factor for Gaussian distribution

    indices = []

    # possibly use np.nanmedian
    for i in range(window_size, n - window_size):
        x0 = np.median(input_series[(i - window_size):(i + window_size)])
        S0 = k * np.median(
            np.abs(input_series[(i - window_size):(i + window_size)] - x0))
        if (-(input_series[i] - x0) > n_sigmas * S0):
            new_series[i] = x0
            indices.append(i)

    return new_series, indices


def load_zip_get_file(url, file, decoder='utf-8'):
    """
    Load a zipfile from a URL and extract a single file.  Note that this is
    not ideal and may fail for large files since the files must fit in memory.

    Parameters
    ----------
    url: str
        URL to read from.
    file: str
        Filename to pull out of the zipfile.
    decoder: str
        Usually None for raw bytes or 'utf-8', or 'latin1'

    Returns
    -------
    file_buffer: io.BytesIO or io.StringIO
        The file buffer for the requested file if decoder is None else return
        a decoded StringIO.
    """
    remotezip = urllib.request.urlopen(url)
    zipinmemory = io.BytesIO(remotezip.read())
    zf = zipfile.ZipFile(zipinmemory)
    byte_string = zf.read(file)
    if decoder:
        string = byte_string.decode(decoder)
        return io.StringIO(string)
    else:
        return io.BytesIO(byte_string)


def cache_county_case_data():
    """
    Cache county covid case data from NYT in #PYSEIR_HOME/data.
    """
    logging.info('Downloading covid case data')
    # NYT dataset
    county_case_data = pd.read_csv('https://raw.githubusercontent.com/nytimes/covid-19-data/master/us-counties.csv', dtype='str')
    county_case_data['date'] = pd.to_datetime(county_case_data['date'])
    county_case_data[['cases', 'deaths']] = county_case_data[['cases', 'deaths']].astype(int)
    county_case_data = county_case_data[county_case_data['fips'].notnull()]
    county_case_data.to_pickle(os.path.join(DATA_DIR, 'covid_case_timeseries.pkl'))


def cache_mobility_data():
    """
    Pulled from https://github.com/descarteslabs/DL-COVID-19
    """
    logging.info('Downloading mobility data.')
    url = 'https://raw.githubusercontent.com/descarteslabs/DL-COVID-19/master/DL-us-mobility-daterow.csv'

    dtypes_mapping = {
        'country_code': str,
        'admin_level': int,
        'admin1': str,
        'admin2': str,
        'fips': str,
        'samples': int,
        'm50': float,
        'm50_index': float}

    df = pd.read_csv(filepath_or_buffer=url, parse_dates=['date'], dtype=dtypes_mapping)
    df__m50 = df.query('admin_level == 2')[['fips', 'date', 'm50']]
    df__m50_index = df.query('admin_level == 2')[['fips', 'date', 'm50_index']]
    df__m50__final = df__m50.groupby('fips').agg(list).reset_index()
    df__m50_index__final = df__m50_index.groupby('fips').agg(list).reset_index()
    df__m50__final['m50'] = df__m50__final['m50'].apply(lambda x: np.array(x))
    df__m50_index__final['m50_index'] = df__m50_index__final['m50_index'].apply(lambda x: np.array(x))

    df__m50__final.to_pickle(os.path.join(DATA_DIR, 'mobility_data__m50.pkl'))
    df__m50_index__final.to_pickle(os.path.join(DATA_DIR, 'mobility_data__m50_index.pkl'))


def cache_public_implementations_data():
    """
    Pulled from https://github.com/JieYingWu/COVID-19_US_County-level_Summaries
    """
    logging.info('Downloading public implementations data')
    url = 'https://raw.githubusercontent.com/JieYingWu/COVID-19_US_County-level_Summaries/master/raw_data/national/public_implementations_fips.csv'

    data = requests.get(url, verify=False).content.decode('utf-8')
    data = re.sub(r',(\d+)-(\w+)', r',\1-\2-2020', data)  # NOTE: This assumes the year 2020

    date_cols = [
        'stay at home',
        '>50 gatherings',
        '>500 gatherings',
        'public schools',
        'restaurant dine-in',
        'entertainment/gym',
        'Federal guidelines',
        'foreign travel ban']
    df = pd.read_csv(io.StringIO(data), parse_dates=date_cols, dtype='str').drop(['Unnamed: 1', 'Unnamed: 2'], axis=1)
    df.columns = [col.replace('>', '').replace(' ', '_').replace('/', '_').lower() for col in df.columns]
    df.fips = df.fips.apply(lambda x: x.zfill(5))
    df.to_pickle(os.path.join(DATA_DIR, 'public_implementations_data.pkl'))


@lru_cache(maxsize=32)
def load_county_case_data():
    """
    Return county level case data.

    Returns
    -------
    : pd.DataFrame
    """
    county_case_data = NYTimesDataset.load().timeseries() \
                         .get_subset(AggregationLevel.COUNTY, country='USA') \
                         .get_data(country='USA')
    return county_case_data


@lru_cache(maxsize=1)
def load_state_case_data():
    """
    Return county level case data.

    Returns
    -------
    : pd.DataFrame
    """

    state_case_data = NYTimesDataset.load().timeseries() \
                         .get_subset(AggregationLevel.STATE, country='USA') \
                         .get_data(country='USA')
    return state_case_data


@lru_cache(maxsize=32)
def load_county_metadata():
    """
    Return county level metadata such as age distributions, populations etc..

    Returns
    -------
    : pd.DataFrame

    """

    county_metadata = pd.read_json(os.path.join(DATA_DIR, 'county_metadata.json'), dtype={'fips': 'str'})
    # Fix state names
    county_metadata.loc[:, 'state'] = county_metadata['fips'].apply(lambda x: us.states.lookup(x[:2]).name)
    return county_metadata


@lru_cache(maxsize=32)
def load_county_metadata_by_state(state):
    """
    Generate a dataframe that contains county metadata aggregated at state
    level.

    Parameters
    ----------
    state: str or list(str)
        Name of state to load the metadata for.

    Returns
    -------
    state_metadata: pd.DataFrame
    """

    # aggregate into state level metadata
    state_metadata = load_county_metadata()

    if state:
        state = [state] if not isinstance(state, list) else state
        state_metadata = state_metadata[state_metadata.state.isin(state)]

    density_measures = ['housing_density', 'population_density']
    for col in density_measures:
        state_metadata.loc[:, col] = state_metadata[col] * state_metadata['total_population']

    age_dist = state_metadata.groupby('state')['age_distribution'] \
                             .apply(lambda l: np.stack(np.array(l)).sum(axis=0))
    density_info = state_metadata.groupby('state').agg(
        {'population_density': lambda x: sum(x),
         'housing_density': lambda x: sum(x),
         'total_population': lambda x: sum(x),
         'fips': list})
    age_bins = state_metadata[['state', 'age_bin_edges']].groupby('state').first()
    state_metadata = pd.concat([age_dist, density_info, age_bins], axis=1)

    for col in density_measures:
        state_metadata[col] /= state_metadata['total_population']

    return state_metadata


@lru_cache(maxsize=32)
def load_ensemble_results(fips):
    """
    Retrieve ensemble results for a given state or county fips code.

    Parameters
    ----------
    fips: str
        State or county FIPS to load.

    Returns
    -------
    ensemble_results: dict
    """
    output_filename = get_run_artifact_path(fips, RunArtifact.ENSEMBLE_RESULT)
    with open(output_filename) as f:
        fit_results = json.load(f)
    return fit_results


@lru_cache(maxsize=32)
def load_county_metadata_by_fips(fips):
    """
    Generate a dictionary for a county which includes county metadata.

    Parameters
    ----------
    fips: str

    Returns
    -------
    county_metadata: dict
        Dictionary of metadata for the county. The keys are:

        ['state', 'county', 'total_population', 'population_density',
        'housing_density', 'age_distribution', 'age_bin_edges']
    """
    county_metadata = load_county_metadata()
    county_metadata_merged = county_metadata.set_index('fips').loc[fips].to_dict()
    for key, value in county_metadata_merged.items():
        if np.isscalar(value) and not isinstance(value, str):
            county_metadata_merged[key] = float(value)
    return county_metadata_merged


@lru_cache(maxsize=32)
def load_new_case_data_by_fips(fips, t0):
    """
    Get data for new cases.

    Parameters
    ----------
    fips: str
        County fips to lookup.
    t0: datetime
        Datetime to offset by.

    Returns
    -------
    times: array(float)
        List of float days since t0 for the case and death counts below
    observed_new_cases: array(int)
        Array of new cases observed each day.
    observed_new_deaths: array(int)
        Array of new deaths observed each day.
    """
    _county_case_data = load_county_case_data()
    county_case_data = _county_case_data[_county_case_data['fips'] == fips]
    times_new = (county_case_data['date'] - t0).dt.days.iloc[1:]
    observed_new_cases = county_case_data['cases'].values[1:] - county_case_data['cases'].values[:-1]
    observed_new_deaths = county_case_data['deaths'].values[1:] - county_case_data['deaths'].values[:-1]

    # Clip because there are sometimes negatives either due to data reporting or
    # corrections in case count. These are always tiny so we just make
    # downstream easier to work with by clipping.
    return times_new, observed_new_cases.clip(min=0), observed_new_deaths.clip(min=0)


def get_hospitalization_data():
    data = CovidTrackingDataSource.local().timeseries(fill_na=False).data
    # Since we're using this data for hospitalized data only, only returning
    # values with hospitalization data.  I think as the use cases of this data source
    # expand, we may not want to drop. For context, as of 4/8 607/1821 rows contained
    # hospitalization data.
    has_current_hospital = data[TimeseriesDataset.Fields.CURRENT_HOSPITALIZED].notnull()
    has_cumulative_hospital = data[TimeseriesDataset.Fields.CUMULATIVE_HOSPITALIZED].notnull()
    return TimeseriesDataset(data[has_current_hospital | has_cumulative_hospital])


@lru_cache(maxsize=32)
def load_hospitalization_data(fips, t0):
    """
    Obtain hospitalization data. We clip because there are sometimes negatives
    either due to data reporting or corrections in case count. These are always
    tiny so we just make downstream easier to work with by clipping.

    Parameters
    ----------
    fips: str
        County fips to lookup.
    t0: datetime
        Datetime to offset by.

    Returns
    -------
    relative_days: array(float)
        List of float days since t0 for the hospitalization data.
    observed_hospitalizations: array(int)
        Array of new cases observed each day.
    type: HospitalizationDataType
        Specifies cumulative or current hospitalizations.
    """
    hospitalization_data = get_hospitalization_data()\
        .get_subset(AggregationLevel.COUNTY, country='USA', fips=fips) \
        .get_data(country='USA', fips=fips)

    if len(hospitalization_data) == 0:
        return None, None, None

    if (hospitalization_data['current_hospitalized'] > 0).any():
        hospitalization_data = hospitalization_data[hospitalization_data['current_hospitalized'].notnull()]
        relative_days = (hospitalization_data['date'].dt.date - t0.date()).dt.days.values
        return relative_days, \
               hospitalization_data['current_hospitalized'].values.clip(min=0),\
               HospitalizationDataType.CURRENT_HOSPITALIZATIONS
    elif (hospitalization_data['cumulative_hospitalized'] > 0).any():
<<<<<<< HEAD
=======
        hospitalization_data = hospitalization_data[hospitalization_data['cumulative_hospitalized'].notnull()]
        relative_days = (hospitalization_data['date'].dt.date - t0.date()).dt.days.values
>>>>>>> d678317f
        cumulative = hospitalization_data['cumulative_hospitalized'].values.clip(min=0)
        # Some minor glitches for a few states..
        for i, val in enumerate(cumulative[1:]):
            if cumulative[i] > cumulative[i+1]:
                cumulative[i] = cumulative[i + 1]
        return relative_days, cumulative, HospitalizationDataType.CUMULATIVE_HOSPITALIZATIONS
    else:
        return None, None, None


@lru_cache(maxsize=32)
def load_hospitalization_data_by_state(state, t0, convert_cumulative_to_current=False):
    """
    Obtain hospitalization data. We clip because there are sometimes negatives
    either due to data reporting or corrections in case count. These are always
    tiny so we just make downstream easier to work with by clipping.

    Parameters
    ----------
    state: str
        State to lookup.
    t0: datetime
        Datetime to offset by.
    convert_cumulative_to_current: bool
        If True, and only cumulative hospitalizations are available, convert the
        current hospitalizations to the current value.

    Returns
    -------
    times: array(float) or NoneType
        List of float days since t0 for the hospitalization data.
    observed_hospitalizations: array(int) or NoneType
        Array of new cases observed each day.
    type: HospitalizationDataType
        Specifies cumulative or current hospitalizations.
    """
    abbr = us.states.lookup(state).abbr
    hospitalization_data = (
        CovidTrackingDataSource.local().timeseries(fill_na=False)
        .get_subset(AggregationLevel.STATE, country='USA', state=abbr)
        .get_data(country='USA', state=abbr)
    )

    if len(hospitalization_data) == 0 or abbr in FAULTY_HOSPITAL_DATA_STATES:
        return None, None, None

    if (hospitalization_data['current_hospitalized'] > 0).any():
        hospitalization_data = hospitalization_data[hospitalization_data['current_hospitalized'].notnull()]
        times_new = (hospitalization_data['date'].dt.date - t0.date()).dt.days.values
        return times_new, \
               hospitalization_data['current_hospitalized'].values.clip(min=0), \
               HospitalizationDataType.CURRENT_HOSPITALIZATIONS
    elif (hospitalization_data['cumulative_hospitalized'] > 0).any():
        hospitalization_data = hospitalization_data[hospitalization_data['cumulative_hospitalized'].notnull()]
        times_new = (hospitalization_data['date'].dt.date - t0.date()).dt.days.values
        cumulative = hospitalization_data['cumulative_hospitalized'].values.clip(min=0)
        # Some minor glitches for a few states..
        for i, val in enumerate(cumulative[1:]):
            if cumulative[i] > cumulative[i + 1]:
                cumulative[i] = cumulative[i + 1]
        if convert_cumulative_to_current:
            # Must be here to avoid circular import. This is required to convert
            # cumulative hosps to current hosps.
            from pyseir.parameters.parameter_ensemble_generator import ParameterEnsembleGenerator
            params = ParameterEnsembleGenerator(N_samples=1).get_average_seir_parameters()
            average_length_of_stay = (
                  params['hospitalization_rate_general'] * params['hospitalization_length_of_stay_general']
                + params['hospitalization_rate_icu'] * (1 - params['fraction_icu_requiring_ventilator']) * params['hospitalization_length_of_stay_icu']
                + params['hospitalization_rate_icu'] * params['fraction_icu_requiring_ventilator'] * params['hospitalization_length_of_stay_icu_and_ventilator']
            ) / (params['hospitalization_rate_general'] + params['hospitalization_rate_icu'])

            # Now compute a cumulative sum, but at each day, subtract the discharges from the previous count.
            new_hospitalizations = np.append([0], np.diff(cumulative))
            current = [0]
            for i, new_hosps in enumerate(new_hospitalizations[1:]):
                current.append(current[i] + new_hosps - current[i] / average_length_of_stay)
            return times_new, current, HospitalizationDataType.CURRENT_HOSPITALIZATIONS
        else:
            return times_new, cumulative, HospitalizationDataType.CUMULATIVE_HOSPITALIZATIONS
    else:
        return None, None, None


@lru_cache(maxsize=32)
def load_new_case_data_by_state(state, t0):
    """
    Get data for new cases at state level.

    Parameters
    ----------
    state: str
        State full name.
    t0: datetime
        Datetime to offset by.

    Returns
    -------
    times: array(float)
        List of float days since t0 for the case and death counts below
    observed_new_cases: array(int)
        Array of new cases observed each day.
    observed_new_deaths: array(int)
        Array of new deaths observed each day.
    """
    _state_case_data = load_state_case_data()
    state_case_data = _state_case_data[_state_case_data['state'] == us.states.lookup(state).abbr]
    times_new = (state_case_data['date'] - t0).dt.days.iloc[1:]
    observed_new_cases = state_case_data['cases'].values[1:] - state_case_data['cases'].values[:-1]
    observed_new_deaths = state_case_data['deaths'].values[1:] - state_case_data['deaths'].values[:-1]

    _, filter_idx = hampel_filter__low_outliers_only(observed_new_cases, window_size=5, n_sigmas=2)
    keep_idx = np.array([i for i in range(len(times_new)) if i not in list(filter_idx)])
    times_new = [int(list(times_new)[idx]) for idx in keep_idx]
    return times_new, np.array(observed_new_cases[keep_idx]).clip(min=0), observed_new_deaths.clip(min=0)[keep_idx]


@lru_cache(maxsize=1)
def load_mobility_data_m50():
    """
    Return mobility data without normalization

    Returns
    -------
    : pd.DataFrame
    """
    return pd.read_pickle(os.path.join(DATA_DIR, 'mobility_data__m50.pkl'))


@lru_cache(maxsize=1)
def load_mobility_data_m50_index():
    """
    Return mobility data with normalization: per
    https://github.com/descarteslabs/DL-COVID-19 normal m50 is defined during
    2020-02-17 to 2020-03-07.

    Returns
    -------
    : pd.DataFrame
    """
    return pd.read_pickle(os.path.join(DATA_DIR, 'mobility_data__m50_index.pkl')).set_index('fips')


@lru_cache(maxsize=1)
def load_public_implementations_data():
    """
    Return public implementations data

    Returns
    -------
    : pd.DataFrame
    """
    return pd.read_pickle(os.path.join(DATA_DIR, 'public_implementations_data.pkl')).set_index('fips')


def load_whitelist():
    """
    Load the whitelist result.

    Returns
    -------
    whitelist: pd.DataFrame
        DataFrame containing a whitelist of product features for counties.
    """
    path = get_run_artifact_path(
        fips='06', # dummy since not used for whitelist.
        artifact=RunArtifact.WHITELIST_RESULT)
    return pd.read_json(path, dtype={'fips': str})


def cache_all_data():
    """
    Download all datasets locally.
    """
    cache_county_case_data()
<<<<<<< HEAD
=======
    # cache_hospital_beds()
>>>>>>> d678317f
    cache_mobility_data()
    cache_public_implementations_data()


if __name__ == '__main__':
    cache_all_data()<|MERGE_RESOLUTION|>--- conflicted
+++ resolved
@@ -379,11 +379,8 @@
                hospitalization_data['current_hospitalized'].values.clip(min=0),\
                HospitalizationDataType.CURRENT_HOSPITALIZATIONS
     elif (hospitalization_data['cumulative_hospitalized'] > 0).any():
-<<<<<<< HEAD
-=======
         hospitalization_data = hospitalization_data[hospitalization_data['cumulative_hospitalized'].notnull()]
         relative_days = (hospitalization_data['date'].dt.date - t0.date()).dt.days.values
->>>>>>> d678317f
         cumulative = hospitalization_data['cumulative_hospitalized'].values.clip(min=0)
         # Some minor glitches for a few states..
         for i, val in enumerate(cumulative[1:]):
@@ -558,10 +555,6 @@
     Download all datasets locally.
     """
     cache_county_case_data()
-<<<<<<< HEAD
-=======
-    # cache_hospital_beds()
->>>>>>> d678317f
     cache_mobility_data()
     cache_public_implementations_data()
 
