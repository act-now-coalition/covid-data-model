import math
from datetime import datetime, timedelta
import numpy as np
import sentry_sdk
import logging
import pandas as pd
from scipy import stats as sps
from scipy import signal
from matplotlib import pyplot as plt
import us
from pyseir import load_data
from libs import build_processed_dataset as test_data
from pyseir.utils import AggregationLevel, TimeseriesType
from pyseir.utils import get_run_artifact_path, RunArtifact
from pyseir.parameters.parameter_ensemble_generator import ParameterEnsembleGenerator

log = logging.getLogger(__name__)


class RtInferenceEngine:
    """
    This class extends the analysis of Kevin Systrom to include mortality
    and hospitalization data in a pseudo-non-parametric inference of R_t.

    Parameters
    ----------
    fips: str
        State or County fips code
    window_size: int
        Size of the sliding Gaussian window to compute. Note that kernel std
        sets the width of the kernel weight.
    kernel_std: int
        Width of the Gaussian kernel.
    r_list: array-like
        Array of R_t to compute posteriors over. Doesn't really need to be
        configured.
    process_sigma: float
        Stdev of the process model. Increasing this allows for larger
        instant deltas in R_t, shrinking it smooths things, but allows for
        less rapid change. Can be interpreted as the std of the allowed
        shift in R_t day-to-day.
    ref_date:
        Reference date to compute from.
    confidence_intervals: list(float)
        Confidence interval to compute. 0.95 would be 90% credible
        intervals from 5% to 95%.
    min_cases: int
        Minimum number of cases required to run case level inference. These are
        very conservaively weak filters, but prevent cases of basically zero
        data from introducing pathological results.
    min_deaths: int
        Minimum number of deaths required to run death level inference.
    """

    def __init__(
        self,
        fips,
        window_size=14,
        kernel_std=5,
        r_list=np.linspace(0, 10, 501),
        process_sigma=0.05,
        ref_date=datetime(year=2020, month=1, day=1),
        confidence_intervals=(0.68, 0.95),
        min_cases=5,
        min_deaths=5,
    ):

        self.fips = fips
        self.r_list = r_list
        self.window_size = window_size
        self.kernel_std = kernel_std
        self.process_sigma = process_sigma
        self.ref_date = ref_date
        self.confidence_intervals = confidence_intervals
        self.min_cases = min_cases
        self.min_deaths = min_deaths

        if len(fips) == 2:  # State FIPS are 2 digits
            self.agg_level = AggregationLevel.STATE
            self.state_obj = us.states.lookup(self.fips)
            self.state = self.state_obj.name

            (
                self.times,
                self.observed_new_cases,
                self.observed_new_deaths,
            ) = load_data.load_new_case_data_by_state(self.state, self.ref_date)

            (
                self.hospital_times,
                self.hospitalizations,
                self.hospitalization_data_type,
            ) = load_data.load_hospitalization_data_by_state(self.state_obj.abbr, t0=self.ref_date)
            self.display_name = self.state
        else:
            self.agg_level = AggregationLevel.COUNTY
            self.geo_metadata = (
                load_data.load_county_metadata().set_index("fips").loc[fips].to_dict()
            )
            self.state = self.geo_metadata["state"]
            self.state_obj = us.states.lookup(self.state)
            self.county = self.geo_metadata["county"]
            if self.county:
                self.display_name = self.county + ", " + self.state
            else:
                self.display_name = self.state

            # TODO Swap for new data source.
<<<<<<< HEAD
            self.times, self.observed_new_cases, self.observed_new_deaths = \
                load_data.load_new_case_data_by_fips(self.fips, t0=self.ref_date)
            self.hospital_times, self.hospitalizations, self.hospitalization_data_type = \
                load_data.load_hospitalization_data(self.fips, t0=self.ref_date)

        self.new_test_times, self.new_tests = load_data.load_new_test_data_by_fips(fips, t0=self.ref_date)
        self.new_test_dates = [self.ref_date + timedelta(days=t) for t in self.new_test_times]

        logging.info(f'Running Rt Inference for {self.display_name}')
=======
            (
                self.times,
                self.observed_new_cases,
                self.observed_new_deaths,
            ) = load_data.load_new_case_data_by_fips(self.fips, t0=self.ref_date)
            (
                self.hospital_times,
                self.hospitalizations,
                self.hospitalization_data_type,
            ) = load_data.load_hospitalization_data(self.fips, t0=self.ref_date)

        log.info(f"Running Rt Inference for {self.display_name}")
>>>>>>> 4e1a1252

        self.case_dates = [ref_date + timedelta(days=int(t)) for t in self.times]
        if self.hospitalization_data_type:
            self.hospital_dates = [ref_date + timedelta(days=int(t)) for t in self.hospital_times]

        self.default_parameters = ParameterEnsembleGenerator(
            fips=self.fips, N_samples=500, t_list=np.linspace(0, 365, 366)
        ).get_average_seir_parameters()

        # Serial period = Incubation + 0.5 * Infections
        self.serial_period = (
            1 / self.default_parameters["sigma"] + 0.5 * 1 / self.default_parameters["delta"]
        )

        # If we only receive current hospitalizations, we need to account for
        # the outflow to reconstruct new admissions.
        if (
            self.hospitalization_data_type
            is load_data.HospitalizationDataType.CURRENT_HOSPITALIZATIONS
        ):
            los_general = self.default_parameters["hospitalization_length_of_stay_general"]
            los_icu = self.default_parameters["hospitalization_length_of_stay_icu"]
            hosp_rate_general = self.default_parameters["hospitalization_rate_general"]
            hosp_rate_icu = self.default_parameters["hospitalization_rate_icu"]
            icu_rate = hosp_rate_icu / hosp_rate_general
            flow_out_of_hosp = self.hospitalizations[:-1] * (
                (1 - icu_rate) / los_general + icu_rate / los_icu
            )
            # We are attempting to reconstruct the cumulative hospitalizations.
            self.hospitalizations = np.diff(self.hospitalizations) + flow_out_of_hosp
            self.hospital_dates = self.hospital_dates[1:]
            self.hospital_times = self.hospital_times[1:]

        self.log_likelihood = None

    def get_timeseries(self, timeseries_type):
        """
        Given a timeseries type, return the dates, times, and hospitalizations.

        Parameters
        ----------
        timeseries_type: TimeseriesType
            Which type of time-series to return.

        Returns
        -------
        dates: list(datetime)
            Dates for each observation
        times: list(int)
            Integer days since the reference date.
        timeseries:
            The requested timeseries.
        """
        timeseries_type = TimeseriesType(timeseries_type)

        if timeseries_type is TimeseriesType.NEW_CASES:
            return self.case_dates, self.times, self.observed_new_cases
        elif timeseries_type is TimeseriesType.NEW_DEATHS:
            return self.case_dates, self.times, self.observed_new_deaths
        elif timeseries_type in (
            TimeseriesType.NEW_HOSPITALIZATIONS,
            TimeseriesType.CURRENT_HOSPITALIZATIONS,
        ):
            return self.hospital_dates, self.hospital_times, self.hospitalizations
        elif timeseries_type is TimeseriesType.NEW_TESTS:
            return self.new_test_dates, self.new_test_times, self.new_tests

    def apply_gaussian_smoothing(self, timeseries_type, plot=False, smoothed_max_threshold=5):
        """
        Apply a rolling Gaussian window to smooth the data. This signature and
        returns match get_time_series, but will return a subset of the input
        time-series starting at the first non-zero value.

        Parameters
        ----------
        timeseries_type: TimeseriesType
            Which type of time-series to use.
        plot: bool
            If True, plot smoothed and original data.
        smoothed_max_threshold: int
            This parameter allows you to filter out entire series
            (e.g. NEW_DEATHS) when they do not contain high enough
            numeric values. This has been added to account for low-level
            constant smoothed values having a dispropotionate effect on
            our final R(t) calculation, when all of their values are below
            this parameter.

        Returns
        -------
        dates: array-like
            Input data over a subset of indices available after windowing.
        times: array-like
            Output integers since the reference date.
        smoothed: array-like
            Gaussian smoothed data.


        """
        timeseries_type = TimeseriesType(timeseries_type)
        dates, times, timeseries = self.get_timeseries(timeseries_type)

        # Hospitalizations have a strange effect in the first few data points across many states. Let's just drop those..
        if timeseries_type in (
            TimeseriesType.CURRENT_HOSPITALIZATIONS,
            TimeseriesType.NEW_HOSPITALIZATIONS,
        ):
            dates, times, timeseries = dates[2:], times[:2], timeseries[2:]

        timeseries = pd.Series(timeseries)
        smoothed = (
            timeseries.rolling(
                self.window_size, win_type="gaussian", min_periods=self.kernel_std, center=True
            )
            .mean(std=self.kernel_std)
            .round()
        )

        nonzeros = [idx for idx, val in enumerate(smoothed) if val != 0]

        if smoothed.empty:
            idx_start = 0
        elif max(smoothed) < smoothed_max_threshold:
            # skip the entire array.
            idx_start = len(smoothed)
        else:
            idx_start = nonzeros[0]

        smoothed = smoothed.iloc[idx_start:]
        original = timeseries.loc[smoothed.index]

        if plot:
            plt.scatter(
                dates[-len(original) :],
                original,
                alpha=0.3,
                label=timeseries_type.value.replace("_", " ").title() + "Shifted",
            )
            plt.plot(dates[-len(original) :], smoothed)
            plt.grid(True, which="both")
            plt.xticks(rotation=30)
            plt.xlim(min(dates[-len(original) :]), max(dates) + timedelta(days=2))
            plt.legend()

        return dates, times, smoothed

    def highest_density_interval(self, posteriors, ci):
        """
        Given a PMF, generate the confidence bands.

        Parameters
        ----------
        posteriors: pd.DataFrame
            Probability Mass Function to compute intervals for.
        ci: float
            Float confidence interval. Value of 0.95 will compute the upper and
            lower bounds.

        Returns
        -------
        ci_low: np.array
            Low confidence intervals.
        ci_high: np.array
            High confidence intervals.
        """
        posterior_cdfs = posteriors.values.cumsum(axis=0)
        low_idx_list = np.argmin(np.abs(posterior_cdfs - (1 - ci)), axis=0)
        high_idx_list = np.argmin(np.abs(posterior_cdfs - ci), axis=0)
        ci_low = self.r_list[low_idx_list]
        ci_high = self.r_list[high_idx_list]
        return ci_low, ci_high

    def get_posteriors(self, timeseries_type, plot=False):
        """
        Generate posteriors for R_t.

        Parameters
        ----------
        ----------
        timeseries_type: TimeseriesType
            New X per day (cases, deaths etc).
        plot: bool
            If True, plot a cool looking est of posteriors.

        Returns
        -------
        dates: array-like
            Input data over a subset of indices available after windowing.
        times: array-like
            Output integers since the reference date.
        posteriors: pd.DataFrame
            Posterior estimates for each timestamp with non-zero data.
        """
        dates, times, timeseries = self.apply_gaussian_smoothing(timeseries_type)
        if len(timeseries) == 0:
            return None, None, None

        # (1) Calculate Lambda (the Poisson likelihood given the data) based on
        # the observed increase from t-1 cases to t cases.
        lam = timeseries[:-1].values * np.exp((self.r_list[:, None] - 1) / self.serial_period)

        # (2) Calculate each day's likelihood over R_t
        likelihoods = pd.DataFrame(
            data=sps.poisson.pmf(timeseries[1:].values, lam),
            index=self.r_list,
            columns=timeseries.index[1:],
        )

        # (3) Create the Gaussian Matrix
        process_matrix = sps.norm(loc=self.r_list, scale=self.process_sigma).pdf(
            self.r_list[:, None]
        )

        # (3a) Normalize all rows to sum to 1
        process_matrix /= process_matrix.sum(axis=0)

        # (4) Calculate the initial prior. Gamma mean of 3 over Rt
        prior0 = sps.gamma(a=2.5).pdf(self.r_list)
        prior0 /= prior0.sum()

        # Create a DataFrame that will hold our posteriors for each day
        # Insert our prior as the first posterior.
        posteriors = pd.DataFrame(
            index=self.r_list, columns=timeseries.index, data={timeseries.index[0]: prior0}
        )

        # We said we'd keep track of the sum of the log of the probability
        # of the data for maximum likelihood calculation.
        log_likelihood = 0.0

        # (5) Iteratively apply Bayes' rule
        for previous_day, current_day in zip(timeseries.index[:-1], timeseries.index[1:]):
            # (5a) Calculate the new prior
            current_prior = process_matrix @ posteriors[previous_day]

            # (5b) Calculate the numerator of Bayes' Rule: P(k|R_t)P(R_t)
            numerator = likelihoods[current_day] * current_prior

            # (5c) Calcluate the denominator of Bayes' Rule P(k)
            denominator = np.sum(numerator)

            # Execute full Bayes' Rule
            posteriors[current_day] = numerator / denominator

            # Add to the running sum of log likelihoods
            log_likelihood += np.log(denominator)

        self.log_likelihood = log_likelihood

        if plot:
            plt.figure(figsize=(12, 8))
            plt.plot(posteriors, alpha=0.1, color="k")
            plt.grid(alpha=0.4)
            plt.xlabel("$R_t$", fontsize=16)
            plt.title("Posteriors", fontsize=18)
        start_idx = -len(posteriors.columns)

        return dates[start_idx:], times[start_idx:], posteriors

    def infer_all(self, plot=False, shift_deaths=0):
        """
        Infer R_t from all available data sources.

        Parameters
        ----------
        plot: bool
            If True, generate a plot of the inference.
        shift_deaths: int
            Shift the death time series by this amount with respect to cases
            (when plotting only, does not shift the returned result).

        Returns
        -------
        inference_results: pd.DataFrame
            Columns containing MAP estimates and confidence intervals.
        """
        df_all = None
        available_timeseries = []
        IDX_OF_COUNTS = 2
        cases = self.get_timeseries(TimeseriesType.NEW_CASES.value)[IDX_OF_COUNTS]
        deaths = self.get_timeseries(TimeseriesType.NEW_DEATHS.value)[IDX_OF_COUNTS]
        tests = self.get_timeseries(TimeseriesType.NEW_TESTS.value)[IDX_OF_COUNTS]
        if self.hospitalization_data_type:
            hosps = self.get_timeseries(TimeseriesType.NEW_HOSPITALIZATIONS.value)[IDX_OF_COUNTS]

        if np.sum(cases) > self.min_cases:
            available_timeseries.append(TimeseriesType.NEW_CASES)

        if np.sum(tests) > self.min_cases:
            available_timeseries.append(TimeseriesType.NEW_TESTS)

        if np.sum(deaths) > self.min_deaths:
            available_timeseries.append(TimeseriesType.NEW_DEATHS)

        if (
            self.hospitalization_data_type
            is load_data.HospitalizationDataType.CURRENT_HOSPITALIZATIONS
            and len(hosps > 3)
        ):
            # We have converted this timeseries to new hospitalizations.
            available_timeseries.append(TimeseriesType.NEW_HOSPITALIZATIONS)
        elif (
            self.hospitalization_data_type
            is load_data.HospitalizationDataType.CUMULATIVE_HOSPITALIZATIONS
            and len(hosps > 3)
        ):
            available_timeseries.append(TimeseriesType.NEW_HOSPITALIZATIONS)

        for timeseries_type in available_timeseries:

            df = pd.DataFrame()
            dates, times, posteriors = self.get_posteriors(timeseries_type)
            if posteriors is not None:
                df[f"Rt_MAP__{timeseries_type.value}"] = posteriors.idxmax()
                for ci in self.confidence_intervals:
                    ci_low, ci_high = self.highest_density_interval(posteriors, ci=ci)

                    low_val = 1 - ci
                    high_val = ci
                    df[f"Rt_ci{int(math.floor(100 * low_val))}__{timeseries_type.value}"] = ci_low
                    df[f"Rt_ci{int(math.floor(100 * high_val))}__{timeseries_type.value}"] = ci_high

                df["date"] = dates
                df = df.set_index("date")

                if df_all is None:
                    df_all = df
                else:
                    df_all = df_all.merge(df, left_index=True, right_index=True, how="outer")

<<<<<<< HEAD
                # ------------------------------------------------
                # Convert the new cases growth rate to an adjustment by finding
                # the difference between the growth rate of new cases and new
                # tests. Thus if tests are growing quickly and cases growth is
                # staying the same, this will reduce Rt for new cases. This is
                # effectively adjusting for test growth based on the positivity
                # rate.
                #
                # As far as Eric can tell, IHME seems to doing the absolute
                # simplest thing by assuming a constant increase in cases per
                # test increase. Our method should be far superior by taking
                # into account relative growth between cases and tests.
                # ------------------------------------------------
                if 'Rt_MAP__new_cases' in df_all and 'Rt_MAP__new_tests' in df_all and timeseries_type is TimeseriesType.NEW_TESTS:
                    df_all['new_tests_adjustment'] = (df_all['Rt_MAP__new_cases'] - df_all['Rt_MAP__new_tests']).fillna(0)
                    df_all['Rt_MAP__new_cases'] = df_all['Rt_MAP__new_cases'] + df_all['new_tests_adjustment']

                    for ci in self.confidence_intervals:
                        low_val = 1 - ci
                        high_val = ci
                        df_all[f'Rt_ci{int(math.floor(100 * low_val))}__new_cases'] += df_all['new_tests_adjustment']
                        df_all[f'Rt_ci{int(math.floor(100 * high_val))}__new_cases'] += df_all['new_tests_adjustment']

                # ------------------------------------------------
                # Compute the indicator lag using the curvature
                # alignment method.
                # ------------------------------------------------
                if timeseries_type in (TimeseriesType.NEW_DEATHS, TimeseriesType.NEW_HOSPITALIZATIONS) \
                        and f'Rt_MAP__{TimeseriesType.NEW_CASES.value}' in df_all.columns:
=======
                # Compute the indicator lag using the curvature alignment method.
                if (
                    timeseries_type
                    in (TimeseriesType.NEW_DEATHS, TimeseriesType.NEW_HOSPITALIZATIONS)
                    and f"Rt_MAP__{TimeseriesType.NEW_CASES.value}" in df_all.columns
                ):
>>>>>>> 4e1a1252
                    # Go back upto 30 days or the max time series length we have if shorter.
                    last_idx = max(-21, -len(df))
                    shift_in_days = self.align_time_series(
                        series_a=df_all[f"Rt_MAP__{TimeseriesType.NEW_CASES.value}"].iloc[
                            -last_idx:
                        ],
                        series_b=df_all[f"Rt_MAP__{timeseries_type.value}"].iloc[-last_idx:],
                    )
                    df_all[f"lag_days__{timeseries_type.value}"] = shift_in_days

                    # Shift all the columns.
                    for col in df_all.columns:
                        if timeseries_type.value in col:
                            df_all[col] = df_all[col].shift(shift_in_days)

        if df_all is not None and "Rt_MAP__new_deaths" in df_all and "Rt_MAP__new_cases" in df_all:
            df_all["Rt_MAP_composite"] = np.nanmean(
                df_all[["Rt_MAP__new_cases", "Rt_MAP__new_deaths"]], axis=1
            )
            # Just use the Stdev of cases. A correlated quadrature summed error
            # would be better, but is also more confusing and difficult to fix
            # discontinuities between death and case errors since deaths are
            # only available for a subset. Systematic errors are much larger in
            # any case.
            df_all["Rt_ci95_composite"] = df_all["Rt_ci95__new_cases"]

        elif df_all is not None and "Rt_MAP__new_cases" in df_all:
            df_all["Rt_MAP_composite"] = df_all["Rt_MAP__new_cases"]
            df_all["Rt_ci95_composite"] = df_all["Rt_ci95__new_cases"]




        if plot:
            plt.figure(figsize=(10, 6))

<<<<<<< HEAD
            if 'Rt_ci5__new_deaths' in df_all:
                plt.fill_between(df_all.index,  df_all['Rt_ci5__new_deaths'],  df_all['Rt_ci95__new_deaths'],
                                 alpha=.2, color='firebrick')
                plt.scatter(df_all.index, df_all['Rt_MAP__new_deaths'].shift(periods=shift_deaths),
                            alpha=1, s=25, color='firebrick', label='New Deaths')

            if 'Rt_ci5__new_cases' in df_all:
                plt.fill_between(df_all.index, df_all['Rt_ci5__new_cases'], df_all['Rt_ci95__new_cases'],
                                 alpha=.2, color='steelblue')
                plt.scatter(df_all.index, df_all['Rt_MAP__new_cases'],
                            alpha=1, s=25, color='steelblue', label='New Cases', marker='s')

            if 'Rt_ci5__new_hospitalizations' in df_all:
                plt.fill_between(df_all.index, df_all['Rt_ci5__new_hospitalizations'], df_all['Rt_ci95__new_hospitalizations'],
                                 alpha=.4, color='darkseagreen')
                plt.scatter(df_all.index, df_all['Rt_MAP__new_hospitalizations'],
                            alpha=1, s=25, color='darkseagreen', label='New Hospitalizations', marker='d')

            if 'new_tests_adjustment' in df_all:
                plt.scatter(df_all.index, df_all['Rt_MAP__new_tests'],
                            alpha=1, s=25, color='goldenrod',
                            label='New Tests', marker='>')
                plt.scatter(df_all.index, df_all['new_tests_adjustment'],
                            alpha=1, s=25, color='k', label='New Tests Adjustment', marker='<')

            plt.hlines([1.0], *plt.xlim(), alpha=1, color='g')
            plt.hlines([1.1], *plt.xlim(), alpha=1, color='gold')
            plt.hlines([1.3], *plt.xlim(), alpha=1, color='r')
=======
            if "Rt_ci5__new_deaths" in df_all:
                plt.fill_between(
                    df_all.index,
                    df_all["Rt_ci5__new_deaths"],
                    df_all["Rt_ci95__new_deaths"],
                    alpha=0.2,
                    color="firebrick",
                )
                plt.scatter(
                    df_all.index,
                    df_all["Rt_MAP__new_deaths"].shift(periods=shift_deaths),
                    alpha=1,
                    s=25,
                    color="firebrick",
                    label="New Deaths",
                )

            if "Rt_ci5__new_cases" in df_all:
                plt.fill_between(
                    df_all.index,
                    df_all["Rt_ci5__new_cases"],
                    df_all["Rt_ci95__new_cases"],
                    alpha=0.2,
                    color="steelblue",
                )
                plt.scatter(
                    df_all.index,
                    df_all["Rt_MAP__new_cases"],
                    alpha=1,
                    s=25,
                    color="steelblue",
                    label="New Cases",
                    marker="s",
                )

            if "Rt_ci5__new_hospitalizations" in df_all:
                plt.fill_between(
                    df_all.index,
                    df_all["Rt_ci5__new_hospitalizations"],
                    df_all["Rt_ci95__new_hospitalizations"],
                    alpha=0.4,
                    color="darkseagreen",
                )
                plt.scatter(
                    df_all.index,
                    df_all["Rt_MAP__new_hospitalizations"],
                    alpha=1,
                    s=25,
                    color="darkseagreen",
                    label="New Hospitalizations",
                    marker="d",
                )
            if "Rt_MAP_composite" in df_all:
                plt.scatter(
                    df_all.index,
                    df_all["Rt_MAP_composite"],
                    alpha=1,
                    s=25,
                    color="yellow",
                    label="Inferred $R_{t}$ Web",
                    marker="d",
                )
            plt.hlines([1.0], *plt.xlim(), alpha=1, color="g")
            plt.hlines([1.1], *plt.xlim(), alpha=1, color="gold")
            plt.hlines([1.3], *plt.xlim(), alpha=1, color="r")
>>>>>>> 4e1a1252

            plt.xticks(rotation=30)
            plt.grid(True)
            plt.xlim(df_all.index.min() - timedelta(days=2), df_all.index.max() + timedelta(days=2))
<<<<<<< HEAD
            plt.ylim(-1, 4)
            plt.ylabel('$R_t$', fontsize=16)
=======
            plt.ylim(0, 5)
            plt.ylabel("$R_t$", fontsize=16)
>>>>>>> 4e1a1252
            plt.legend()
            plt.title(self.display_name, fontsize=16)

            output_path = get_run_artifact_path(self.fips, RunArtifact.RT_INFERENCE_REPORT)
            plt.savefig(output_path, bbox_inches="tight")
            # plt.close()

        return df_all

    @staticmethod
    def align_time_series(series_a, series_b):
        """
        Identify the optimal time shift between two data series based on
        maximal cross-correlation of their derivatives.

        Parameters
        ----------
        series_a: pd.Series
            Reference series to cross-correlate against.
        series_b: pd.Series
            Reference series to shift and cross-correlate against.

        Returns
        -------
        shift: int
            A shift period applied to series b that aligns to series a
        """
        shifts = range(-21, 5)
        valid_shifts = []
        xcor = []
        np.random.seed(42)  # Xcor has some stochastic FFT elements.
        _series_a = np.diff(series_a)

        for i in shifts:
            series_b_shifted = np.diff(series_b.shift(i))
            valid = ~np.isnan(_series_a) & ~np.isnan(series_b_shifted)
            if len(series_b_shifted[valid]) > 0:
                xcor.append(signal.correlate(_series_a[valid], series_b_shifted[valid]).mean())
                valid_shifts.append(i)
        if len(valid_shifts) > 0:
            return valid_shifts[np.argmax(xcor)]
        else:
            return 0

    @classmethod
    def run_for_fips(cls, fips):
        try:
            engine = cls(fips)
            return engine.infer_all()
        except Exception as e:
            sentry_sdk.capture_exception(e)
            return None


def run_state(state, states_only=False):
    """
    Run the R_t inference for each county in a state.

    Parameters
    ----------
    state: str
        State to run against.
    states_only: bool
        If True only run the state level.
    """
    state_obj = us.states.lookup(state)
    df = RtInferenceEngine.run_for_fips(state_obj.fips)
    output_path = get_run_artifact_path(state_obj.fips, RunArtifact.RT_INFERENCE_RESULT)
    if df is None or df.empty:
        log.error("Emtpy dataframe encountered! No RtInfernce results available for %s", state)
    df.to_json(output_path)

    # Run the counties.
    if not states_only:
        all_fips = load_data.get_all_fips_codes_for_a_state(state)

        # Something in here doesn't like multiprocessing...
        rt_inferences = all_fips.map(lambda x: RtInferenceEngine.run_for_fips(x)).tolist()

        for fips, rt_inference in zip(all_fips, rt_inferences):
            county_output_file = get_run_artifact_path(fips, RunArtifact.RT_INFERENCE_RESULT)
            if rt_inference is not None:
                rt_inference.to_json(county_output_file)


def run_county(fips):
    """
    Run the R_t inference for each county in a state.

    Parameters
    ----------
    state: str
        State to run against.
    states_only: bool
        If True only run the state level.
    """
    if not fips:
        return None

    df = RtInferenceEngine.run_for_fips(fips)
    county_output_file = get_run_artifact_path(fips, RunArtifact.RT_INFERENCE_RESULT)
    if df is not None and not df.empty:
        df.to_json(county_output_file)<|MERGE_RESOLUTION|>--- conflicted
+++ resolved
@@ -105,8 +105,6 @@
             else:
                 self.display_name = self.state
 
-            # TODO Swap for new data source.
-<<<<<<< HEAD
             self.times, self.observed_new_cases, self.observed_new_deaths = \
                 load_data.load_new_case_data_by_fips(self.fips, t0=self.ref_date)
             self.hospital_times, self.hospitalizations, self.hospitalization_data_type = \
@@ -116,20 +114,6 @@
         self.new_test_dates = [self.ref_date + timedelta(days=t) for t in self.new_test_times]
 
         logging.info(f'Running Rt Inference for {self.display_name}')
-=======
-            (
-                self.times,
-                self.observed_new_cases,
-                self.observed_new_deaths,
-            ) = load_data.load_new_case_data_by_fips(self.fips, t0=self.ref_date)
-            (
-                self.hospital_times,
-                self.hospitalizations,
-                self.hospitalization_data_type,
-            ) = load_data.load_hospitalization_data(self.fips, t0=self.ref_date)
-
-        log.info(f"Running Rt Inference for {self.display_name}")
->>>>>>> 4e1a1252
 
         self.case_dates = [ref_date + timedelta(days=int(t)) for t in self.times]
         if self.hospitalization_data_type:
@@ -459,7 +443,6 @@
                 else:
                     df_all = df_all.merge(df, left_index=True, right_index=True, how="outer")
 
-<<<<<<< HEAD
                 # ------------------------------------------------
                 # Convert the new cases growth rate to an adjustment by finding
                 # the difference between the growth rate of new cases and new
@@ -488,15 +471,8 @@
                 # alignment method.
                 # ------------------------------------------------
                 if timeseries_type in (TimeseriesType.NEW_DEATHS, TimeseriesType.NEW_HOSPITALIZATIONS) \
-                        and f'Rt_MAP__{TimeseriesType.NEW_CASES.value}' in df_all.columns:
-=======
-                # Compute the indicator lag using the curvature alignment method.
-                if (
-                    timeseries_type
-                    in (TimeseriesType.NEW_DEATHS, TimeseriesType.NEW_HOSPITALIZATIONS)
-                    and f"Rt_MAP__{TimeseriesType.NEW_CASES.value}" in df_all.columns
-                ):
->>>>>>> 4e1a1252
+                    and f"Rt_MAP__{TimeseriesType.NEW_CASES.value}" in df_all.columns:
+
                     # Go back upto 30 days or the max time series length we have if shorter.
                     last_idx = max(-21, -len(df))
                     shift_in_days = self.align_time_series(
@@ -527,13 +503,9 @@
             df_all["Rt_MAP_composite"] = df_all["Rt_MAP__new_cases"]
             df_all["Rt_ci95_composite"] = df_all["Rt_ci95__new_cases"]
 
-
-
-
         if plot:
             plt.figure(figsize=(10, 6))
 
-<<<<<<< HEAD
             if 'Rt_ci5__new_deaths' in df_all:
                 plt.fill_between(df_all.index,  df_all['Rt_ci5__new_deaths'],  df_all['Rt_ci95__new_deaths'],
                                  alpha=.2, color='firebrick')
@@ -562,84 +534,12 @@
             plt.hlines([1.0], *plt.xlim(), alpha=1, color='g')
             plt.hlines([1.1], *plt.xlim(), alpha=1, color='gold')
             plt.hlines([1.3], *plt.xlim(), alpha=1, color='r')
-=======
-            if "Rt_ci5__new_deaths" in df_all:
-                plt.fill_between(
-                    df_all.index,
-                    df_all["Rt_ci5__new_deaths"],
-                    df_all["Rt_ci95__new_deaths"],
-                    alpha=0.2,
-                    color="firebrick",
-                )
-                plt.scatter(
-                    df_all.index,
-                    df_all["Rt_MAP__new_deaths"].shift(periods=shift_deaths),
-                    alpha=1,
-                    s=25,
-                    color="firebrick",
-                    label="New Deaths",
-                )
-
-            if "Rt_ci5__new_cases" in df_all:
-                plt.fill_between(
-                    df_all.index,
-                    df_all["Rt_ci5__new_cases"],
-                    df_all["Rt_ci95__new_cases"],
-                    alpha=0.2,
-                    color="steelblue",
-                )
-                plt.scatter(
-                    df_all.index,
-                    df_all["Rt_MAP__new_cases"],
-                    alpha=1,
-                    s=25,
-                    color="steelblue",
-                    label="New Cases",
-                    marker="s",
-                )
-
-            if "Rt_ci5__new_hospitalizations" in df_all:
-                plt.fill_between(
-                    df_all.index,
-                    df_all["Rt_ci5__new_hospitalizations"],
-                    df_all["Rt_ci95__new_hospitalizations"],
-                    alpha=0.4,
-                    color="darkseagreen",
-                )
-                plt.scatter(
-                    df_all.index,
-                    df_all["Rt_MAP__new_hospitalizations"],
-                    alpha=1,
-                    s=25,
-                    color="darkseagreen",
-                    label="New Hospitalizations",
-                    marker="d",
-                )
-            if "Rt_MAP_composite" in df_all:
-                plt.scatter(
-                    df_all.index,
-                    df_all["Rt_MAP_composite"],
-                    alpha=1,
-                    s=25,
-                    color="yellow",
-                    label="Inferred $R_{t}$ Web",
-                    marker="d",
-                )
-            plt.hlines([1.0], *plt.xlim(), alpha=1, color="g")
-            plt.hlines([1.1], *plt.xlim(), alpha=1, color="gold")
-            plt.hlines([1.3], *plt.xlim(), alpha=1, color="r")
->>>>>>> 4e1a1252
 
             plt.xticks(rotation=30)
             plt.grid(True)
             plt.xlim(df_all.index.min() - timedelta(days=2), df_all.index.max() + timedelta(days=2))
-<<<<<<< HEAD
             plt.ylim(-1, 4)
             plt.ylabel('$R_t$', fontsize=16)
-=======
-            plt.ylim(0, 5)
-            plt.ylabel("$R_t$", fontsize=16)
->>>>>>> 4e1a1252
             plt.legend()
             plt.title(self.display_name, fontsize=16)
 
