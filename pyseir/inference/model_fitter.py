--- conflicted
+++ resolved
@@ -738,11 +738,7 @@
     return all_fips
 
 
-<<<<<<< HEAD
-def run_state(state: pipeline.Region, states_only=False):
-=======
 def run_state(region: pipeline.Region, states_only=False):
->>>>>>> ff536945
     """
     Run the fitter for each county in a state.
 
@@ -753,33 +749,19 @@
     states_only: bool
         If True only run the state level.
     """
-<<<<<<< HEAD
-    log.info(f"Running MLE fitter for state {state}")
-
-    model_fitter = ModelFitter.run_for_region(RegionalInput.from_region(state))
-=======
     assert region.is_state()
     log.info(f"Running MLE fitter for state {region}")
 
     model_fitter = ModelFitter.run_for_region(RegionalInput.from_region(region))
->>>>>>> ff536945
 
     df_whitelist = load_data.load_whitelist()
     df_whitelist = df_whitelist[df_whitelist["inference_ok"] == True]
 
-<<<<<<< HEAD
-    output_path = state.run_artifact_path_to_write(RunArtifact.MLE_FIT_RESULT)
-    data = pd.DataFrame(model_fitter.fit_results, index=[state.fips])
-    data.to_json(output_path)
-
-    with open(state.run_artifact_path_to_write(RunArtifact.MLE_FIT_MODEL), "wb") as f:
-=======
     output_path = region.run_artifact_path_to_write(RunArtifact.MLE_FIT_RESULT)
     data = pd.DataFrame(model_fitter.fit_results, index=[region.fips])
     data.to_json(output_path)
 
     with open(region.run_artifact_path_to_write(RunArtifact.MLE_FIT_MODEL), "wb") as f:
->>>>>>> ff536945
         pickle.dump(model_fitter.mle_model, f)
 
     # Run the counties.
@@ -788,11 +770,7 @@
         df_whitelist = load_data.load_whitelist()
         df_whitelist = df_whitelist[df_whitelist["inference_ok"] == True]
 
-<<<<<<< HEAD
-        is_state = df_whitelist[CommonFields.STATE] == state.state_obj().abbr
-=======
         is_state = df_whitelist[CommonFields.STATE] == region.state_obj().abbr
->>>>>>> ff536945
         all_fips = df_whitelist.loc[is_state, CommonFields.FIPS].values
 
         if len(all_fips) > 0:
