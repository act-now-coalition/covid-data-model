--- conflicted
+++ resolved
@@ -690,15 +690,7 @@
     """
     Build the and return the fips list
     """
-<<<<<<< HEAD
-    state_obj = us.states.lookup(state_full_name)
-    state = state_obj.abbr
-    log.info(f"Get fips list for state {state_obj.name}")
-    log.info(state_obj.fips)
-
-=======
     log.info(f"Get fips list for state {state}")
->>>>>>> f9ee074d
     df_whitelist = load_data.load_whitelist()
     df_whitelist = df_whitelist[df_whitelist["inference_ok"] == True]
     is_state = df_whitelist[CommonFields.STATE] == state
