--- conflicted
+++ resolved
@@ -303,7 +303,6 @@
         #             state=state, future_suppression=eps, **suppression_policy_params)
         suppression_policy = suppression_policies.generate_two_step_policy(self.t_list, eps, t_break)
 
-<<<<<<< HEAD
         if self.with_age_structure:
             age_distribution = self.SEIR_kwargs['N'] / self.SEIR_kwargs['N'].sum()
             seir_model = SEIRModelAge
@@ -321,16 +320,7 @@
                 suppression_policy=suppression_policy,
                 I_initial=10 ** log10_I_initial * age_distribution,
                 **self.SEIR_kwargs)
-=======
-        # Load up some number of initial exposed so the initial flow into infected is stable.
-        self.SEIR_kwargs['E_initial'] = self.steady_state_exposed_to_infected_ratio * 10 ** log10_I_initial
-
-        model = SEIRModel(
-            R0=R0,
-            suppression_policy=suppression_policy,
-            I_initial=10 ** log10_I_initial,
-            **self.SEIR_kwargs)
->>>>>>> 6aff9b5a
+
         model.run()
         return model
 
