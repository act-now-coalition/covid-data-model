--- conflicted
+++ resolved
@@ -367,14 +367,8 @@
         # -----------------------------------
         # Extract the predicted rates from the model.
         predicted_cases = (test_fraction * model.gamma
-<<<<<<< HEAD
-                           * np.interp(self.times, self.t_list + t0, model.results['total_new_infections'],
-                                       left=0, right=0))
-        chi2_cases = np.sum((self.observed_new_cases - predicted_cases) ** 2 / self.cases_stdev ** 2)
-=======
-                           * np.interp(self.times, self.t_list + t0, model.results['total_new_infections']))
+                           * np.interp(self.times, self.t_list + t0, model.results['total_new_infections'], left=0, right=0))
         chi2_cases = calc_chi_sq(self.observed_new_cases, predicted_cases, self.cases_stdev)
->>>>>>> d678317f
 
         # -----------------------------------
         # Chi2 Hospitalizations
@@ -382,14 +376,9 @@
         if self.hospitalization_data_type is HospitalizationDataType.CURRENT_HOSPITALIZATIONS:
             predicted_hosp = hosp_fraction * np.interp(self.hospital_times,
                                                        self.t_list + t0,
-                                                       model.results['HGen'] +
-<<<<<<< HEAD
-                                                       model.results['HICU'], left=0, right=0)
-            chi2_hosp = np.sum((self.hospitalizations - predicted_hosp) ** 2 / self.hosp_stdev ** 2)
-=======
-                                                       model.results['HICU'])
+                                                       model.results['HGen'] + model.results['HICU'],
+                                                       left=0, right=0)
             chi2_hosp = calc_chi_sq(self.hospitalizations, predicted_hosp, self.hosp_stdev)
->>>>>>> d678317f
             self.dof_hosp = (self.observed_new_cases > 0).sum()
 
         elif self.hospitalization_data_type is HospitalizationDataType.CUMULATIVE_HOSPITALIZATIONS:
@@ -469,13 +458,9 @@
 
         if os.environ.get('PYSEIR_FAST_AND_DIRTY'):
            minuit.strategy = 0
-        minuit.migrad(precision=1e-5)
         # run MIGRAD algorithm for optimization.
         # for details refer: https://root.cern/root/html528/TMinuit.html
-<<<<<<< HEAD
         minuit.migrad(precision=1e-6)
-=======
->>>>>>> d678317f
         self.fit_results = dict(fips=self.fips, **dict(minuit.values))
         self.fit_results.update({k + '_error': v for k, v in dict(minuit.errors).items()})
 
