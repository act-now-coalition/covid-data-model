--- conflicted
+++ resolved
@@ -43,13 +43,8 @@
 class RegionalInput:
     region: pipeline.Region
 
-<<<<<<< HEAD
-    _combined_data: pipeline.RegionalCombinedData
+    _combined_data: combined_datasets.RegionalData
     _hospitalization_dataset: OneRegionTimeseriesDataset
-=======
-    _combined_data: combined_datasets.RegionalData
-    _hospitalization_df: pd.DataFrame
->>>>>>> 6ee48b2e
     _state_mle_fit_result: Optional[Mapping[str, Any]] = None
 
     @staticmethod
@@ -61,13 +56,8 @@
         assert region.is_state()
         return RegionalInput(
             region=region,
-<<<<<<< HEAD
-            _combined_data=pipeline.RegionalCombinedData.from_region(region),
+            _combined_data=combined_datasets.RegionalData.from_region(region),
             _hospitalization_dataset=hospitalization_dataset,
-=======
-            _combined_data=combined_datasets.RegionalData.from_region(region),
-            _hospitalization_df=hospitalization_df,
->>>>>>> 6ee48b2e
         )
 
     @staticmethod
