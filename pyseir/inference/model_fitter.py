--- conflicted
+++ resolved
@@ -93,8 +93,8 @@
         eps2=0.3,
         limit_eps2=[0.20, 1.2],
         error_eps2=0.005,
-        t_delta_phases=15,  # number of days between phase 2 and 3, since each phase is 14 days, we start at 15
-        limit_t_delta_phases=[29, 74],
+        t_delta_phases=14,  # number of days between phase 2 and 3, since each phase is 14 days, we start at 15
+        limit_t_delta_phases=[14, 60],
         error_t_delta_phases=1,
         test_fraction=0.1,
         limit_test_fraction=[0.02, 1],
@@ -125,9 +125,9 @@
         # Seed the random state. It is unclear whether this propagates to the
         # Minuit optimizer.
         np.random.seed(seed=42)
-        self.max_fit_day = (
-            datetime.now() - self.ref_date - 14
-        )  # natasha this keeps the ramp up period within the current data
+        #self.max_fit_day = (
+        #    datetime.now() - self.ref_date - 14
+        #)  # natasha this keeps the ramp up period within the current data
         # self.max_fit_day = datetime.date.today() - ref_date
         self.fips = fips
         self.ref_date = ref_date
@@ -384,13 +384,9 @@
         """
         # Maybe start here Natasha
 
-        max_fit_day = datetime.now() - self.ref_date
-        print(datetime.now())
-        print(max_fit_day)
-        print(self.max_fit_day)
-        print("natasha")
-        if t_break + t_delta_phases + 14 > self.max_fit_day:
-            t_delta_phases = self.max_fit_day - t_break
+        #max_fit_day = datetime.now() - self.ref_date
+        #if t_break + t_delta_phases + 14 > self.max_fit_day:
+        #    t_delta_phases = self.max_fit_day - t_break
         suppression_policy = suppression_policies.get_epsilon_interpolator(
             eps, t_break, eps2, t_delta_phases
         )
@@ -787,7 +783,7 @@
             days=self.fit_results["t_break"]
             + self.fit_results["t_delta_phases"]
             + self.fit_results["t0"]
-        )
+        ) + timedelta(days=14)
         stop_intervention2_date = start_intervention2_date + timedelta(days=14)
 
         plt.fill_betweenx(
@@ -850,14 +846,6 @@
         plt.legend(loc=4, fontsize=14)
         plt.grid(which="both", alpha=0.5)
         plt.title(self.display_name, fontsize=60)
-<<<<<<< HEAD
-=======
-
-        chi_total = 0
-        for i, (k, v) in enumerate(self.fit_results.items()):
-            if k in ("chi2_cases", "chi2_deaths", "chi2_hosps"):
-                chi_total += v
->>>>>>> d1a104fe
 
         chi_total = 0
         for i, (k, v) in enumerate(self.fit_results.items()):
@@ -892,10 +880,6 @@
                     alpha=0.6,
                     fontweight=fontweight,
                 )
-<<<<<<< HEAD
-=======
-
->>>>>>> d1a104fe
         plt.text(
             1.05,
             0.75,
