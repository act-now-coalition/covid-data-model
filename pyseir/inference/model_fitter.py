from dataclasses import dataclass
from functools import lru_cache
from typing import List, Any, Mapping, Tuple
import os
import json
import structlog
import datetime as dt
from datetime import datetime, timedelta
from multiprocessing import Pool

import pandas as pd
import dill as pickle
import numpy as np
import iminuit
from covidactnow.datapublic.common_fields import CommonFields
from libs import pipeline

from pyseir.inference import model_plotting
from pyseir.models import suppression_policies
from pyseir import load_data
from pyseir.models.seir_model import SEIRModel
from pyseir.parameters.parameter_ensemble_generator import ParameterEnsembleGenerator
from pyseir.load_data import HospitalizationDataType, HospitalizationCategory
from pyseir.utils import get_run_artifact_path, RunArtifact


log = structlog.getLogger()


def calc_chi_sq(obs, predicted, stddev):
    return np.sum((obs - predicted) ** 2 / stddev ** 2)


@lru_cache(maxsize=None)
def load_pyseir_fitter_initial_conditions_df():
    return pd.read_csv(
        "./pyseir_data/pyseir_fitter_initial_conditions.csv", dtype={"fips": str}
    ).set_index("fips")


@dataclass(frozen=True)
class RegionalInput:
    region: pipeline.Region

    _combined_data: pipeline.RegionalCombinedData

    @staticmethod
    def from_region(region: pipeline.Region) -> "RegionalInput":
        return RegionalInput(
            region=region, _combined_data=pipeline.RegionalCombinedData.from_region(region),
        )

    @staticmethod
    def from_fips(fips: str) -> "RegionalInput":
        return RegionalInput.from_region(pipeline.Region.from_fips(fips))

    @property
    def display_name(self) -> str:
        return self._combined_data.display_name

    def get_pyseir_fitter_initial_conditions(self, params: List[str]) -> Mapping[str, Any]:
        overwrite_params_df = load_pyseir_fitter_initial_conditions_df()
        if self.region.fips in overwrite_params_df.index:
            return overwrite_params_df.loc[self.region.fips, params].to_dict()
        else:
            return {}

    def load_new_case_data(self, t0) -> Tuple[pd.Series, np.array, np.array]:
        return load_data.calculate_new_case_data_by_region(self._combined_data.get_timeseries(), t0)

    def load_hospitalization_data(
        self, t0: datetime, category: HospitalizationCategory = HospitalizationCategory.HOSPITALIZED
    ) -> Tuple[np.array, np.array, HospitalizationDataType]:
        return load_data.load_hospitalization_data(self.region.fips, t0, category=category)

    def get_us_latest(self) -> Mapping[str, Any]:
        return self._combined_data.get_us_latest()

    def load_inference_result_of_state(self) -> Mapping[str, Any]:
        if not self.region.is_county():
            raise AssertionError(f"Attempt to find state of {self}")
        region_of_state = self.region.get_state_region()
        return pipeline.load_inference_result(region_of_state)


class ModelFitter:
    """
    Fit a SEIR model and suppression policy for a geographic unit (county or
    state) against case, hospitalization, and mortality data.  The error model
    to blend these is dominated by systematic uncertainties rather than
    statistical ones. We allow for relative rates of confirmed cases, hosp and
    deaths to float, allowing the fitter to focus on the shape parameters rather
    than absolutes.

    Parameters
    ----------
    regional_input: RegionalInput
    ref_date: datetime
        Date to reference against. This should be before the first case.
    min_deaths: int
        Minimum number of fatalities to use death data.
    n_years: int
        Number of years to run the simulation for.
    cases_to_deaths_err_factor: float
        To control chi2 mix between cases and deaths, we multiply the systematic
        errors of cases by this number. Thus higher numbers reduce the influence
        of case data on the fit.
    hospital_to_deaths_err_factor: float
        To control chi2 mix between hospitalization and deaths, we multiply the
        systematic errors of cases by this number. Thus higher numbers reduce
        the influence of hospitalization data on the fit.
    percent_error_on_max_observation: float
        Relative error on the max observation in each category.  The reltive
        errors are then scaled based on the sqrt(observed value / observed max)
        relative to the max. The overall scale here doesn't influence the max
        likelihood fit, but it does influence the prior blending and error
        estimates.  0.5 = 50% error. Best to be conservatively high.
    """

    DEFAULT_FIT_PARAMS = dict(
        R0=3.4,
        limit_R0=[2, 4.5],
        error_R0=0.05,
        log10_I_initial=1,
        limit_log10_I_initial=[0.333, 2],
        error_log10_I_initial=0.33,
        t0=60,
        limit_t0=[10, 80],
        error_t0=2.0,
        eps=0.3,
        limit_eps=[0.20, 1.2],
        error_eps=0.005,
        t_break=20,
        limit_t_break=[5, 40],
        error_t_break=1,
        eps2=0.3,
        limit_eps2=[0.20, 2.0],
        error_eps2=0.005,
        t_delta_phases=30,  # number of days between second and third ramps
        limit_t_delta_phases=[14, 100],  # good as of June 3, 2020 may need to update in the future
        error_t_delta_phases=1,
        test_fraction=0.1,
        limit_test_fraction=[0.02, 1],
        error_test_fraction=0.02,
        hosp_fraction=0.7,
        limit_hosp_fraction=[0.25, 1],
        error_hosp_fraction=0.05,
        # Let's not fit this to start...
        errordef=0.5,
    )

    REFF_LOWER_BOUND = 0.7

    steady_state_exposed_to_infected_ratio = 1.2

    def __init__(
        self,
        regional_input,
        ref_date=datetime(year=2020, month=1, day=1),
        min_deaths=2,
        n_years=1,
        cases_to_deaths_err_factor=0.5,
        hospital_to_deaths_err_factor=0.5,
        percent_error_on_max_observation=0.5,
    ):

        # Seed the random state. It is unclear whether this propagates to the
        # Minuit optimizer.
        np.random.seed(seed=42)

        self.regional_input = regional_input

        self.ref_date = ref_date
        self.days_since_ref_date = (dt.date.today() - ref_date.date() - timedelta(days=7)).days
        # ndays end of 2nd ramp may extend past days_since_ref_date w/o  penalty on chi2 score
        self.days_allowed_beyond_ref = 0
        self.min_deaths = min_deaths
        self.t_list = np.linspace(0, int(365 * n_years), int(365 * n_years) + 1)
        self.cases_to_deaths_err_factor = cases_to_deaths_err_factor
        self.hospital_to_deaths_err_factor = hospital_to_deaths_err_factor
        self.percent_error_on_max_observation = percent_error_on_max_observation
        self.t0_guess = 60

        (
            self.times,
            self.observed_new_cases,
            self.observed_new_deaths,
        ) = regional_input.load_new_case_data(self.ref_date)

        (
            self.hospital_times,
            self.hospitalizations,
            self.hospitalization_data_type,
        ) = regional_input.load_hospitalization_data(self.ref_date)

        self.icu_times, self.icu, self.icu_data_type = regional_input.load_hospitalization_data(
            self.ref_date, category=HospitalizationCategory.ICU
        )

        self.cases_stdev, self.hosp_stdev, self.deaths_stdev = self.calculate_observation_errors()
        self.set_inference_parameters()

        self.model_fit_keys = [
            "R0",
            "eps",
            "t_break",
            "eps2",
            "t_delta_phases",
            "log10_I_initial",
        ]

        self.SEIR_kwargs = self.get_average_seir_parameters()
        self.fit_results = None
        self.mle_model = None

        self.chi2_deaths = None
        self.chi2_cases = None
        self.chi2_hosp = None
        self.dof_deaths = None
        self.dof_cases = None
        self.dof_hosp = None

    @property
    def display_name(self) -> str:
        return self.regional_input.display_name

    @property
    def region(self) -> pipeline.Region:
        return self.regional_input.region

    def set_inference_parameters(self):
        """
        Setup inference parameters based on data availability and manual
        overrides.  As data becomes more sparse, we further constrain the fit,
        which improves stability substantially.
        """
        self.fit_params = self.DEFAULT_FIT_PARAMS
        # Update State specific SEIR initial guesses

        INITIAL_PARAM_SETS = [
            "R0",
            "t0",
            "eps",
            "t_break",
            "eps2",
            "t_delta_phases",
            "test_fraction",
            "hosp_fraction",
            "log10_I_initial",
        ]
        self.fit_params.update(
            self.regional_input.get_pyseir_fitter_initial_conditions(INITIAL_PARAM_SETS)
        )

        self.fit_params["fix_hosp_fraction"] = self.hospitalizations is None
        if self.fit_params["fix_hosp_fraction"]:
            self.fit_params["hosp_fraction"] = 1

        if self.regional_input.region.is_county():
            state_fit_result = self.regional_input.load_inference_result_of_state()
            T0_LEFT_PAD = 5
            T0_RIGHT_PAD = 30

            # See if we can do better based on the actual data

            # Let's look at the time when we've got a second reported case in a region
            OBSERVED_CUMULATIVE_MINIMUM = 2
            cumulative_cases = np.cumsum(self.observed_new_cases)

            idxs_above_threshold = np.flatnonzero(cumulative_cases >= OBSERVED_CUMULATIVE_MINIMUM)
            if len(idxs_above_threshold) == 0:
                # Cumulative didn't reach cutoff, use state values
                self.fit_params["t0"] = state_fit_result["t0"]
                self.fit_params["limit_t0"] = [
                    state_fit_result["t0"] - T0_LEFT_PAD,
                    state_fit_result["t0"] + T0_RIGHT_PAD,
                ]
            else:
                idx_start = idxs_above_threshold[0]
                self.fit_params["log10_I_initial"] = np.log10(
                    cumulative_cases[idx_start] / self.fit_params["test_fraction"]
                )

                t0_guess = list(self.times)[idx_start]

                self.fit_params["t0"] = t0_guess
                self.fit_params["limit_t0"] = [t0_guess - T0_LEFT_PAD, t0_guess + T0_RIGHT_PAD]

                self.fit_params["t_break"] = state_fit_result["t_break"] - (
                    t0_guess - state_fit_result["t0"]
                )

            self.fit_params["R0"] = state_fit_result["R0"]
            self.fit_params["test_fraction"] = state_fit_result["test_fraction"]
            self.fit_params["eps"] = state_fit_result["eps"]
            if cumulative_cases[-1] < 100:
                self.fit_params["t_break"] = 10
                self.fit_params["fix_test_fraction"] = True
                self.fit_params["fix_R0"] = True
            if cumulative_cases[-1] < 50:
                self.fit_params["fix_eps"] = True
                self.fit_params["fix_t_break"] = True

    def get_average_seir_parameters(self):
        """
        Generate the additional fitter candidates from the ensemble generator. This
        has the suppression policy and R0 keys removed.

        Returns
        -------
        SEIR_kwargs: dict
            The average ensemble params.
        """
        SEIR_kwargs = ParameterEnsembleGenerator(
            N_samples=5000,
            t_list=self.t_list,
            combined_datasets_latest=self.regional_input.get_us_latest(),
            suppression_policy=None,
        ).get_average_seir_parameters()

        SEIR_kwargs = {k: v for k, v in SEIR_kwargs.items() if k not in self.fit_params}
        del SEIR_kwargs["suppression_policy"]
        del SEIR_kwargs["I_initial"]
        return SEIR_kwargs

    def calculate_observation_errors(self):
        """
        Generate the errors on the observations.
        Here we throw out a few assumptions to plant a flag...
        1. Systematic errors dominate and are likely of order 50% at least based
        on 100% undercounting of deaths and hospitalizations in many places.
        Though we account for static undercounting by letting case and hosp
        counts float, so lets assume the error is a bit smaller for now.
        2. 100% is too small for 1 case count or mortality.. We should be much
           more confident in large numbers of observations
        3. TODO: Deal with this fact.. Actual observations are lower bounds.
                 Need asymmetric errors.
        As an error model, absolutes are less important to our problem compared
        to getting relative error scaling reasonably done. This is not true if
        drawing contours and confidence intervals which is why we choose large
        conservative errors to overestimate the uncertainty.
        As a relative scaling model we think about Poisson processes and scale
        the errors in the following way:
        1. Set the error of the largest observation to 100% of its value.
        2. Scale all other errors based on sqrt(value) * sqrt(max_value)

        Returns
        -------
        cases_stdev: array-like
            Float uncertainties (stdev) for case data.
        hosp_stdev: array-like
            Float uncertainties (stdev) for hosp data.
        deaths_stdev: array-like
            Float uncertainties (stdev) for death data.
            Float uncertainties (stdev) for death data.
        """
        # Stdev 50% of values.
        cases_stdev = (
            self.percent_error_on_max_observation
            * self.cases_to_deaths_err_factor
            * self.observed_new_cases ** 0.5
            * self.observed_new_cases.max() ** 0.5
        )
        deaths_stdev = (
            self.percent_error_on_max_observation
            * self.observed_new_deaths ** 0.5
            * self.observed_new_deaths.max() ** 0.5
        )

        # Add a bit more error in cases with very few deaths, cases, or hosps. Specifically, we
        # inflate error bars for very small numbers of deaths, cases, and hosps
        # since these clearly reduce the fit accuracy (and individual events are
        # rife with systematic issues).
        deaths_stdev[self.observed_new_deaths <= 4] = (
            deaths_stdev[self.observed_new_deaths <= 4] * 3
        )
        cases_stdev[self.observed_new_cases <= 4] = cases_stdev[self.observed_new_cases <= 4] * 3

        # If cumulative hospitalizations, differentiate.
        if self.hospitalization_data_type is HospitalizationDataType.CUMULATIVE_HOSPITALIZATIONS:
            hosp_data = (self.hospitalizations[1:] - self.hospitalizations[:-1]).clip(min=0)

            hosp_stdev = (
                self.percent_error_on_max_observation
                * self.hospital_to_deaths_err_factor
                * hosp_data ** 0.5
                * hosp_data.max() ** 0.5
            )
            # Increase errors a bit for very low hospitalizations.
            # There are clear outliers due to data quality.
            hosp_stdev[hosp_data <= 2] *= 3

        elif self.hospitalization_data_type is HospitalizationDataType.CURRENT_HOSPITALIZATIONS:
            hosp_data = self.hospitalizations
            hosp_stdev = (
                self.percent_error_on_max_observation
                * self.hospital_to_deaths_err_factor
                * hosp_data ** 0.5
                * hosp_data.max() ** 0.5
            )
            # Increase errors a bit for very low hospitalizations.
            # There are clear outliers due to data quality.
            hosp_stdev[hosp_data <= 2] *= 3
        else:
            hosp_stdev = None

        # Zero inflated poisson. This is set to a value that still provides some
        # constraints toward zero.
        cases_stdev[cases_stdev == 0] = 1e2
        deaths_stdev[deaths_stdev == 0] = 1e2
        if hosp_stdev is not None:
            hosp_stdev[hosp_stdev == 0] = 1e2

        return cases_stdev, hosp_stdev, deaths_stdev

    def run_model(self, R0, eps, t_break, eps2, t_delta_phases, log10_I_initial):
        """
        Generate the model and run.

        Parameters
        ----------
        R0: float
            Basic reproduction number
        eps: float
            Fraction of reduction in contact rates in the second stage.
        t_break: float
            Timing for the switch in suppression policy.
        eps2: float
            Fraction of reduction in contact rates in the third stage
        t_delta_phases: float
            Timing for the switch in from second to third stage.
        log10_I_initial:
            log10 initial infections.

        Returns
        -------
        model: SEIRModel
            The SEIR model that has been run.
        """

        suppression_policy = suppression_policies.get_epsilon_interpolator(
            eps, t_break, eps2, t_delta_phases
        )

        age_distribution = 1
        seir_model = SEIRModel

        # Load up some number of initial exposed so the initial flow into
        # infected is stable.
        self.SEIR_kwargs["E_initial"] = (
            self.steady_state_exposed_to_infected_ratio * 10 ** log10_I_initial * age_distribution
        )

        model = seir_model(
            R0=R0,
            suppression_policy=suppression_policy,
            I_initial=10 ** log10_I_initial * age_distribution,
            **self.SEIR_kwargs,
        )

        model.run()
        return model

    def _fit_seir(
        self,
        R0,
        t0,
        eps,
        t_break,
        eps2,
        t_delta_phases,
        test_fraction,
        hosp_fraction,
        log10_I_initial,
    ):
        """
        Fit SEIR model by MLE.

        Parameters
        ----------
        R0: float
            Basic reproduction number
        t0: float
            Epidemic starting time.
        eps: float
            Fraction of reduction in contact rates as result of  to suppression
            policy projected into future.
        t_break: float
            Timing for the switch in suppression policy.
        test_fraction: float
            Fraction of cases that get tested.
        hosp_fraction: float
            Fraction of actual hospitalizations vs the total.
        log10_I_initial:
            log10 initial infections.

        Returns
        -------
          : float
            Chi square of fitting model to observed cases, deaths, and hospitalizations.
        """
        l = locals()
        model_kwargs = {k: l[k] for k in self.model_fit_keys}

        # Last data point in ramp 2
        last_data_point_ramp_2 = t0 + t_break + 14 + t_delta_phases + 14
        # Number of future days used in second ramp period
        number_of_not_allowed_days_used = last_data_point_ramp_2 - self.days_since_ref_date
        # Multiplicative chi2 penalty if future_days are used in second ramp period (set to 1 by default)
        not_allowed_days_penalty = 0.0

        # If using more future days than allowed, updated not_allowed_days_penalty
        if number_of_not_allowed_days_used > self.days_allowed_beyond_ref:
            not_allowed_days_penalty = 10 * number_of_not_allowed_days_used

        model = self.run_model(**model_kwargs)
        # -----------------------------------
        # Chi2 Cases
        # -----------------------------------
        # Extract the predicted rates from the model.
        predicted_cases = (
            test_fraction
            * model.gamma
            * np.interp(
                self.times, self.t_list + t0, model.results["total_new_infections"], left=0, right=0
            )
        )

        chi2_cases = calc_chi_sq(self.observed_new_cases, predicted_cases, self.cases_stdev)

        # -----------------------------------
        # Chi2 Hospitalizations
        # -----------------------------------
        if self.hospitalization_data_type is HospitalizationDataType.CURRENT_HOSPITALIZATIONS:
            predicted_hosp = hosp_fraction * np.interp(
                self.hospital_times,
                self.t_list + t0,
                model.results["HGen"] + model.results["HICU"],
                left=0,
                right=0,
            )
            chi2_hosp = calc_chi_sq(self.hospitalizations, predicted_hosp, self.hosp_stdev)
            self.dof_hosp = (self.observed_new_cases > 0).sum()

        elif self.hospitalization_data_type is HospitalizationDataType.CUMULATIVE_HOSPITALIZATIONS:
            # Cumulative, so differentiate the data
            cumulative_hosp_predicted = (
                model.results["HGen_cumulative"] + model.results["HICU_cumulative"]
            )
            new_hosp_predicted = cumulative_hosp_predicted[1:] - cumulative_hosp_predicted[:-1]
            new_hosp_predicted = hosp_fraction * np.interp(
                self.hospital_times[1:], self.t_list[1:] + t0, new_hosp_predicted, left=0, right=0
            )
            new_hosp_observed = self.hospitalizations[1:] - self.hospitalizations[:-1]

            chi2_hosp = calc_chi_sq(new_hosp_observed, new_hosp_predicted, self.hosp_stdev)
            self.dof_hosp = (self.observed_new_cases > 0).sum()
        else:
            chi2_hosp = 0
            self.dof_hosp = 1e-10

        # -----------------------------------
        # Chi2 Deaths
        # -----------------------------------
        # Only use deaths if there are enough observations..
        predicted_deaths = np.interp(
            self.times, self.t_list + t0, model.results["total_deaths_per_day"], left=0, right=0
        )
        if self.observed_new_deaths.sum() > self.min_deaths:
            chi2_deaths = calc_chi_sq(self.observed_new_deaths, predicted_deaths, self.deaths_stdev)
        else:
            chi2_deaths = 0

        self.chi2_deaths = chi2_deaths
        self.chi2_cases = chi2_cases
        self.chi2_hosp = chi2_hosp
        self.dof_deaths = (self.observed_new_deaths > 0).sum()
        self.dof_cases = (self.observed_new_cases > 0).sum()

        not_penalized_score = chi2_deaths + chi2_cases + chi2_hosp

        # Calculate the final score as the product of the not_allowed_days_penalty and not_penalized_score
        score = not_allowed_days_penalty + (chi2_deaths + chi2_cases + chi2_hosp)

        return score

    def fit(self):
        """
        Fit a model to the data.
        """
        minuit = iminuit.Minuit(self._fit_seir, **self.fit_params, print_level=1)

        if os.environ.get("PYSEIR_FAST_AND_DIRTY"):
            minuit.strategy = 0

        # run MIGRAD algorithm for optimization.
        # for details refer: https://root.cern/root/html528/TMinuit.html
        minuit.migrad(precision=1e-6)
        self.fit_results = dict(minuit.values)
        # Needed to get fips into DataFrame read in cli._build_all_for_states
        self.fit_results["fips"] = self.regional_input.region.fips
        self.fit_results.update({k + "_error": v for k, v in dict(minuit.errors).items()})

        # This just updates chi2 values
        self._fit_seir(**dict(minuit.values))

        if self.fit_results["eps"] < 0.1:
            raise RuntimeError(
                f"Fit failed for {self.display_name}: "
                f"Epsilon == 0 which implies lack of convergence."
            )

        if np.isnan(self.fit_results["t0"]):
            log.error(f"Could not compute MLE values for {self.display_name}")
            self.fit_results["t0_date"] = (
                self.ref_date + timedelta(days=self.t0_guess)
            ).isoformat()
        else:
            self.fit_results["t0_date"] = (
                self.ref_date + timedelta(days=self.fit_results["t0"])
            ).isoformat()
        self.fit_results["t_today"] = (datetime.today() - self.ref_date).days

        self.fit_results["Reff"] = self.fit_results["R0"] * self.fit_results["eps"]
        self.fit_results["Reff2"] = self.fit_results["R0"] * self.fit_results["eps2"]

        self.fit_results["chi2_cases"] = self.chi2_cases
        if self.hospitalizations is not None:
            self.fit_results["chi2_hosps"] = self.chi2_hosp
        self.fit_results["chi2_deaths"] = self.chi2_deaths
        self.fit_results["chi2_total"] = self.chi2_cases + self.chi2_deaths + self.chi2_hosp

        if self.hospitalization_data_type:
            self.fit_results["hospitalization_data_type"] = self.hospitalization_data_type.value
        else:
            self.fit_results["hospitalization_data_type"] = self.hospitalization_data_type

        try:
            param_state = minuit.get_param_states()
            log.info(f"Fit Results for {self.display_name} \n {param_state}")
        except:
            param_state = dict(minuit.values)
            log.info(f"Fit Results for {self.display_name} \n {param_state}")

        log.info(
            event=f"Fit results for {self.display_name}:",
            results=f"###{json.dumps(self.fit_results)})###",
        )
        self.mle_model = self.run_model(**{k: self.fit_results[k] for k in self.model_fit_keys})

    @classmethod
    def run_for_region(cls, regional_input: RegionalInput, n_retries=3):
        """
        Run the model fitter for a regional_input.

        Parameters
        ----------
        region: pipeline.Region
        n_retries: int
            The model fitter is stochastic in nature and a seed cannot be set.
            This is a bandaid until more sophisticated retries can be
            implemented.

        Returns
        -------
        : ModelFitter
        """
        # Assert that there are some cases for counties
        if regional_input.region.is_county():
            _, observed_new_cases, _ = regional_input.load_new_case_data(t0=datetime.today())
            if observed_new_cases.sum() < 1:
                return None

        try:
            retries_left = n_retries
            model_is_empty = True
            while retries_left > 0 and model_is_empty:
                model_fitter = cls(regional_input)
                try:
                    model_fitter.fit()
                    if model_fitter.mle_model and os.environ.get("PYSEIR_PLOT_RESULTS") == "True":
                        model_plotting.plot_fitting_results(model_fitter)
                except RuntimeError as e:
                    log.warning("No convergence.. Retrying " + str(e))
                retries_left = retries_left - 1
                if model_fitter.mle_model:
                    model_is_empty = False
            if retries_left <= 0 and model_is_empty:
                raise RuntimeError(f"Could not converge after {n_retries} for {regional_input}")
            return model_fitter
        except Exception:
            log.exception(f"Failed to run {regional_input}")
            return None


def _persist_results_per_state(state_df):
    county_output_file = get_run_artifact_path(state_df.fips[0], RunArtifact.MLE_FIT_RESULT)
    data = state_df.drop(["state", "mle_model"], axis=1)
    data.to_json(county_output_file)

    for fips, county_series in state_df.iterrows():
        with open(get_run_artifact_path(fips, RunArtifact.MLE_FIT_MODEL), "wb") as f:
            pickle.dump(county_series.mle_model, f)


def build_county_list(state: str, df_whitelist: pd.DataFrame) -> List[str]:
    """
    Build the and return the fips list
    """
    log.info(f"Get fips list for state {state}")
    df_whitelist = df_whitelist[df_whitelist["inference_ok"] == True]
    is_state = df_whitelist[CommonFields.STATE] == state
    all_fips = df_whitelist.loc[is_state, CommonFields.FIPS].tolist()

    return all_fips


def run_state(region: pipeline.Region) -> ModelFitter:
    """
    Run the fitter for a state.

    Parameters
    ----------
    region: Region
        State to run against.
    """
    assert region.is_state()
    log.info(f"Running MLE fitter for state {region}")

    model_fitter = ModelFitter.run_for_region(RegionalInput.from_region(region))

    output_path = region.run_artifact_path_to_write(RunArtifact.MLE_FIT_RESULT)
    data = pd.DataFrame(model_fitter.fit_results, index=[region.fips])
    data.to_json(output_path)

    with open(region.run_artifact_path_to_write(RunArtifact.MLE_FIT_MODEL), "wb") as f:
        pickle.dump(model_fitter.mle_model, f)

    return model_fitter


<<<<<<< HEAD
def run_counties_of_state(region):
    # This function is not called from the main pipeline.
=======
def run_counties_of_state(region: pipeline.Region):
    """Runs the fitter for all counties in state `region`, writing artifacts to disk."""
    assert region.is_state()
>>>>>>> 216d385b
    # TODO: Replace with build_county_list
    df_whitelist = load_data.load_whitelist()
    df_whitelist = df_whitelist[df_whitelist["inference_ok"] == True]
    is_state = df_whitelist[CommonFields.STATE] == region.state_obj().abbr
    all_fips = df_whitelist.loc[is_state, CommonFields.FIPS].values
    if len(all_fips) > 0:
        with Pool(maxtasksperchild=1) as p:
            regions = [RegionalInput.from_fips(fips) for fips in all_fips]
            fitters = p.map(ModelFitter.run_for_region, regions)

        county_output_file = get_run_artifact_path(all_fips[0], RunArtifact.MLE_FIT_RESULT)
        data = pd.DataFrame([fit.fit_results for fit in fitters if fit])
        data.to_json(county_output_file)

        # Serialize the model results.
        for fips, fitter in zip(all_fips, fitters):
            if fitter:
                with open(get_run_artifact_path(fips, RunArtifact.MLE_FIT_MODEL), "wb") as f:
                    pickle.dump(fitter.mle_model, f)<|MERGE_RESOLUTION|>--- conflicted
+++ resolved
@@ -739,14 +739,10 @@
     return model_fitter
 
 
-<<<<<<< HEAD
-def run_counties_of_state(region):
-    # This function is not called from the main pipeline.
-=======
 def run_counties_of_state(region: pipeline.Region):
     """Runs the fitter for all counties in state `region`, writing artifacts to disk."""
+    # This function is not called from the main pipeline.
     assert region.is_state()
->>>>>>> 216d385b
     # TODO: Replace with build_county_list
     df_whitelist = load_data.load_whitelist()
     df_whitelist = df_whitelist[df_whitelist["inference_ok"] == True]
