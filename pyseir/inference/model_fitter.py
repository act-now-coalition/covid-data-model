--- conflicted
+++ resolved
@@ -604,20 +604,14 @@
     """
     state_obj = us.states.lookup(state)
     logging.info(f'Running MLE fitter for state {state_obj.name}')
-<<<<<<< HEAD
-    state_output_file = os.path.join(OUTPUT_DIR, 'pyseir', 'data', 'state_summary',
-                               f'summary_{state}_state_only__mle_fit_results.json')
-    os.makedirs(os.path.dirname(state_output_file), exist_ok=True)
+    state_output_dir = os.path.join(OUTPUT_DIR, 'pyseir', 'data', 'state_summary')
+    os.makedirs(state_output_dir, exist_ok=True)
+
+    model_fitter = ModelFitter.run_for_fips(state_obj.fips)
     results = ModelFitter.run_for_fips(state_obj.fips)
     if not results:
         return None
     fit_results = results.fit_results
-=======
-    state_output_dir = os.path.join(OUTPUT_DIR, 'pyseir', 'data', 'state_summary')
->>>>>>> 0ae4066a
-
-    os.makedirs(state_output_dir, exist_ok=True)
-    model_fitter = ModelFitter.run_for_fips(state_obj.fips)
 
     pd.DataFrame(model_fitter.fit_results, index=[state_obj.fips]).to_json(
         os.path.join(state_output_dir, f'summary_{state}_state_only__mle_fit_results.json'))
