from dataclasses import dataclass
from functools import lru_cache
from typing import List, Any, Mapping, Tuple
import os
import json
from typing import Optional

import structlog
import datetime as dt
from datetime import datetime, timedelta

import pandas as pd
import numpy as np
import iminuit
from libs import pipeline

from pyseir.inference import model_plotting
from pyseir.models import suppression_policies
from pyseir import load_data
from pyseir.models.seir_model import SEIRModel
from pyseir.parameters.parameter_ensemble_generator import ParameterEnsembleGenerator
from pyseir.load_data import HospitalizationDataType, HospitalizationCategory


log = structlog.getLogger()


def calc_chi_sq(obs, predicted, stddev):
    return np.sum((obs - predicted) ** 2 / stddev ** 2)


@lru_cache(maxsize=None)
def load_pyseir_fitter_initial_conditions_df():
    return pd.read_csv(
        "./pyseir_data/pyseir_fitter_initial_conditions.csv", dtype={"fips": str}
    ).set_index("fips")


@dataclass(frozen=True)
class RegionalInput:
    region: pipeline.Region

    _combined_data: pipeline.RegionalCombinedData
    _hospitalization_df: pd.DataFrame
    _state_mle_fit_result: Optional[Mapping[str, Any]] = None

    @staticmethod
    def from_state_region(region: pipeline.Region) -> "RegionalInput":
        """Creates a RegionalInput for given region with optional copy of state data of a county."""
        hospitalization_df = load_data.get_hospitalization_data().get_data(fips=region.fips)
<<<<<<< HEAD
        assert region.is_state()
        return RegionalInput(
            region=region,
            _combined_data=pipeline.RegionalCombinedData.from_region(region),
            _hospitalization_df=hospitalization_df,
        )
=======
        # TODO(tom): Once we can be sure state_fitter is set everytime it is needed remove the
        #  fall-back logic in load_inference_result_of_state and split this constructor into
        # from_state_region(Region) and from_substate_region(Region, ModelFitter).
        if state_fitter is None:
            assert region.is_state()
            return RegionalInput(
                region=region,
                _combined_data=pipeline.RegionalCombinedData.from_region(region),
                _hospitalization_df=hospitalization_df,
            )
        else:
            assert region.is_county()
            return RegionalInput(
                region=region,
                _combined_data=pipeline.RegionalCombinedData.from_region(region),
                _state_mle_fit_result=state_fitter.fit_results,
                _hospitalization_df=hospitalization_df,
            )
>>>>>>> e1df9941

    @staticmethod
    def from_substate_region(
        region: pipeline.Region, state_fitter: "ModelFitter"
    ) -> "RegionalInput":
        """Creates a RegionalInput for given region with optional copy of state data of a county."""
        hospitalization_df = load_data.get_hospitalization_data().get_data(fips=region.fips)
        assert region.is_county()
        assert state_fitter
        return RegionalInput(
            region=region,
            _combined_data=pipeline.RegionalCombinedData.from_region(region),
            _state_mle_fit_result=state_fitter.fit_results,
            _hospitalization_df=hospitalization_df,
        )

    @property
    def display_name(self) -> str:
        return self._combined_data.display_name

    def get_pyseir_fitter_initial_conditions(self, params: List[str]) -> Mapping[str, Any]:
        overwrite_params_df = load_pyseir_fitter_initial_conditions_df()
        if self.region.fips in overwrite_params_df.index:
            return overwrite_params_df.loc[self.region.fips, params].to_dict()
        else:
            return {}

    def load_new_case_data(self, t0) -> Tuple[pd.Series, np.array, np.array]:
        return load_data.calculate_new_case_data_by_region(self._combined_data.get_timeseries(), t0)

    def load_hospitalization_data(
        self, t0: datetime, category: HospitalizationCategory = HospitalizationCategory.HOSPITALIZED
    ) -> Tuple[np.array, np.array, HospitalizationDataType]:
        return load_data.calculate_hospitalization_data(
            self._hospitalization_df, t0, category=category
        )

    def get_us_latest(self) -> Mapping[str, Any]:
        return self._combined_data.get_us_latest()

    def load_inference_result_of_state(self) -> Mapping[str, Any]:
        if not self.region.is_county():
            raise AssertionError(f"Attempt to find state of {self}")
        if self._state_mle_fit_result is not None:
            return self._state_mle_fit_result
        region_of_state = self.region.get_state_region()
        return pipeline.load_inference_result(region_of_state)


class ModelFitter:
    """
    Fit a SEIR model and suppression policy for a geographic unit (county or
    state) against case, hospitalization, and mortality data.  The error model
    to blend these is dominated by systematic uncertainties rather than
    statistical ones. We allow for relative rates of confirmed cases, hosp and
    deaths to float, allowing the fitter to focus on the shape parameters rather
    than absolutes.

    Parameters
    ----------
    regional_input: RegionalInput
    ref_date: datetime
        Date to reference against. This should be before the first case.
    min_deaths: int
        Minimum number of fatalities to use death data.
    n_years: int
        Number of years to run the simulation for.
    cases_to_deaths_err_factor: float
        To control chi2 mix between cases and deaths, we multiply the systematic
        errors of cases by this number. Thus higher numbers reduce the influence
        of case data on the fit.
    hospital_to_deaths_err_factor: float
        To control chi2 mix between hospitalization and deaths, we multiply the
        systematic errors of cases by this number. Thus higher numbers reduce
        the influence of hospitalization data on the fit.
    percent_error_on_max_observation: float
        Relative error on the max observation in each category.  The reltive
        errors are then scaled based on the sqrt(observed value / observed max)
        relative to the max. The overall scale here doesn't influence the max
        likelihood fit, but it does influence the prior blending and error
        estimates.  0.5 = 50% error. Best to be conservatively high.
    """

    DEFAULT_FIT_PARAMS = dict(
        R0=3.4,
        limit_R0=[2, 4.5],
        error_R0=0.05,
        log10_I_initial=1,
        limit_log10_I_initial=[0.333, 2],
        error_log10_I_initial=0.33,
        t0=60,
        limit_t0=[10, 80],
        error_t0=2.0,
        eps=0.3,
        limit_eps=[0.20, 1.2],
        error_eps=0.005,
        t_break=20,
        limit_t_break=[5, 40],
        error_t_break=1,
        eps2=0.3,
        limit_eps2=[0.20, 2.0],
        error_eps2=0.005,
        t_delta_phases=30,  # number of days between second and third ramps
        limit_t_delta_phases=[14, 100],  # good as of June 3, 2020 may need to update in the future
        error_t_delta_phases=1,
        test_fraction=0.1,
        limit_test_fraction=[0.02, 1],
        error_test_fraction=0.02,
        hosp_fraction=0.7,
        limit_hosp_fraction=[0.25, 1],
        error_hosp_fraction=0.05,
        # Let's not fit this to start...
        errordef=0.5,
    )

    REFF_LOWER_BOUND = 0.7

    steady_state_exposed_to_infected_ratio = 1.2

    def __init__(
        self,
        regional_input,
        ref_date=datetime(year=2020, month=1, day=1),
        min_deaths=2,
        n_years=1,
        cases_to_deaths_err_factor=0.5,
        hospital_to_deaths_err_factor=0.5,
        percent_error_on_max_observation=0.5,
    ):

        # Seed the random state. It is unclear whether this propagates to the
        # Minuit optimizer.
        np.random.seed(seed=42)

        self.regional_input = regional_input

        self.ref_date = ref_date
        self.days_since_ref_date = (dt.date.today() - ref_date.date() - timedelta(days=7)).days
        # ndays end of 2nd ramp may extend past days_since_ref_date w/o  penalty on chi2 score
        self.days_allowed_beyond_ref = 0
        self.min_deaths = min_deaths
        self.t_list = np.linspace(0, int(365 * n_years), int(365 * n_years) + 1)
        self.cases_to_deaths_err_factor = cases_to_deaths_err_factor
        self.hospital_to_deaths_err_factor = hospital_to_deaths_err_factor
        self.percent_error_on_max_observation = percent_error_on_max_observation
        self.t0_guess = 60

        (
            self.times,
            self.observed_new_cases,
            self.observed_new_deaths,
        ) = regional_input.load_new_case_data(self.ref_date)

        (
            self.hospital_times,
            self.hospitalizations,
            self.hospitalization_data_type,
        ) = regional_input.load_hospitalization_data(self.ref_date)

        self.icu_times, self.icu, self.icu_data_type = regional_input.load_hospitalization_data(
            self.ref_date, category=HospitalizationCategory.ICU
        )

        self.cases_stdev, self.hosp_stdev, self.deaths_stdev = self.calculate_observation_errors()
        self.set_inference_parameters()

        self.model_fit_keys = [
            "R0",
            "eps",
            "t_break",
            "eps2",
            "t_delta_phases",
            "log10_I_initial",
        ]

        self.SEIR_kwargs = self.get_average_seir_parameters()
        self.fit_results = None
        self.mle_model = None

        self.chi2_deaths = None
        self.chi2_cases = None
        self.chi2_hosp = None
        self.dof_deaths = None
        self.dof_cases = None
        self.dof_hosp = None

    @property
    def display_name(self) -> str:
        return self.regional_input.display_name

    @property
    def region(self) -> pipeline.Region:
        return self.regional_input.region

    def set_inference_parameters(self):
        """
        Setup inference parameters based on data availability and manual
        overrides.  As data becomes more sparse, we further constrain the fit,
        which improves stability substantially.
        """
        self.fit_params = self.DEFAULT_FIT_PARAMS
        # Update State specific SEIR initial guesses

        INITIAL_PARAM_SETS = [
            "R0",
            "t0",
            "eps",
            "t_break",
            "eps2",
            "t_delta_phases",
            "test_fraction",
            "hosp_fraction",
            "log10_I_initial",
        ]
        self.fit_params.update(
            self.regional_input.get_pyseir_fitter_initial_conditions(INITIAL_PARAM_SETS)
        )

        self.fit_params["fix_hosp_fraction"] = self.hospitalizations is None
        if self.fit_params["fix_hosp_fraction"]:
            self.fit_params["hosp_fraction"] = 1

        if self.regional_input.region.is_county():
            state_fit_result = self.regional_input.load_inference_result_of_state()
            T0_LEFT_PAD = 5
            T0_RIGHT_PAD = 30

            # See if we can do better based on the actual data

            # Let's look at the time when we've got a second reported case in a region
            OBSERVED_CUMULATIVE_MINIMUM = 2
            cumulative_cases = np.cumsum(self.observed_new_cases)

            idxs_above_threshold = np.flatnonzero(cumulative_cases >= OBSERVED_CUMULATIVE_MINIMUM)
            if len(idxs_above_threshold) == 0:
                # Cumulative didn't reach cutoff, use state values
                self.fit_params["t0"] = state_fit_result["t0"]
                self.fit_params["limit_t0"] = [
                    state_fit_result["t0"] - T0_LEFT_PAD,
                    state_fit_result["t0"] + T0_RIGHT_PAD,
                ]
            else:
                idx_start = idxs_above_threshold[0]
                self.fit_params["log10_I_initial"] = np.log10(
                    cumulative_cases[idx_start] / self.fit_params["test_fraction"]
                )

                t0_guess = list(self.times)[idx_start]

                self.fit_params["t0"] = t0_guess
                self.fit_params["limit_t0"] = [t0_guess - T0_LEFT_PAD, t0_guess + T0_RIGHT_PAD]

                self.fit_params["t_break"] = state_fit_result["t_break"] - (
                    t0_guess - state_fit_result["t0"]
                )

            self.fit_params["R0"] = state_fit_result["R0"]
            self.fit_params["test_fraction"] = state_fit_result["test_fraction"]
            self.fit_params["eps"] = state_fit_result["eps"]
            if cumulative_cases[-1] < 100:
                self.fit_params["t_break"] = 10
                self.fit_params["fix_test_fraction"] = True
                self.fit_params["fix_R0"] = True
            if cumulative_cases[-1] < 50:
                self.fit_params["fix_eps"] = True
                self.fit_params["fix_t_break"] = True

    def get_average_seir_parameters(self):
        """
        Generate the additional fitter candidates from the ensemble generator. This
        has the suppression policy and R0 keys removed.

        Returns
        -------
        SEIR_kwargs: dict
            The average ensemble params.
        """
        SEIR_kwargs = ParameterEnsembleGenerator(
            N_samples=5000,
            t_list=self.t_list,
            combined_datasets_latest=self.regional_input.get_us_latest(),
            suppression_policy=None,
        ).get_average_seir_parameters()

        SEIR_kwargs = {k: v for k, v in SEIR_kwargs.items() if k not in self.fit_params}
        del SEIR_kwargs["suppression_policy"]
        del SEIR_kwargs["I_initial"]
        return SEIR_kwargs

    def calculate_observation_errors(self):
        """
        Generate the errors on the observations.
        Here we throw out a few assumptions to plant a flag...
        1. Systematic errors dominate and are likely of order 50% at least based
        on 100% undercounting of deaths and hospitalizations in many places.
        Though we account for static undercounting by letting case and hosp
        counts float, so lets assume the error is a bit smaller for now.
        2. 100% is too small for 1 case count or mortality.. We should be much
           more confident in large numbers of observations
        3. TODO: Deal with this fact.. Actual observations are lower bounds.
                 Need asymmetric errors.
        As an error model, absolutes are less important to our problem compared
        to getting relative error scaling reasonably done. This is not true if
        drawing contours and confidence intervals which is why we choose large
        conservative errors to overestimate the uncertainty.
        As a relative scaling model we think about Poisson processes and scale
        the errors in the following way:
        1. Set the error of the largest observation to 100% of its value.
        2. Scale all other errors based on sqrt(value) * sqrt(max_value)

        Returns
        -------
        cases_stdev: array-like
            Float uncertainties (stdev) for case data.
        hosp_stdev: array-like
            Float uncertainties (stdev) for hosp data.
        deaths_stdev: array-like
            Float uncertainties (stdev) for death data.
            Float uncertainties (stdev) for death data.
        """
        # Stdev 50% of values.
        cases_stdev = (
            self.percent_error_on_max_observation
            * self.cases_to_deaths_err_factor
            * self.observed_new_cases ** 0.5
            * self.observed_new_cases.max() ** 0.5
        )
        deaths_stdev = (
            self.percent_error_on_max_observation
            * self.observed_new_deaths ** 0.5
            * self.observed_new_deaths.max() ** 0.5
        )

        # Add a bit more error in cases with very few deaths, cases, or hosps. Specifically, we
        # inflate error bars for very small numbers of deaths, cases, and hosps
        # since these clearly reduce the fit accuracy (and individual events are
        # rife with systematic issues).
        deaths_stdev[self.observed_new_deaths <= 4] = (
            deaths_stdev[self.observed_new_deaths <= 4] * 3
        )
        cases_stdev[self.observed_new_cases <= 4] = cases_stdev[self.observed_new_cases <= 4] * 3

        # If cumulative hospitalizations, differentiate.
        if self.hospitalization_data_type is HospitalizationDataType.CUMULATIVE_HOSPITALIZATIONS:
            hosp_data = (self.hospitalizations[1:] - self.hospitalizations[:-1]).clip(min=0)

            hosp_stdev = (
                self.percent_error_on_max_observation
                * self.hospital_to_deaths_err_factor
                * hosp_data ** 0.5
                * hosp_data.max() ** 0.5
            )
            # Increase errors a bit for very low hospitalizations.
            # There are clear outliers due to data quality.
            hosp_stdev[hosp_data <= 2] *= 3

        elif self.hospitalization_data_type is HospitalizationDataType.CURRENT_HOSPITALIZATIONS:
            hosp_data = self.hospitalizations
            hosp_stdev = (
                self.percent_error_on_max_observation
                * self.hospital_to_deaths_err_factor
                * hosp_data ** 0.5
                * hosp_data.max() ** 0.5
            )
            # Increase errors a bit for very low hospitalizations.
            # There are clear outliers due to data quality.
            hosp_stdev[hosp_data <= 2] *= 3
        else:
            hosp_stdev = None

        # Zero inflated poisson. This is set to a value that still provides some
        # constraints toward zero.
        cases_stdev[cases_stdev == 0] = 1e2
        deaths_stdev[deaths_stdev == 0] = 1e2
        if hosp_stdev is not None:
            hosp_stdev[hosp_stdev == 0] = 1e2

        return cases_stdev, hosp_stdev, deaths_stdev

    def run_model(self, R0, eps, t_break, eps2, t_delta_phases, log10_I_initial):
        """
        Generate the model and run.

        Parameters
        ----------
        R0: float
            Basic reproduction number
        eps: float
            Fraction of reduction in contact rates in the second stage.
        t_break: float
            Timing for the switch in suppression policy.
        eps2: float
            Fraction of reduction in contact rates in the third stage
        t_delta_phases: float
            Timing for the switch in from second to third stage.
        log10_I_initial:
            log10 initial infections.

        Returns
        -------
        model: SEIRModel
            The SEIR model that has been run.
        """

        suppression_policy = suppression_policies.get_epsilon_interpolator(
            eps, t_break, eps2, t_delta_phases
        )

        age_distribution = 1
        seir_model = SEIRModel

        # Load up some number of initial exposed so the initial flow into
        # infected is stable.
        self.SEIR_kwargs["E_initial"] = (
            self.steady_state_exposed_to_infected_ratio * 10 ** log10_I_initial * age_distribution
        )

        model = seir_model(
            R0=R0,
            suppression_policy=suppression_policy,
            I_initial=10 ** log10_I_initial * age_distribution,
            **self.SEIR_kwargs,
        )

        model.run()
        return model

    def _fit_seir(
        self,
        R0,
        t0,
        eps,
        t_break,
        eps2,
        t_delta_phases,
        test_fraction,
        hosp_fraction,
        log10_I_initial,
    ):
        """
        Fit SEIR model by MLE.

        Parameters
        ----------
        R0: float
            Basic reproduction number
        t0: float
            Epidemic starting time.
        eps: float
            Fraction of reduction in contact rates as result of  to suppression
            policy projected into future.
        t_break: float
            Timing for the switch in suppression policy.
        test_fraction: float
            Fraction of cases that get tested.
        hosp_fraction: float
            Fraction of actual hospitalizations vs the total.
        log10_I_initial:
            log10 initial infections.

        Returns
        -------
          : float
            Chi square of fitting model to observed cases, deaths, and hospitalizations.
        """
        l = locals()
        model_kwargs = {k: l[k] for k in self.model_fit_keys}

        # Last data point in ramp 2
        last_data_point_ramp_2 = t0 + t_break + 14 + t_delta_phases + 14
        # Number of future days used in second ramp period
        number_of_not_allowed_days_used = last_data_point_ramp_2 - self.days_since_ref_date
        # Multiplicative chi2 penalty if future_days are used in second ramp period (set to 1 by default)
        not_allowed_days_penalty = 0.0

        # If using more future days than allowed, updated not_allowed_days_penalty
        if number_of_not_allowed_days_used > self.days_allowed_beyond_ref:
            not_allowed_days_penalty = 10 * number_of_not_allowed_days_used

        model = self.run_model(**model_kwargs)
        # -----------------------------------
        # Chi2 Cases
        # -----------------------------------
        # Extract the predicted rates from the model.
        predicted_cases = (
            test_fraction
            * model.gamma
            * np.interp(
                self.times, self.t_list + t0, model.results["total_new_infections"], left=0, right=0
            )
        )

        chi2_cases = calc_chi_sq(self.observed_new_cases, predicted_cases, self.cases_stdev)

        # -----------------------------------
        # Chi2 Hospitalizations
        # -----------------------------------
        if self.hospitalization_data_type is HospitalizationDataType.CURRENT_HOSPITALIZATIONS:
            predicted_hosp = hosp_fraction * np.interp(
                self.hospital_times,
                self.t_list + t0,
                model.results["HGen"] + model.results["HICU"],
                left=0,
                right=0,
            )
            chi2_hosp = calc_chi_sq(self.hospitalizations, predicted_hosp, self.hosp_stdev)
            self.dof_hosp = (self.observed_new_cases > 0).sum()

        elif self.hospitalization_data_type is HospitalizationDataType.CUMULATIVE_HOSPITALIZATIONS:
            # Cumulative, so differentiate the data
            cumulative_hosp_predicted = (
                model.results["HGen_cumulative"] + model.results["HICU_cumulative"]
            )
            new_hosp_predicted = cumulative_hosp_predicted[1:] - cumulative_hosp_predicted[:-1]
            new_hosp_predicted = hosp_fraction * np.interp(
                self.hospital_times[1:], self.t_list[1:] + t0, new_hosp_predicted, left=0, right=0
            )
            new_hosp_observed = self.hospitalizations[1:] - self.hospitalizations[:-1]

            chi2_hosp = calc_chi_sq(new_hosp_observed, new_hosp_predicted, self.hosp_stdev)
            self.dof_hosp = (self.observed_new_cases > 0).sum()
        else:
            chi2_hosp = 0
            self.dof_hosp = 1e-10

        # -----------------------------------
        # Chi2 Deaths
        # -----------------------------------
        # Only use deaths if there are enough observations..
        predicted_deaths = np.interp(
            self.times, self.t_list + t0, model.results["total_deaths_per_day"], left=0, right=0
        )
        if self.observed_new_deaths.sum() > self.min_deaths:
            chi2_deaths = calc_chi_sq(self.observed_new_deaths, predicted_deaths, self.deaths_stdev)
        else:
            chi2_deaths = 0

        self.chi2_deaths = chi2_deaths
        self.chi2_cases = chi2_cases
        self.chi2_hosp = chi2_hosp
        self.dof_deaths = (self.observed_new_deaths > 0).sum()
        self.dof_cases = (self.observed_new_cases > 0).sum()

        not_penalized_score = chi2_deaths + chi2_cases + chi2_hosp

        # Calculate the final score as the product of the not_allowed_days_penalty and not_penalized_score
        score = not_allowed_days_penalty + (chi2_deaths + chi2_cases + chi2_hosp)

        return score

    def fit(self):
        """
        Fit a model to the data.
        """
        minuit = iminuit.Minuit(self._fit_seir, **self.fit_params, print_level=1)

        if os.environ.get("PYSEIR_FAST_AND_DIRTY"):
            minuit.strategy = 0

        # run MIGRAD algorithm for optimization.
        # for details refer: https://root.cern/root/html528/TMinuit.html
        minuit.migrad(precision=1e-6)
        self.fit_results = dict(minuit.values)
        # Needed to get fips into DataFrame read in cli._build_all_for_states
        self.fit_results["fips"] = self.regional_input.region.fips
        self.fit_results.update({k + "_error": v for k, v in dict(minuit.errors).items()})

        # This just updates chi2 values
        self._fit_seir(**dict(minuit.values))

        if self.fit_results["eps"] < 0.1:
            raise RuntimeError(
                f"Fit failed for {self.display_name}: "
                f"Epsilon == 0 which implies lack of convergence."
            )

        if np.isnan(self.fit_results["t0"]):
            log.error(f"Could not compute MLE values for {self.display_name}")
            self.fit_results["t0_date"] = (
                self.ref_date + timedelta(days=self.t0_guess)
            ).isoformat()
        else:
            self.fit_results["t0_date"] = (
                self.ref_date + timedelta(days=self.fit_results["t0"])
            ).isoformat()
        self.fit_results["t_today"] = (datetime.today() - self.ref_date).days

        self.fit_results["Reff"] = self.fit_results["R0"] * self.fit_results["eps"]
        self.fit_results["Reff2"] = self.fit_results["R0"] * self.fit_results["eps2"]

        self.fit_results["chi2_cases"] = self.chi2_cases
        if self.hospitalizations is not None:
            self.fit_results["chi2_hosps"] = self.chi2_hosp
        self.fit_results["chi2_deaths"] = self.chi2_deaths
        self.fit_results["chi2_total"] = self.chi2_cases + self.chi2_deaths + self.chi2_hosp

        if self.hospitalization_data_type:
            self.fit_results["hospitalization_data_type"] = self.hospitalization_data_type.value
        else:
            self.fit_results["hospitalization_data_type"] = self.hospitalization_data_type

        try:
            param_state = minuit.get_param_states()
            log.info(f"Fit Results for {self.display_name} \n {param_state}")
        except:
            param_state = dict(minuit.values)
            log.info(f"Fit Results for {self.display_name} \n {param_state}")

        log.info(
            event=f"Fit results for {self.display_name}:",
            results=f"###{json.dumps(self.fit_results)})###",
        )
        self.mle_model = self.run_model(**{k: self.fit_results[k] for k in self.model_fit_keys})

    @classmethod
    def run_for_region(cls, regional_input: RegionalInput, n_retries=3):
        """
        Run the model fitter for a regional_input.

        Parameters
        ----------
        region: pipeline.Region
        n_retries: int
            The model fitter is stochastic in nature and a seed cannot be set.
            This is a bandaid until more sophisticated retries can be
            implemented.

        Returns
        -------
        : ModelFitter
        """
        # Assert that there are some cases for counties
        if regional_input.region.is_county():
            _, observed_new_cases, _ = regional_input.load_new_case_data(t0=datetime.today())
            if observed_new_cases.sum() < 1:
                return None

        retries_left = n_retries
        model_is_empty = True
        while retries_left > 0 and model_is_empty:
            model_fitter = cls(regional_input)
            try:
                model_fitter.fit()
                if model_fitter.mle_model and os.environ.get("PYSEIR_PLOT_RESULTS") == "True":
                    model_plotting.plot_fitting_results(model_fitter)
            except RuntimeError as e:
                log.warning("No convergence.. Retrying " + str(e))
            retries_left = retries_left - 1
            if model_fitter.mle_model:
                model_is_empty = False
        if retries_left <= 0 and model_is_empty:
            raise RuntimeError(f"Could not converge after {n_retries} for {regional_input}")
        return model_fitter<|MERGE_RESOLUTION|>--- conflicted
+++ resolved
@@ -48,33 +48,12 @@
     def from_state_region(region: pipeline.Region) -> "RegionalInput":
         """Creates a RegionalInput for given region with optional copy of state data of a county."""
         hospitalization_df = load_data.get_hospitalization_data().get_data(fips=region.fips)
-<<<<<<< HEAD
         assert region.is_state()
         return RegionalInput(
             region=region,
             _combined_data=pipeline.RegionalCombinedData.from_region(region),
             _hospitalization_df=hospitalization_df,
         )
-=======
-        # TODO(tom): Once we can be sure state_fitter is set everytime it is needed remove the
-        #  fall-back logic in load_inference_result_of_state and split this constructor into
-        # from_state_region(Region) and from_substate_region(Region, ModelFitter).
-        if state_fitter is None:
-            assert region.is_state()
-            return RegionalInput(
-                region=region,
-                _combined_data=pipeline.RegionalCombinedData.from_region(region),
-                _hospitalization_df=hospitalization_df,
-            )
-        else:
-            assert region.is_county()
-            return RegionalInput(
-                region=region,
-                _combined_data=pipeline.RegionalCombinedData.from_region(region),
-                _state_mle_fit_result=state_fitter.fit_results,
-                _hospitalization_df=hospitalization_df,
-            )
->>>>>>> e1df9941
 
     @staticmethod
     def from_substate_region(
@@ -712,19 +691,23 @@
             if observed_new_cases.sum() < 1:
                 return None
 
-        retries_left = n_retries
-        model_is_empty = True
-        while retries_left > 0 and model_is_empty:
-            model_fitter = cls(regional_input)
-            try:
-                model_fitter.fit()
-                if model_fitter.mle_model and os.environ.get("PYSEIR_PLOT_RESULTS") == "True":
-                    model_plotting.plot_fitting_results(model_fitter)
-            except RuntimeError as e:
-                log.warning("No convergence.. Retrying " + str(e))
-            retries_left = retries_left - 1
-            if model_fitter.mle_model:
-                model_is_empty = False
-        if retries_left <= 0 and model_is_empty:
-            raise RuntimeError(f"Could not converge after {n_retries} for {regional_input}")
-        return model_fitter+        try:
+            retries_left = n_retries
+            model_is_empty = True
+            while retries_left > 0 and model_is_empty:
+                model_fitter = cls(regional_input)
+                try:
+                    model_fitter.fit()
+                    if model_fitter.mle_model and os.environ.get("PYSEIR_PLOT_RESULTS") == "True":
+                        model_plotting.plot_fitting_results(model_fitter)
+                except RuntimeError as e:
+                    log.warning("No convergence.. Retrying " + str(e))
+                retries_left = retries_left - 1
+                if model_fitter.mle_model:
+                    model_is_empty = False
+            if retries_left <= 0 and model_is_empty:
+                raise RuntimeError(f"Could not converge after {n_retries} for {regional_input}")
+            return model_fitter
+        except Exception:
+            log.exception(f"Failed to run {regional_input}")
+            return None