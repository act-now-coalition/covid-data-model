--- conflicted
+++ resolved
@@ -68,14 +68,9 @@
 def _whitelist_candidates_per_fips(combined_data: pd.DataFrame):
     assert not combined_data.empty
     assert combined_data[CommonFields.FIPS].nunique() == 1
-<<<<<<< HEAD
+    dataset = OneRegionTimeseriesDataset(combined_data.reset_index(), {})
     times, observed_new_cases, observed_new_deaths = load_data.calculate_new_case_data_by_region(
-        OneRegionTimeseriesDataset(combined_data.reset_index()),
-=======
-    (times, observed_new_cases, observed_new_deaths,) = load_data.calculate_new_case_data_by_region(
-        OneRegionTimeseriesDataset(combined_data.reset_index(), {}),
->>>>>>> 4d5894bd
-        t0=datetime(day=1, month=1, year=2020),
+        dataset, t0=datetime(day=1, month=1, year=2020),
     )
     record = dict(
         # Get the fips, state and county values from the first row of the dataframe.
