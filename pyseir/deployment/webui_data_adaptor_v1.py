import numpy as np
import math
import pandas as pd
import simplejson as json
import logging
import us
from datetime import timedelta, datetime, date
from multiprocessing import Pool
from pyseir import load_data
from pyseir.inference.fit_results import load_inference_result
from pyseir.utils import get_run_artifact_path, RunArtifact, RunMode
from libs.enums import Intervention
from libs.datasets import FIPSPopulation, JHUDataset, CDSDataset
from libs.datasets.dataset_utils import build_aggregate_county_data_frame
from libs.datasets.dataset_utils import AggregationLevel


class WebUIDataAdaptorV1:
    """
    Map pyseir output data model to the format required by CovidActNow's webUI.

    Parameters
    ----------
    state: str
        State to map outputs for.
    include_imputed:
        If True, map the outputs for imputed counties as well as those with
        no data.
    """
    def __init__(self, state, output_interval_days=4, run_mode='can-before',
                 output_dir=None, jhu_dataset=None, cds_dataset=None, include_imputed=False):

        self.output_interval_days = output_interval_days
        self.state = state
        self.run_mode = RunMode(run_mode)
        self.include_imputed = include_imputed
        self.state_abbreviation = us.states.lookup(state).abbr
        self.population_data = FIPSPopulation.local().population()
        self.output_dir = output_dir

        self.jhu_local = jhu_dataset or JHUDataset.local()
        self.cds_dataset = cds_dataset or CDSDataset.local()

        self.county_timeseries = build_aggregate_county_data_frame(self.jhu_local, self.cds_dataset)
        self.county_timeseries['date'] = self.county_timeseries['date'].dt.normalize()

        self.state_timeseries = self.jhu_local.timeseries().state_data
        self.state_timeseries['date'] = self.state_timeseries['date'].dt.normalize()

    def backfill_output_model_fips(self, fips, t0, final_beds, output_model):
        """
        Add backfilled hospitalization, case, amd deaths data.

        Parameters
        ----------
        fips: str
            State or county fips code.
        t0: datetime
            Start time for the simulation.
        final_beds: total number of beds.
            Number of beds after scaling.
        output_model: dict
            Output model to impute.

        Returns
        -------
        backfill: str
            Backfill dataframe.
        """
        backfill_to_date = date(2020, 3, 3)   # @TODO: Parameterize
        hospitalization_rate = 0.04          # @TODO: Parameterize
        intervals_to_backfill = math.ceil((t0.date() - backfill_to_date).days / self.output_interval_days)
        backfill_offsets = range(-intervals_to_backfill * self.output_interval_days, 0, self.output_interval_days)

        backfill = pd.DataFrame()
        backfill['days'] = backfill_offsets
        backfill['date'] = [(t0 + timedelta(days=t)) for t in backfill_offsets]
        backfill['date'] = backfill['date'].dt.normalize()
        backfill['beds'] = final_beds

        if len(fips) == 5:
            actual_timeseries = self.county_timeseries[(self.county_timeseries['fips'] == fips)]
        else:
            actual_timeseries = self.state_timeseries[(self.state_timeseries['state'] == self.state_abbreviation)]

        backfill = pd.merge(backfill, actual_timeseries[['date', 'cases', 'deaths']], on='date', how='left')

        # TODO this is fragile because of the backfill hospitalization date
        #      alignment and/or 4 day discontinuity. Luckily it is also invisible on non-log-scales.
        # Account for two cases
        #   (i) hospital admissions available.
        #   (ii) Not available, so cases are imputed...
        # We can just read the initial conditions infected and hospitalized to rescale the case data to match.
        backfill['all_infected'] =( output_model['all_infected'][0] * backfill['cases'] / backfill['cases'].max()).fillna(0)
        backfill['all_hospitalized'] = np.multiply(backfill['all_infected'], hospitalization_rate).fillna(0)

        backfill['dead'] = backfill['deaths'].fillna(0)
        backfill['date'] = backfill['date'].dt.strftime('%m/%d/%y')

        return backfill

    def map_fips(self, fips):
        """
        For a given county fips code, generate the CAN UI output format.

        Parameters
        ----------
        fips: str
            County FIPS code to map.
        """
        is_county = False
        if len(fips) == 5:
            is_county = True
            population = self.population_data.get_county_level('USA', state=self.state_abbreviation, fips=fips)
        else:
            population = self.population_data.get_state_level('USA', state=self.state_abbreviation)

        logging.info(f'Mapping output to WebUI for {self.state}, {fips}')
        pyseir_outputs = load_data.load_ensemble_results(fips)

        policies = [key for key in pyseir_outputs.keys() if key.startswith('suppression_policy')]

        all_hospitalized_today = None
        for i_policy, suppression_policy in enumerate(policies):
            if suppression_policy == 'suppression_policy__full_containment':  # No longer shipping this.
                continue
            output_for_policy = pyseir_outputs[suppression_policy]
            output_model = pd.DataFrame()

            if suppression_policy == 'suppression_policy__inferred':
                fit_results = load_inference_result(fips)
                t0 = datetime.fromisoformat(fit_results['t0_date'])

                # Hospitalizations need to be rescaled by the inferred factor to match observations for display.
                now_idx = int((datetime.today() - datetime.fromisoformat(fit_results['t0_date'])).days)
                total_hosps = output_for_policy['HGen']['ci_50'][now_idx] + output_for_policy['HICU']['ci_50'][now_idx]
                hosp_fraction = all_hospitalized_today / total_hosps

            else:
                t0 = datetime.today()
                hosp_fraction = 1.

            t_list = output_for_policy['t_list']
            t_list_downsampled = range(0, int(max(t_list)), self.output_interval_days)
            # Col 0
            output_model['days'] = t_list_downsampled
            # Col 1
            output_model['date'] = [(t0 + timedelta(days=t)).date().strftime('%m/%d/%y') for t in t_list_downsampled]
            # Col 2
            output_model['t'] = population
            # Col 3
            output_model['b'] = np.interp(t_list_downsampled, t_list, output_for_policy['S']['ci_50'])
            # Col 4
            output_model['c'] = np.interp(t_list_downsampled, t_list, output_for_policy['E']['ci_50'])
            # Col 5
            output_model['d'] = np.interp(t_list_downsampled, t_list, np.add(output_for_policy['I']['ci_50'], output_for_policy['A']['ci_50'])) # Infected + Asympt.
            # Col 6
            output_model['e'] = output_model['d']
            # Col 7
            output_model['f'] = np.interp(t_list_downsampled, t_list, output_for_policy['HGen']['ci_50']) # Hosp General
            # Col 8
            output_model['g'] = np.interp(t_list_downsampled, t_list, output_for_policy['HICU']['ci_50']) # Hosp ICU
            # Col 9
            output_model['all_hospitalized'] = hosp_fraction * np.add(output_model['f'], output_model['g'])
            # Col 10
            output_model['all_infected'] = output_model['d']
            # Col 11
            output_model['dead'] = np.interp(t_list_downsampled, t_list, output_for_policy['total_deaths']['ci_50'])
            # Col 12
            final_beds = np.mean(output_for_policy['HGen']['capacity']) + np.mean(output_for_policy['HICU']['capacity'])
            output_model['beds'] = final_beds
            output_model['cumulative_infected'] = np.interp(t_list_downsampled, t_list, np.cumsum(output_for_policy['total_new_infections']['ci_50']))

            # Record the current number of hospitalizations in order to rescale the inference results.
            all_hospitalized_today = output_model['all_hospitalized'][0]

            # Don't backfill inferences
            if suppression_policy != 'suppression_policy__inferred':
                backfill = self.backfill_output_model_fips(fips, t0, final_beds, output_model)
                output_model = pd.concat([backfill, output_model])[output_model.columns].reset_index(drop=True)

            # Truncate date range of output.
            output_dates = pd.to_datetime(output_model['date'])
            output_model = output_model[ (output_dates > datetime(month=3, day=3, year=2020))
                                        & (output_dates < datetime.today() + timedelta(days=90))]
            output_model = output_model.fillna(0)

            for col in ['j', 'k', 'l']:
                output_model[col] = 0
            output_model['population'] = population
            for col in ['m', 'n']:
                output_model[col] = 0

            # Truncate floats and cast as strings to match data model.
            int_columns = [col for col in output_model.columns if col not in ('date')]
            output_model[int_columns] = output_model[int_columns].fillna(0).astype(int).astype(str)

            # Convert the records format to just list(list(values))
            output_model = [[val for val in timestep.values()] for timestep in output_model.to_dict(orient='records')]

            # TODO(igor): hack to get the right policy ids
            output_path = get_run_artifact_path(fips, RunArtifact.WEB_UI_RESULT, output_dir=self.output_dir)
<<<<<<< HEAD
<<<<<<< HEAD
            policy_enum = Intervention.from_webui_data_adaptor(suppression_policy)
            output_path = output_path.replace('__INTERVENTION_IDX__', str(policy_enum.value))
=======
=======
>>>>>>> d97e8640
            if is_county and i_policy > 1:
                output_path = output_path.replace('__INTERVENTION_IDX__', str(i_policy+1))
            else:
                output_path = output_path.replace('__INTERVENTION_IDX__', str(i_policy))

<<<<<<< HEAD
>>>>>>> Fill out the rest of the API and fix counties
=======
>>>>>>> d97e8640
            with open(output_path, 'w') as f:
                json.dump(output_model, f)

    def generate_state(self, states_only=False):
        """
        Generate for each county in a state, the output for the webUI.

        Parameters
        ----------
        states_only: bool
            If True only run the state level.
        """
        state_fips = us.states.lookup(self.state).fips
        self.map_fips(state_fips)

        if not states_only:
            df = load_data.load_county_metadata()
            all_fips = df[df['state'].str.lower() == self.state.lower()].fips

            if not self.include_imputed:
                # Filter...
                fips_with_cases = self.jhu_local.timeseries() \
                    .get_subset(AggregationLevel.COUNTY, country='USA') \
                    .get_data(country='USA', state=self.state_abbreviation)
                fips_with_cases = fips_with_cases[fips_with_cases.cases > 0].fips.unique().tolist()
                all_fips = [fips for fips in all_fips if fips in fips_with_cases]

            p = Pool()
            p.map(self.map_fips, all_fips)
            p.close()


if __name__ == '__main__':
    mapper = WebUIDataAdaptorV1('California', output_interval_days=4)
    mapper.generate_state()<|MERGE_RESOLUTION|>--- conflicted
+++ resolved
@@ -200,22 +200,8 @@
 
             # TODO(igor): hack to get the right policy ids
             output_path = get_run_artifact_path(fips, RunArtifact.WEB_UI_RESULT, output_dir=self.output_dir)
-<<<<<<< HEAD
-<<<<<<< HEAD
             policy_enum = Intervention.from_webui_data_adaptor(suppression_policy)
             output_path = output_path.replace('__INTERVENTION_IDX__', str(policy_enum.value))
-=======
-=======
->>>>>>> d97e8640
-            if is_county and i_policy > 1:
-                output_path = output_path.replace('__INTERVENTION_IDX__', str(i_policy+1))
-            else:
-                output_path = output_path.replace('__INTERVENTION_IDX__', str(i_policy))
-
-<<<<<<< HEAD
->>>>>>> Fill out the rest of the API and fix counties
-=======
->>>>>>> d97e8640
             with open(output_path, 'w') as f:
                 json.dump(output_model, f)
 
