--- conflicted
+++ resolved
@@ -93,19 +93,16 @@
         else:
             population = self.population_data.get_state_level('USA', state=self.state_abbreviation)
 
-<<<<<<< HEAD
-        logging.info(f'Mapping output to WebUI for {self.state}, {fips}')
-        pyseir_outputs = load_data.load_ensemble_results(fips)
-        if pyseir_outputs is None:
-            logging.warning(f'Fit result not found for {fips}: Skipping county')
-            return None
+        # logging.info(f'Mapping output to WebUI for {self.state}, {fips}')
+        # pyseir_outputs = load_data.load_ensemble_results(fips)
+        # if pyseir_outputs is None:
+        #     logging.warning(f'Fit result not found for {fips}: Skipping county')
+        #     return None
 
         policies = [key for key in pyseir_outputs.keys() if key.startswith('suppression_policy')]
-=======
         if current_hosp is not None:
             t_latest_hosp_data, current_hosp = hosp_times[-1], current_hosp[-1]
             t_latest_hosp_data_date = t0_simulation + timedelta(days=int(t_latest_hosp_data))
->>>>>>> 720dbf76
 
             state_hosp_gen = load_data.get_compartment_value_on_date(fips=fips[:2], compartment='HGen', date=t_latest_hosp_data_date)
             state_hosp_icu = load_data.get_compartment_value_on_date(fips=fips[:2], compartment='HICU', date=t_latest_hosp_data_date)
