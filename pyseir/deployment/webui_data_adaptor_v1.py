from dataclasses import dataclass
from typing import Any, Mapping, Optional

import structlog
from datetime import timedelta, datetime
import numpy as np
import pandas as pd

from libs.datasets.timeseries import TimeseriesDataset
from libs.pipeline import Region
from libs.datasets import combined_datasets
from pyseir.deployment import model_to_observed_shim as shim
from pyseir.ensembles import ensemble_runner
from pyseir.icu import infer_icu
from pyseir.inference import model_fitter
from pyseir.utils import get_run_artifact_path, RunArtifact
from libs.enums import Intervention
from libs.datasets import CommonFields
import libs.datasets.can_model_output_schema as schema


log = structlog.get_logger()

# Value of orient argument in pandas dataframe json output.
OUTPUT_JSON_ORIENT = "split"


@dataclass(frozen=True)
class RegionalInput:
    """Identifies a geographical area and wraps access to any related data read by the WebUIDataAdaptorV1."""

    region: Region

    _combined_data: combined_datasets.RegionalData
    _state_combined_data: Optional[combined_datasets.RegionalData]
    _mle_fit_result: Mapping[str, Any]
    _ensemble_results: Mapping[str, Any]
    _infection_rate: Optional[pd.DataFrame]

    @staticmethod
    def from_results(
        fitter: model_fitter.ModelFitter,
        ensemble: ensemble_runner.EnsembleRunner,
        infection_rate: Optional[pd.DataFrame],
    ) -> "RegionalInput":
        region = fitter.region
        state_combined_data = (
            combined_datasets.RegionalData.from_region(region.get_state_region())
            if region.is_county()
            else None
        )
        return RegionalInput(
            region=region,
            _combined_data=fitter.regional_input._combined_data,
            _state_combined_data=state_combined_data,
            _mle_fit_result=fitter.fit_results,
            _ensemble_results=ensemble.all_outputs,
            _infection_rate=infection_rate,
        )

    @property
    def population(self):
        return self._combined_data.population

    @property
    def fips(self) -> str:
        return self.region.fips

    @property
    def latest(self) -> Mapping[str, Any]:
        return self._combined_data.latest

    def inference_result(self) -> Mapping[str, Any]:
        """
        Load fit results by state or county fips code.

        Returns
        -------
        : dict
            Dictionary of fit result information.
        """
        return self._mle_fit_result

    def ensemble_results(self) -> Mapping[str, Any]:
        """Retrieves ensemble results for this region."""
        return self._ensemble_results

    def inferred_infection_rate(self) -> Optional[pd.DataFrame]:
        """Loads the Rt inference result.

        Returns
        -------
        results: pd.DataFrame
            DataFrame containing the R_t inferences.
        """
        return self._infection_rate

    def is_county(self):
        return self.region.is_county()

    @property
    def timeseries(self) -> TimeseriesDataset:
        return self._combined_data.timeseries

    @property
    def state_timeseries(self) -> Optional[TimeseriesDataset]:
        """Get the TimeseriesDataset for the state of a substate region, or None for a state."""
        if self.region.is_state():
            return None
        else:
            return self._state_combined_data.timeseries


class WebUIDataAdaptorV1:
    """
    Map pyseir output data model to the format required by CovidActNow's webUI.

    Parameters
    ----------
    include_imputed:
        If True, map the outputs for imputed counties as well as those with
        no data.
    """

    def __init__(
        self, output_interval_days=4, output_dir=None, include_imputed=False,
    ):
        self.output_interval_days = output_interval_days
        self.include_imputed = include_imputed
        self.output_dir = output_dir

    def write_region_safely(self, regional_input: RegionalInput) -> None:
        try:
            self.write_region(regional_input)
        except Exception:
            log.exception("Failed to write WebUI output", fips=regional_input.fips)

    def write_region(self, regional_input: RegionalInput) -> None:
        """Generates the CAN UI output format for a given region.

        Args:
            regional_input: the region and its data
        """
        # Get the latest observed values to use in calculating shims
        observed_latest_dict = regional_input.latest

        state = observed_latest_dict[CommonFields.STATE]
        log.info("Mapping output to WebUI.", state=state, fips=regional_input.fips)
        shim_log = structlog.getLogger(fips=regional_input.fips)
        pyseir_outputs = regional_input.ensemble_results()

        try:
            fit_results = regional_input.inference_result()
            t0_simulation = datetime.fromisoformat(fit_results["t0_date"])
        except (KeyError, ValueError):
            log.error("Fit result not found for fips. Skipping...", fips=regional_input.fips)
            return
        population = regional_input.population

        # We will shim all suppression policies by the same amount (since historical tracking error
        # for all policies is the same).
        baseline_policy = "suppression_policy__inferred"  # This could be any valid policy

        # We need the index in the model's temporal frame.
        idx_offset = int(fit_results["t_today"] - fit_results["t0"])

        observed_death_latest = observed_latest_dict[CommonFields.DEATHS]
        observed_total_hosps_latest = observed_latest_dict[CommonFields.CURRENT_HOSPITALIZED]
        observed_icu_latest = observed_latest_dict[CommonFields.CURRENT_ICU]

        # For Deaths
        model_death_latest = pyseir_outputs[baseline_policy]["total_deaths"]["ci_50"][idx_offset]
        model_acute_latest = pyseir_outputs[baseline_policy]["HGen"]["ci_50"][idx_offset]
        model_icu_latest = pyseir_outputs[baseline_policy]["HICU"]["ci_50"][idx_offset]
        model_total_hosps_latest = model_acute_latest + model_icu_latest

        death_shim = shim.calculate_strict_shim(
            model=model_death_latest,
            observed=observed_death_latest,
            log=shim_log.bind(type=CommonFields.DEATHS),
        )

        total_hosp_shim = shim.calculate_strict_shim(
            model=model_total_hosps_latest,
            observed=observed_total_hosps_latest,
            log=shim_log.bind(type=CommonFields.CURRENT_HOSPITALIZED),
        )

        # For ICU This one is a little more interesting since we often don't have ICU. In this case
        # we use information from the same aggregation level (intralevel) to keep the ratios
        # between general hospitalization and icu hospitalization
        icu_shim = shim.calculate_intralevel_icu_shim(
            model_acute=model_acute_latest,
            model_icu=model_icu_latest,
            observed_icu=observed_icu_latest,
            observed_total_hosps=observed_total_hosps_latest,
            log=shim_log.bind(type=CommonFields.CURRENT_ICU),
        )
        # ICU PATCH
        icu_patch_ts = infer_icu.get_icu_timeseries(
            region=regional_input.region,
            regional_combined_data=regional_input.timeseries,
            state_combined_data=regional_input.state_timeseries,
            weight_by=infer_icu.ICUWeightsPath.ONE_MONTH_TRAILING_CASES,
        )

        # Iterate through each suppression policy.
        # Model output is interpolated to the dates desired for the API.
        suppression_policies = [
            key for key in pyseir_outputs.keys() if key.startswith("suppression_policy")
        ]
        for suppression_policy in suppression_policies:
            output_for_policy = pyseir_outputs[suppression_policy]
            output_model = pd.DataFrame()
            t_list = output_for_policy["t_list"]
            t_list_downsampled = range(0, int(max(t_list)), self.output_interval_days)

            output_model[schema.DAY_NUM] = t_list_downsampled
            output_model[schema.DATE] = [
                (t0_simulation + timedelta(days=t)).date().strftime("%Y-%m-%d")
                for t in t_list_downsampled
            ]
            output_model[schema.TOTAL] = population
            output_model[schema.TOTAL_SUSCEPTIBLE] = np.interp(
                t_list_downsampled, t_list, output_for_policy["S"]["ci_50"]
            )
            output_model[schema.EXPOSED] = np.interp(
                t_list_downsampled, t_list, output_for_policy["E"]["ci_50"]
            )
            output_model[schema.INFECTED] = np.interp(
                t_list_downsampled,
                t_list,
                np.add(output_for_policy["I"]["ci_50"], output_for_policy["A"]["ci_50"]),
            )  # Infected + Asympt.
            output_model[schema.INFECTED_A] = output_model[schema.INFECTED]

            interpolated_model_acute_values = np.interp(
                t_list_downsampled, t_list, output_for_policy["HGen"]["ci_50"]
            )
            output_model[schema.INFECTED_B] = interpolated_model_acute_values

            raw_model_icu_values = output_for_policy["HICU"]["ci_50"]
            interpolated_model_icu_values = np.interp(
                t_list_downsampled, t_list, raw_model_icu_values
            )

            # 21 August 2020: The line assigning schema.INFECTED_C in the output_model is
            # commented out while the Linear Regression estimator is patched through this pipeline
            # to be consumed downstream by the ICU utilization calculations. It is left here as a
            # marker for the future if the ICU utilization calculations is dis-entangled from the
            # PySEIR model outputs.

            # output_model[schema.INFECTED_C] = (icu_shim+interpolated_model_icu_values).clip(min=0)

            # Applying Patch for ICU Linear Regression
            infer_icu_patch = icu_patch_ts.reindex(
                [pd.Timestamp(x) for x in output_model[schema.DATE]]
            )
            output_model[schema.INFECTED_C] = infer_icu_patch.to_numpy()

            # General + ICU beds. don't include vent here because they are also counted in ICU
            output_model[schema.ALL_HOSPITALIZED] = (
                interpolated_model_acute_values + interpolated_model_icu_values + total_hosp_shim
            ).clip(min=0)

            output_model[schema.ALL_INFECTED] = output_model[schema.INFECTED]

            # Shim Deaths to Match Observed
            raw_model_deaths_values = output_for_policy["total_deaths"]["ci_50"]
            interp_model_deaths_values = np.interp(
                t_list_downsampled, t_list, raw_model_deaths_values
            )
            output_model[schema.DEAD] = (interp_model_deaths_values + death_shim).clip(min=0)

            # Continue mapping
            final_beds = np.mean(output_for_policy["HGen"]["capacity"])
            output_model[schema.BEDS] = final_beds
            output_model[schema.CUMULATIVE_INFECTED] = np.interp(
                t_list_downsampled,
                t_list,
                np.cumsum(output_for_policy["total_new_infections"]["ci_50"]),
            )

            if fit_results:
                output_model[schema.Rt] = np.interp(
                    t_list_downsampled,
                    t_list,
                    fit_results["eps2"] * fit_results["R0"] * np.ones(len(t_list)),
                )
                output_model[schema.Rt_ci90] = np.interp(
                    t_list_downsampled,
                    t_list,
                    2 * fit_results["eps2_error"] * fit_results["R0"] * np.ones(len(t_list)),
                )
            else:
                output_model[schema.Rt] = 0
                output_model[schema.Rt_ci90] = 0

            output_model[schema.CURRENT_VENTILATED] = (
                icu_shim
                + np.interp(t_list_downsampled, t_list, output_for_policy["HVent"]["ci_50"])
            ).clip(min=0)
            output_model[schema.POPULATION] = population
            # Average capacity.
            output_model[schema.ICU_BED_CAPACITY] = np.mean(output_for_policy["HICU"]["capacity"])
            output_model[schema.VENTILATOR_CAPACITY] = np.mean(
                output_for_policy["HVent"]["capacity"]
            )

            # Truncate date range of output.
            output_dates = pd.to_datetime(output_model["date"])
            output_model = output_model[
                (output_dates >= datetime(month=3, day=3, year=2020))
                & (output_dates < datetime.today() + timedelta(days=90))
            ]

            # Fill in results for the Rt indicator.
            rt_results = regional_input.inferred_infection_rate()

            if rt_results is None or rt_results.empty:
                log.warning(
                    "No Rt Results found, clearing Rt in output.",
                    fips=regional_input.fips,
                    suppression_policy=suppression_policy,
                )
                output_model[schema.RT_INDICATOR] = "NaN"
                output_model[schema.RT_INDICATOR_CI90] = "NaN"
            else:
                rt_results.index = rt_results["date"].dt.strftime("%Y-%m-%d")
                merged = output_model.merge(
                    rt_results[["Rt_MAP_composite", "Rt_ci95_composite"]],
                    right_index=True,
                    left_on="date",
                    how="left",
                )
                output_model[schema.RT_INDICATOR] = merged["Rt_MAP_composite"]

                # With 90% probability the value is between rt_indicator - ci90
                # to rt_indicator + ci90
                output_model[schema.RT_INDICATOR_CI90] = (
                    merged["Rt_ci95_composite"] - merged["Rt_MAP_composite"]
                )

            output_model[[schema.RT_INDICATOR, schema.RT_INDICATOR_CI90]] = output_model[
                [schema.RT_INDICATOR, schema.RT_INDICATOR_CI90]
            ].fillna("NaN")

            int_columns = [
                col
                for col in output_model.columns
                if col
                not in (
                    schema.DATE,
                    schema.Rt,
                    schema.Rt_ci90,
                    schema.RT_INDICATOR,
                    schema.RT_INDICATOR_CI90,
                    schema.FIPS,
                )
            ]
            # Casing floats to ints and then replacing filled in zeros with NaN values instead of
            # propagating zeros.
            na_int_columns = output_model.loc[:, int_columns].isna()
            output_model.loc[:, int_columns] = output_model[int_columns].fillna(0).astype(int)
            output_model[na_int_columns] = np.nan
            output_model.loc[
                :, [schema.Rt, schema.Rt_ci90, schema.RT_INDICATOR, schema.RT_INDICATOR_CI90]
            ] = output_model[
                [schema.Rt, schema.Rt_ci90, schema.RT_INDICATOR, schema.RT_INDICATOR_CI90]
            ]

            output_model[schema.FIPS] = regional_input.fips
            intervention = Intervention.from_webui_data_adaptor(suppression_policy)
            output_model[schema.INTERVENTION] = intervention.value
            output_path = get_run_artifact_path(
<<<<<<< HEAD
                regional_input, RunArtifact.WEB_UI_RESULT, output_dir=self.output_dir
=======
                regional_input.region, RunArtifact.WEB_UI_RESULT, output_dir=self.output_dir
>>>>>>> cd8a8103
            )
            output_path = output_path.replace("__INTERVENTION_IDX__", str(intervention.value))
            output_model.to_json(output_path, orient=OUTPUT_JSON_ORIENT)<|MERGE_RESOLUTION|>--- conflicted
+++ resolved
@@ -373,11 +373,7 @@
             intervention = Intervention.from_webui_data_adaptor(suppression_policy)
             output_model[schema.INTERVENTION] = intervention.value
             output_path = get_run_artifact_path(
-<<<<<<< HEAD
-                regional_input, RunArtifact.WEB_UI_RESULT, output_dir=self.output_dir
-=======
                 regional_input.region, RunArtifact.WEB_UI_RESULT, output_dir=self.output_dir
->>>>>>> cd8a8103
             )
             output_path = output_path.replace("__INTERVENTION_IDX__", str(intervention.value))
             output_model.to_json(output_path, orient=OUTPUT_JSON_ORIENT)