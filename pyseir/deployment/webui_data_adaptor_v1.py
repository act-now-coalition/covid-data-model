--- conflicted
+++ resolved
@@ -7,12 +7,9 @@
 
 from libs import pipeline
 from pyseir.deployment import model_to_observed_shim as shim
-<<<<<<< HEAD
 from pyseir.inference.fit_results import load_inference_result
 from pyseir.rt.utils import load_Rt_result
 from pyseir.icu import infer_icu
-=======
->>>>>>> 1afe75b1
 from pyseir.utils import get_run_artifact_path, RunArtifact, RunMode
 from libs.enums import Intervention
 from libs.datasets import CommonFields
