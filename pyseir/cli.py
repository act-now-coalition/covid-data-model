import itertools
import sys
import os
from dataclasses import dataclass
from typing import Mapping
from typing import Optional
from typing import List
import logging
from multiprocessing import Pool

import us
import pandas as pd
import click
from covidactnow.datapublic.common_fields import CommonFields

from covidactnow.datapublic import common_init
from libs import pipeline
from pyseir.deployment import webui_data_adaptor_v1
from pyseir.inference import whitelist
from pyseir.rt import infer_rt
from pyseir.ensembles import ensemble_runner
from pyseir.inference import model_fitter
from pyseir.deployment.webui_data_adaptor_v1 import WebUIDataAdaptorV1
from libs.datasets import combined_datasets
import pyseir.utils
from pyseir.inference.whitelist import WhitelistGenerator
from pyseir.rt.utils import NEW_ORLEANS_FIPS

sys.path.insert(0, os.path.join(os.path.abspath(os.path.dirname(__file__)), ".."))

root = logging.getLogger()

DEFAULT_RUN_MODE = "can-inference-derived"
ALL_STATES: List[str] = [state_obj.abbr for state_obj in us.STATES] + ["PR"]


def _cache_global_datasets():
    # Populate cache for combined latest and timeseries.  Caching pre-fork
    # will make sure cache is populated for subprocesses.  Return value
    # is not needed as the only goal is to populate the cache.
    combined_datasets.load_us_latest_dataset()
    combined_datasets.load_us_timeseries_dataset()


@click.group()
def entry_point():
    """Basic entrypoint for cortex subcommands"""
    common_init.configure_logging()


def _generate_whitelist() -> pd.DataFrame:
    gen = WhitelistGenerator()
    all_us_timeseries = combined_datasets.load_us_timeseries_dataset()
    return gen.generate_whitelist(all_us_timeseries)


<<<<<<< HEAD
=======
def _generate_infection_rate_metric(regions: List[infer_rt.RegionalInput]) -> pd.DataFrame:
    """
    Apply infer_rt.run_rt_for_fips for each region in regions and return a combined results table
    with a unique row for each region+date combination.
    """
    if not regions:
        return pd.DataFrame()

    with Pool(maxtasksperchild=10) as p:
        results = pd.concat(p.map(infer_rt.run_rt, regions))

    if results.empty:
        return pd.DataFrame()

    need_patch = set(results.fips) & set(NEW_ORLEANS_FIPS)
    if need_patch:
        logging.info("Applying New Orleans Patch")
        if len(need_patch) != len(NEW_ORLEANS_FIPS):
            logging.warning(
                f"Missing New Orleans counties break patch: {set(NEW_ORLEANS_FIPS) - set(results.fips)}"
            )
        unpatched = results.loc[~results.fips.isin(need_patch), :]

        # Aggregate the results created so far into one timeseries of metrics in a DataFrame
        nola_infection_rate = pyseir.rt.patches.patch_aggregate_rt_results(need_patch)

        patched: List[pd.DataFrame] = []
        for fips in need_patch:
            fips_infection_rate = nola_infection_rate.copy()
            fips_infection_rate.insert(0, CommonFields.FIPS, fips)
            patched.append(fips_infection_rate)
            # TODO(tom): Delete when no longer read
            output_path = pipeline.Region.from_fips(fips).run_artifact_path_to_write(
                pyseir.utils.RunArtifact.RT_INFERENCE_RESULT
            )
            fips_infection_rate.to_json(output_path)
        results = pd.concat(patched + [unpatched])

    return results


>>>>>>> f6d59337
def _states_region_list(state: Optional[str], default: List[str]) -> List[pipeline.Region]:
    """Create a list of Region objects containing just state or default."""
    if state:
        return [pipeline.Region.from_state(state)]
    else:
        return [pipeline.Region.from_state(s) for s in default]


@dataclass
class StatePipeline:
    """Runs the pipeline for one state and stores the output."""

    region: pipeline.Region
    # infer_df provides support for the infection rate result.
    # TODO(tom): Rename when not refactoring it.
    infer_df: pd.DataFrame
    fitter: model_fitter.ModelFitter
    ensemble: ensemble_runner.EnsembleRunner

    @staticmethod
    def run(region: pipeline.Region) -> "StatePipeline":
        assert region.is_state()
        infer_df = infer_rt.run_rt(infer_rt.RegionalInput.from_region(region))
        fitter_input = model_fitter.RegionalInput.from_state_region(region)
        fitter = model_fitter.ModelFitter.run_for_region(fitter_input)
        ensembles_input = ensemble_runner.RegionalInput.for_state(fitter)
        ensemble = ensemble_runner.make_and_run(ensembles_input)
        return StatePipeline(region=region, infer_df=infer_df, fitter=fitter, ensemble=ensemble)


@dataclass
class SubStateRegionPipelineInput:
    region: pipeline.Region
    run_fitter: bool
    state_fitter: model_fitter.ModelFitter

    @staticmethod
    def build_all(
        state_fitter_map: Mapping[pipeline.Region, model_fitter.ModelFitter],
        fips: Optional[str] = None,
    ) -> List["SubStateRegionPipelineInput"]:
        """For each region smaller than a state, build the input object used to run the pipeline."""
        # TODO(tom): Pass in the combined dataset instead of reading it from a global location.
        # Calculate the whitelist for the infection rate metric which makes no promises
        # about it's relationship to the SEIR subset
        if fips:  # A single Fips string was passed as a flag. Just run for that fips.
            infer_rt_regions = {pipeline.Region.from_fips(fips)}
        else:  # Default to the full infection rate whitelist
            infer_rt_regions = {
                pipeline.Region.from_fips(x)
                for x in combined_datasets.load_us_latest_dataset().all_fips
                if len(x) == 5
                and "25" != x[:2]  # Counties only  # Masking MA Counties (2020-08-27) due to NaNs
                and "999" != x[-3:]  # Remove placeholder fips that have no data
            }
        # Now calculate the pyseir dependent whitelist
        whitelist_df = _generate_whitelist()
        # Make Region objects for all sub-state regions (counties, MSAs etc) that pass the whitelist
        # and parameters used to select subsets of regions.
        whitelist_regions = set(
            whitelist.regions_in_states(
                list(state_fitter_map.keys()), fips=fips, whitelist_df=whitelist_df
            )
        )
        pipeline_inputs = [
            SubStateRegionPipelineInput(
                region=region,
                run_fitter=(region in whitelist_regions),
                state_fitter=state_fitter_map.get(region.get_state_region()),
            )
            for region in (infer_rt_regions | whitelist_regions)
        ]
        return pipeline_inputs


@dataclass
class SubStatePipeline:
    """Runs the pipeline for one region smaller than a state and stores the output."""

    region: pipeline.Region
    infer_df: pd.DataFrame
    fitter: Optional[model_fitter.ModelFitter]
    ensemble: Optional[ensemble_runner.EnsembleRunner]

    @staticmethod
    def run(input: SubStateRegionPipelineInput) -> "SubStatePipeline":
        assert not input.region.is_state()
        infer_df = infer_rt.run_rt(infer_rt.RegionalInput.from_region(input.region))
        if input.run_fitter:
            fitter_input = model_fitter.RegionalInput.from_substate_region(
                input.region, input.state_fitter
            )
            fitter = model_fitter.ModelFitter.run_for_region(fitter_input)
            ensembles_input = ensemble_runner.RegionalInput.for_substate(
                fitter, state_fitter=input.state_fitter
            )
            ensemble = ensemble_runner.make_and_run(ensembles_input)
        else:
            fitter = None
            ensemble = None
        return SubStatePipeline(
            region=input.region, infer_df=infer_df, fitter=fitter, ensemble=ensemble
        )


def _build_all_for_states(
    states: List[str],
    output_interval_days=4,
    output_dir=None,
    states_only=False,
    fips: Optional[str] = None,
):
    # prepare data
    _cache_global_datasets()

    # do everything for just states in parallel
    with Pool(maxtasksperchild=1) as p:
        states_regions = [pipeline.Region.from_state(s) for s in states]
        state_pipelines: List[StatePipeline] = p.map(StatePipeline.run, states_regions)
        state_fitter_map = {p.region: p.fitter for p in state_pipelines}

    if states_only:
        root.info("Only executing for states. returning.")
        return

    substate_inputs = SubStateRegionPipelineInput.build_all(state_fitter_map, fips=fips)

    with Pool(maxtasksperchild=1) as p:
        root.info(f"executing pipeline for {len(substate_inputs)} counties")
        substate_pipelines = p.map(SubStatePipeline.run, substate_inputs)

    infection_rate_metric_df = pd.concat(
        [p.infer_df for p in itertools.chain(state_pipelines, substate_pipelines)]
    )

    infection_rate_metric_df.to_csv(
        path_or_buf=pyseir.utils.get_summary_artifact_path(
            pyseir.utils.SummaryArtifact.RT_METRIC_COMBINED
        ),
        index=False,
    )

    # output it all
    output_interval_days = int(output_interval_days)
    _cache_global_datasets()

    root.info(f"outputting web results for states and {len(substate_pipelines)} counties")

    # does not parallelize well, because web_ui mapper doesn't serialize efficiently
    # TODO: Remove intermediate artifacts and paralellize artifacts creation better
    # Approximately 40% of the processing time is taken on this step
    web_ui_mapper = WebUIDataAdaptorV1(
        output_interval_days=output_interval_days, output_dir=output_dir,
    )

    webui_inputs = [
        webui_data_adaptor_v1.RegionalInput.from_results(p.fitter, p.ensemble)
        for p in itertools.chain(state_pipelines, substate_pipelines)
        if p.fitter
    ]
    with Pool(maxtasksperchild=1) as p:
        p.map(web_ui_mapper.write_region, webui_inputs)


@entry_point.command()
def generate_whitelist():
    _generate_whitelist()


@entry_point.command()
@click.option(
    "--state", help="State to generate files for. If no state is given, all states are computed."
)
@click.option(
    "--states-only",
    default=False,
    is_flag=True,
    type=bool,
    help="Warning: This flag is unused and the function always defaults to only state "
    "level regions",
)
def run_infer_rt(state, states_only):
    for state in _states_region_list(state=state, default=ALL_STATES):
        infer_rt.run_rt(infer_rt.RegionalInput.from_region(state))


@entry_point.command()
@click.option(
    "--states",
    "-s",
    multiple=True,
    help="a list of states to generate files for. If no state is given, all states are computed.",
)
@click.option(
    "--output-interval-days",
    default=1,
    type=int,
    help="Number of days between outputs for the WebUI payload.",
)
@click.option(
    "--skip-whitelist", default=False, is_flag=True, type=bool, help="Skip the whitelist phase."
)
@click.option(
    "--fips",
    help=(
        "County level fips code to restrict runs to. "
        "This does not restrict the states that run, so also specifying states with "
        "`--states` is recommended."
    ),
)
@click.option("--states-only", is_flag=True, help="If set, only runs on states.")
@click.option("--output-dir", default=None, type=str, help="Directory to deploy webui output.")
def build_all(
    states, output_interval_days, output_dir, skip_whitelist, states_only, fips,
):
    # split columns by ',' and remove whitespace
    states = [c.strip() for c in states]
    states = [us.states.lookup(state).abbr for state in states]
    states = [state for state in states if state in ALL_STATES]
    if not len(states):
        states = ALL_STATES

    _build_all_for_states(
        states,
        output_interval_days=output_interval_days,
        output_dir=output_dir,
        states_only=states_only,
        fips=fips,
    )


if __name__ == "__main__":
    try:
        entry_point()  # pylint: disable=no-value-for-parameter
    except Exception:
        # According to https://github.com/getsentry/sentry-python/issues/480 Sentry is expected
        # to create an event when this is called.
        logging.exception("Exception reached __main__")
        raise<|MERGE_RESOLUTION|>--- conflicted
+++ resolved
@@ -11,7 +11,6 @@
 import us
 import pandas as pd
 import click
-from covidactnow.datapublic.common_fields import CommonFields
 
 from covidactnow.datapublic import common_init
 from libs import pipeline
@@ -24,7 +23,7 @@
 from libs.datasets import combined_datasets
 import pyseir.utils
 from pyseir.inference.whitelist import WhitelistGenerator
-from pyseir.rt.utils import NEW_ORLEANS_FIPS
+
 
 sys.path.insert(0, os.path.join(os.path.abspath(os.path.dirname(__file__)), ".."))
 
@@ -54,8 +53,6 @@
     return gen.generate_whitelist(all_us_timeseries)
 
 
-<<<<<<< HEAD
-=======
 def _generate_infection_rate_metric(regions: List[infer_rt.RegionalInput]) -> pd.DataFrame:
     """
     Apply infer_rt.run_rt_for_fips for each region in regions and return a combined results table
@@ -97,7 +94,6 @@
     return results
 
 
->>>>>>> f6d59337
 def _states_region_list(state: Optional[str], default: List[str]) -> List[pipeline.Region]:
     """Create a list of Region objects containing just state or default."""
     if state:
