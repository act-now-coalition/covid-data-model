import sys, os
import click
import us
import logging
from multiprocessing import Pool
from functools import partial
from pyseir.load_data import cache_all_data
from pyseir.inference.initial_conditions_fitter import generate_start_times_for_state
from pyseir.inference import infer_rt as infer_rt_module
from pyseir.ensembles.ensemble_runner import run_state, RunMode
from pyseir.reports.state_report import StateReport
from pyseir.inference import model_fitter
from pyseir.deployment.webui_data_adaptor_v1 import WebUIDataAdaptorV1
from libs.datasets import NYTimesDataset, CDSDataset
from pyseir.inference.whitelist_generator import WhitelistGenerator

sys.path.insert(0, os.path.join(os.path.abspath(os.path.dirname(__file__)), ".."))

root = logging.getLogger()
root.setLevel(logging.INFO)

handler = logging.StreamHandler(sys.stdout)
handler.setLevel(logging.DEBUG)
formatter = logging.Formatter(
    "%(asctime)s - %(filename)s - %(lineno)d - %(levelname)s - %(message)s"
)
handler.setFormatter(formatter)
root.addHandler(handler)

nyt_dataset = None
cds_dataset = None

DEFAULT_RUN_MODE = "can-before-hospitalization-new-params"
ALL_STATES = [getattr(state_obj, "name") for state_obj in us.STATES]


def _cache_global_datasets():
    global nyt_dataset, cds_dataset
    if cds_dataset is None:
        cds_dataset = CDSDataset.local()
    if nyt_dataset is None:
        nyt_dataset = NYTimesDataset.load()


@click.group()
def entry_point():
    """Basic entrypoint for cortex subcommands"""
    pass


@entry_point.command()
def download_data():
    cache_all_data()


def _generate_whitelist():
    gen = WhitelistGenerator()
    gen.generate_whitelist()


def _impute_start_dates(state=None, states_only=False):
    if states_only:
        raise NotImplementedError(
            "Impute start dates does not yet implement support for states_only."
        )

    if state:
        generate_start_times_for_state(state=state)
    else:
        for state_name in ALL_STATES:
            _impute_start_dates(state_name)


def _infer_rt(state=None, states_only=False):
    if state:
        infer_rt_module.run_state(state=state, states_only=states_only)
    else:
        for state_name in ALL_STATES:
            _infer_rt(state=state_name, states_only=states_only)


def _run_mle_fits(state=None, states_only=False):
    _cache_global_datasets()
    if state:
        model_fitter.run_state(state, states_only=states_only)
    else:
        for state_name in ALL_STATES:
            _run_mle_fits(state=state_name, states_only=states_only)


def _run_ensembles(state=None, ensemble_kwargs=dict(), states_only=False):
    if state:
        run_state(state, ensemble_kwargs=ensemble_kwargs, states_only=states_only)
    else:
        for state_name in ALL_STATES:
            run_state(
                state_name, ensemble_kwargs=ensemble_kwargs, states_only=states_only
            )


def _generate_state_reports(state=None):
    if state:
        report = StateReport(state)
        report.generate_report()
    else:
        for state_name in ALL_STATES:
            _generate_state_reports(state_name)


def _map_outputs(
    state=None,
    output_interval_days=4,
    states_only=False,
    output_dir=None,
    run_mode="default",
):
    output_interval_days = int(output_interval_days)
    _cache_global_datasets()
    if state:
        web_ui_mapper = WebUIDataAdaptorV1(
            state,
            output_interval_days=output_interval_days,
            run_mode=run_mode,
            jhu_dataset=nyt_dataset,
            cds_dataset=cds_dataset,
            output_dir=output_dir,
        )
        web_ui_mapper.generate_state(states_only=states_only)
    else:
        for state_name in ALL_STATES:
            _map_outputs(
                state_name,
                output_interval_days,
                states_only=states_only,
                run_mode=run_mode,
                output_dir=output_dir,
            )
<<<<<<< HEAD

=======


def _run_all(
    state=None,
    run_mode=DEFAULT_RUN_MODE,
    generate_reports=True,
    output_interval_days=4,
    skip_download=False,
    states_only=False,
    output_dir=None,
    skip_whitelist=False,
):
>>>>>>> 7a2c48c0

def _pipeline(
    state,
    states_only=False,
    run_mode=DEFAULT_RUN_MODE,
    generate_reports=True,
    output_interval_days=4,
    output_dir=None,
):
    _infer_rt(state, states_only=states_only)
    _run_mle_fits(state, states_only=states_only)
    # _run_ensembles(
    #     state,
    #     ensemble_kwargs=dict(
    #         run_mode=run_mode,
    #         generate_report=generate_reports,
    #         covid_timeseries=nyt_dataset,
    #     ),
    #     states_only=states_only,
    # )
    # if generate_reports:
    #     _generate_state_reports(state)
    # _map_outputs(
    #     state,
    #     output_interval_days,
    #     states_only=states_only,
    #     output_dir=output_dir,
    #     run_mode=run_mode,
    # )


def _build_all_for_states(
    states=[],
    run_mode=DEFAULT_RUN_MODE,
    generate_reports=True,
    output_interval_days=4,
    skip_download=False,
    output_dir=None,
    skip_whitelist=False,
):
    all_county_fips = []
    _cache_global_datasets()

    if not skip_download:
        cache_all_data()

    _generate_whitelist()

    for state in states:
        all_county_fips += model_fitter.build_county_list(state)

    # run states in paralell
    f = partial(
        _pipeline,
        run_mode=run_mode,
        generate_reports=generate_reports,
        output_interval_days=output_interval_days,
        states_only=True,
        output_dir=output_dir,
    )
    p = Pool()
    p.map(f, states)
    p.close()
    p.join()

    for state in states:
        _infer_rt(state)

    print(f"executing model for {len(all_county_fips)} counties")
    p = Pool()
    p.map(model_fitter._execute_model_for_fips, all_county_fips)
    p.close()
    p.join()

    return


def _run_all(
    state=None,
    run_mode=DEFAULT_RUN_MODE,
    generate_reports=True,
    output_interval_days=4,
    skip_download=False,
    states_only=False,
    output_dir=None,
    skip_whitelist=False,
):

    # _cache_global_datasets()

    # if not skip_download:
    #     cache_all_data()

    # _generate_whitelist()

    if state:
        # Deprecate temporarily since not needed. Our full model fits have
        # superseded these for now. But we may return to a context where this
        # method is used to measure localized Reff.
        # if not states_only:
        #     _impute_start_dates(state)
<<<<<<< HEAD
        print('deprecated')
=======
        _infer_rt(state, states_only=states_only)
        _run_mle_fits(state, states_only=states_only)
        _run_ensembles(
            state,
            ensemble_kwargs=dict(
                run_mode=run_mode,
                generate_report=generate_reports,
                covid_timeseries=nyt_dataset,
            ),
            states_only=states_only,
        )
        if generate_reports:
            _generate_state_reports(state)
        _map_outputs(
            state,
            output_interval_days,
            states_only=states_only,
            output_dir=output_dir,
            run_mode=run_mode,
        )
>>>>>>> 7a2c48c0
    else:
        if states_only:
            f = partial(
                _run_all,
                run_mode=run_mode,
                generate_reports=generate_reports,
                output_interval_days=output_interval_days,
                skip_download=True,
                states_only=True,
                output_dir=output_dir,
                skip_whitelist=True,
            )
            p = Pool()
            p.map(f, ALL_STATES)
            p.close()

        else:
            for state_name in ALL_STATES:
                _run_all(
                    state_name,
                    run_mode,
                    generate_reports,
                    output_interval_days,
                    skip_download=True,
                    states_only=False,
                    output_dir=output_dir,
                    skip_whitelist=True,
                )


@entry_point.command()
@click.option(
    "--state",
    default="",
    help="State to generate files for. If no state is given, all states are computed.",
)
@click.option(
    "--states-only", default=False, is_flag=True, type=bool, help="Only model states"
)
def impute_start_dates(state, states_only):
    _impute_start_dates(state, states_only)


@entry_point.command()
def generate_whitelist():
    generate_whitelist()


@entry_point.command()
@click.option(
    "--state",
    default="",
    help="State to generate files for. If no state is given, all states are computed.",
)
@click.option(
    "--states-only", default=False, is_flag=True, type=bool, help="Only model states"
)
def infer_rt(state, states_only):
    _infer_rt(state, states_only=states_only)


@entry_point.command()
@click.option(
    "--state",
    default="",
    help="State to generate files for. If no state is given, all states are computed.",
)
@click.option(
    "--states-only", default=False, is_flag=True, type=bool, help="Only model states"
)
def run_mle_fits(state, states_only):
    _run_mle_fits(state, states_only=states_only)


@entry_point.command()
@click.option(
    "--state",
    default="",
    help="State to generate files for. If no state is given, all states are computed.",
)
@click.option(
    "--generate-reports",
    default=False,
    is_flag=True,
    type=bool,
    help="If False, skip pdf report generation.",
)
@click.option(
    "--run-mode",
    default=DEFAULT_RUN_MODE,
    type=click.Choice([run_mode.value for run_mode in RunMode]),
    help="State to generate files for. If no state is given, all states are computed.",
)
@click.option(
    "--states-only", default=False, is_flag=True, type=bool, help="Only model states"
)
def run_ensembles(state, run_mode, generate_reports, states_only):
    _run_ensembles(
        state,
        ensemble_kwargs=dict(run_mode=run_mode, generate_report=generate_reports),
        states_only=states_only,
    )


@entry_point.command()
@click.option(
    "--state",
    default="",
    help="State to generate files for. If no state is given, all states are computed.",
)
def generate_state_report(state):
    _generate_state_reports(state)


@entry_point.command()
@click.option(
    "--state",
    default="",
    help="State to generate files for. If no state is given, all states are computed.",
)
@click.option(
    "--output-interval-days",
    default=4,
    type=int,
    help="Number of days between outputs for the WebUI payload.",
)
@click.option(
    "--run-mode",
    default=DEFAULT_RUN_MODE,
    type=click.Choice([run_mode.value for run_mode in RunMode]),
    help="State to generate files for. If no state is given, all states are computed.",
)
@click.option(
    "--states-only", default=False, is_flag=True, type=bool, help="Only model states"
)
def map_outputs(state, output_interval_days, run_mode, states_only):
    _map_outputs(
        state,
        output_interval_days=int(output_interval_days),
        run_mode=run_mode,
        states_only=states_only,
    )
<<<<<<< HEAD


@entry_point.command()
@click.option(
    "--state",
    default=None,
    help="State to generate files for. If no state is given, all states are computed.",
)
@click.option(
    "--run-mode",
    default=DEFAULT_RUN_MODE,
    type=click.Choice([run_mode.value for run_mode in RunMode]),
    help="State to generate files for. If no state is given, all states are computed.",
)
@click.option(
    "--generate-reports",
    default=False,
    type=bool,
    is_flag=True,
    help="If False, skip pdf report generation.",
)
@click.option(
    "--output-interval-days",
    default=4,
    type=int,
    help="Number of days between outputs for the WebUI payload.",
)
@click.option(
    "--skip-download",
    default=False,
    is_flag=True,
    type=bool,
    help="Skip the download phase.",
)
@click.option(
    "--output-dir", default=None, type=str, help="Directory to deploy webui output."
)
@click.option(
    "--states-only", default=False, is_flag=True, type=bool, help="Only model states"
)
def run_all(
    state,
    run_mode,
    generate_reports,
    output_interval_days,
    skip_download,
    output_dir,
    states_only,
):
    _run_all(
        state,
        run_mode,
        generate_reports,
        output_interval_days,
        skip_download=skip_download,
        output_dir=output_dir,
        states_only=states_only,
    )
=======
>>>>>>> 7a2c48c0


@entry_point.command()
@click.option(
<<<<<<< HEAD
    "--states",
    "-s",
    multiple=True,
    help="a list of states to generate files for. If no state is given, all states are computed.",
=======
    "--state",
    default=None,
    help="State to generate files for. If no state is given, all states are computed.",
>>>>>>> 7a2c48c0
)
@click.option(
    "--run-mode",
    default=DEFAULT_RUN_MODE,
    type=click.Choice([run_mode.value for run_mode in RunMode]),
    help="State to generate files for. If no state is given, all states are computed.",
)
@click.option(
    "--generate-reports",
    default=False,
    type=bool,
    is_flag=True,
    help="If False, skip pdf report generation.",
)
@click.option(
    "--output-interval-days",
    default=4,
    type=int,
    help="Number of days between outputs for the WebUI payload.",
)
@click.option(
    "--skip-download",
    default=False,
    is_flag=True,
    type=bool,
    help="Skip the download phase.",
)
@click.option(
    "--output-dir", default=None, type=str, help="Directory to deploy webui output."
)
<<<<<<< HEAD
def build_all(
    states,
=======
@click.option(
    "--states-only", default=False, is_flag=True, type=bool, help="Only model states"
)
def run_all(
    state,
>>>>>>> 7a2c48c0
    run_mode,
    generate_reports,
    output_interval_days,
    skip_download,
    output_dir,
<<<<<<< HEAD
    skip_whitelist=False,
):
    # split columns by ',' and remove whitespace
    states = [c.strip() for c in states]
    states = [state for state in states if state in ALL_STATES]

    if not len(states):
        states = ALL_STATES

    _build_all_for_states(
        states=states,
        run_mode=DEFAULT_RUN_MODE,
        generate_reports=True,
        output_interval_days=4,
        skip_download=False,
        output_dir=None,
        skip_whitelist=False,
=======
    states_only,
):
    _run_all(
        state,
        run_mode,
        generate_reports,
        output_interval_days,
        skip_download=skip_download,
        output_dir=output_dir,
        states_only=states_only,
>>>>>>> 7a2c48c0
    )


if __name__ == "__main__":
    entry_point()<|MERGE_RESOLUTION|>--- conflicted
+++ resolved
@@ -135,22 +135,6 @@
                 run_mode=run_mode,
                 output_dir=output_dir,
             )
-<<<<<<< HEAD
-
-=======
-
-
-def _run_all(
-    state=None,
-    run_mode=DEFAULT_RUN_MODE,
-    generate_reports=True,
-    output_interval_days=4,
-    skip_download=False,
-    states_only=False,
-    output_dir=None,
-    skip_whitelist=False,
-):
->>>>>>> 7a2c48c0
 
 def _pipeline(
     state,
@@ -252,30 +236,7 @@
         # method is used to measure localized Reff.
         # if not states_only:
         #     _impute_start_dates(state)
-<<<<<<< HEAD
         print('deprecated')
-=======
-        _infer_rt(state, states_only=states_only)
-        _run_mle_fits(state, states_only=states_only)
-        _run_ensembles(
-            state,
-            ensemble_kwargs=dict(
-                run_mode=run_mode,
-                generate_report=generate_reports,
-                covid_timeseries=nyt_dataset,
-            ),
-            states_only=states_only,
-        )
-        if generate_reports:
-            _generate_state_reports(state)
-        _map_outputs(
-            state,
-            output_interval_days,
-            states_only=states_only,
-            output_dir=output_dir,
-            run_mode=run_mode,
-        )
->>>>>>> 7a2c48c0
     else:
         if states_only:
             f = partial(
@@ -418,7 +379,6 @@
         run_mode=run_mode,
         states_only=states_only,
     )
-<<<<<<< HEAD
 
 
 @entry_point.command()
@@ -477,22 +437,14 @@
         output_dir=output_dir,
         states_only=states_only,
     )
-=======
->>>>>>> 7a2c48c0
-
-
-@entry_point.command()
-@click.option(
-<<<<<<< HEAD
+
+
+@entry_point.command()
+@click.option(
     "--states",
     "-s",
     multiple=True,
     help="a list of states to generate files for. If no state is given, all states are computed.",
-=======
-    "--state",
-    default=None,
-    help="State to generate files for. If no state is given, all states are computed.",
->>>>>>> 7a2c48c0
 )
 @click.option(
     "--run-mode",
@@ -523,22 +475,13 @@
 @click.option(
     "--output-dir", default=None, type=str, help="Directory to deploy webui output."
 )
-<<<<<<< HEAD
 def build_all(
     states,
-=======
-@click.option(
-    "--states-only", default=False, is_flag=True, type=bool, help="Only model states"
-)
-def run_all(
-    state,
->>>>>>> 7a2c48c0
     run_mode,
     generate_reports,
     output_interval_days,
     skip_download,
     output_dir,
-<<<<<<< HEAD
     skip_whitelist=False,
 ):
     # split columns by ',' and remove whitespace
@@ -556,18 +499,6 @@
         skip_download=False,
         output_dir=None,
         skip_whitelist=False,
-=======
-    states_only,
-):
-    _run_all(
-        state,
-        run_mode,
-        generate_reports,
-        output_interval_days,
-        skip_download=skip_download,
-        output_dir=output_dir,
-        states_only=states_only,
->>>>>>> 7a2c48c0
     )
 
 
