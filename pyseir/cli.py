--- conflicted
+++ resolved
@@ -13,6 +13,8 @@
 from covidactnow.datapublic.common_fields import CommonFields
 
 from covidactnow.datapublic import common_init
+
+from libs import parallel_utils
 from libs import pipeline
 from libs.datasets import AggregationLevel
 from libs.datasets import combined_datasets
@@ -67,22 +69,12 @@
         level: AggregationLevel = None,
     ) -> List["RegionPipelineInput"]:
         """For each region smaller than a state, build the input object used to run the pipeline."""
-<<<<<<< HEAD
         regions = combined_datasets.load_us_timeseries_dataset().get_subset(
             fips=fips, aggregation_level=level, exclude_county_999=True, states=states,
         )
         return [
             RegionPipelineInput(region, dataset) for region, dataset in regions.iter_one_regions()
         ]
-=======
-        # TODO(tom): Pass in the combined dataset instead of reading it from a global location.
-        us_timeseries = combined_datasets.load_us_timeseries_dataset()
-        regions = us_timeseries.iter_regions(
-            fips=fips, level=level, exclude_county_999=True, states=states,
-        )
-        pipeline_inputs = parallel_utils.parallel_map(_build_region_pipeline_input, regions)
-        return list(pipeline_inputs)
->>>>>>> 2fe3145c
 
 
 @dataclass
@@ -198,7 +190,7 @@
     region_inputs = RegionPipelineInput.build_all(fips=fips, states=states, level=level)
 
     root.info(f"Executing pipeline for {len(region_inputs)} regions")
-    region_pipelines = map(RegionPipeline.run, region_inputs)
+    region_pipelines = parallel_utils.parallel_map(RegionPipeline.run, region_inputs)
 
     region_pipelines = _patch_nola_infection_rate_in_pipelines(region_pipelines)
 
