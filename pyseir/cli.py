--- conflicted
+++ resolved
@@ -25,12 +25,8 @@
 root = logging.getLogger()
 
 DEFAULT_RUN_MODE = "can-inference-derived"
-<<<<<<< HEAD
 ALL_STATES = [getattr(state_obj, "name") for state_obj in us.STATES]
 ALL_STATES = ALL_STATES + ["Puerto Rico"]  # ignores other territories
-=======
-ALL_STATES = [state_obj.abbr for state_obj in us.STATES]
->>>>>>> f9ee074d
 
 
 def _cache_global_datasets():
