import sys, os
import click
import us
import logging
from multiprocessing import Pool
from functools import partial
from pyseir.load_data import cache_all_data
from pyseir.inference.initial_conditions_fitter import generate_start_times_for_state
from pyseir.ensembles.ensemble_runner import run_state
from pyseir.reports.state_report import StateReport
from pyseir.inference import model_fitter
from pyseir.deployment.webui_data_adaptor_v1 import WebUIDataAdaptorV1
from libs.datasets import NYTimesDataset, CDSDataset
from pyseir import OUTPUT_DIR
sys.path.insert(0, os.path.join(os.path.abspath(os.path.dirname(__file__)), '..'))

root = logging.getLogger()
root.setLevel(logging.INFO)

handler = logging.StreamHandler(sys.stdout)
handler.setLevel(logging.DEBUG)
formatter = logging.Formatter('%(asctime)s - %(filename)s - %(lineno)d - %(levelname)s - %(message)s')
handler.setFormatter(formatter)
root.addHandler(handler)

nyt_dataset = None
cds_dataset = None

DEFAULT_RUN_MODE = 'can-before-hospitalization-new-params'


def _cache_global_datasets():
    global nyt_dataset, cds_dataset
    if cds_dataset is None:
        cds_dataset = CDSDataset.local()
    if nyt_dataset is None:
        nyt_dataset = NYTimesDataset.load()


@click.group()
def entry_point():
    """Basic entrypoint for cortex subcommands"""
    pass


@entry_point.command()
def download_data():
    cache_all_data()


def _impute_start_dates(state=None, states_only=False):
    if states_only:
        raise NotImplementedError("Impute start dates does not yet implement support for states_only.")

    if state:
        generate_start_times_for_state(state=state)
    else:
        for state_obj in us.STATES:
            _impute_start_dates(state_obj.name)


def _run_mle_fits(state=None, states_only=False):
    _cache_global_datasets()
    if state:
        model_fitter.run_state(state, states_only=states_only)
    else:
        for state_obj in us.STATES:
<<<<<<< HEAD
            _run_mle_fits(state_obj.name, states_only=states_only)
=======
            _run_mle_fits(state=state_obj.name, states_only=states_only)
>>>>>>> af88c6f5

def _run_ensembles(state=None, ensemble_kwargs=dict(), states_only=False):
    if state:
        run_state(state, ensemble_kwargs=ensemble_kwargs, states_only=states_only)
    else:
        for state_obj in us.STATES:
            run_state(state_obj.name, ensemble_kwargs=ensemble_kwargs, states_only=states_only)


def _generate_state_reports(state=None):
    if state:
        report = StateReport(state)
        report.generate_report()
    else:
        for state_obj in us.STATES:
            _generate_state_reports(state_obj.name)


def _map_outputs(state=None, output_interval_days=4, states_only=False,
                 output_dir=None, run_mode='default'):
    output_interval_days = int(output_interval_days)
    _cache_global_datasets()
    if state:
        web_ui_mapper = WebUIDataAdaptorV1(state, output_interval_days=output_interval_days,
                                           run_mode=run_mode, jhu_dataset=nyt_dataset,
                                           cds_dataset=cds_dataset, output_dir=output_dir)
        web_ui_mapper.generate_state(states_only=states_only)
    else:
        for state_obj in us.STATES:
            _map_outputs(state_obj.name, output_interval_days, states_only=states_only,
                         run_mode=run_mode, output_dir=output_dir)


def _run_all(state=None, run_mode='default', generate_reports=True, output_interval_days=4,
             skip_download=False, states_only=False, output_dir=None):

    _cache_global_datasets()

    if not skip_download:
        cache_all_data()

    if state:
        # Deprecate temporarily since not needed.
        # if not states_only:
<<<<<<< HEAD
        #     _impute_start_dates(state.title())
=======
        #     _impute_start_dates(state)
>>>>>>> af88c6f5
        _run_mle_fits(state, states_only=states_only)
        _run_ensembles(
            state,
            ensemble_kwargs=dict(
                run_mode=run_mode,
                generate_report=generate_reports,
                covid_timeseries=nyt_dataset
            ),
            states_only=states_only
        )
        if generate_reports:
            _generate_state_reports(state)
        _map_outputs(state, output_interval_days, states_only=states_only,
                     output_dir=output_dir, run_mode=run_mode)
    else:
        if states_only:
            f = partial(
                _run_all,
                run_mode=run_mode,
                generate_reports=generate_reports,
                output_interval_days=output_interval_days,
                skip_download=True,
                states_only=states_only,
                output_dir=output_dir
            )
            p = Pool()
            p.map(f, [state_obj.name for state_obj in us.STATES])
            p.close()

        else:
            for state_obj in us.STATES:
<<<<<<< HEAD
                _run_all(state_obj.name, run_mode, generate_reports, output_interval_days, skip_download=True, states_only=states_only)
=======
                _run_all(
                    state_obj.name,
                    run_mode,
                    generate_reports,
                    output_interval_days,
                    skip_download=True,
                    states_only=states_only,
                    output_dir=output_dir
                )
>>>>>>> af88c6f5


@entry_point.command()
@click.option('--state', default='', help='State to generate files for. If no state is given, all states are computed.')
@click.option('--states-only', default=False, is_flag=True, type=bool, help='Only model states')
def impute_start_dates(state, states_only):
    _impute_start_dates(state, states_only)


@entry_point.command()
@click.option('--state', default='', help='State to generate files for. If no state is given, all states are computed.')
@click.option('--states-only', default=False, is_flag=True, type=bool, help='Only model states')
def run_mle_fits(state, states_only):
    _run_mle_fits(state, states_only=states_only)


@entry_point.command()
@click.option('--state', default='', help='State to generate files for. If no state is given, all states are computed.')
@click.option('--generate-reports', default=False, is_flag=True, type=bool, help='If False, skip pdf report generation.')
@click.option('--run-mode', default=DEFAULT_RUN_MODE, help='State to generate files for. If no state is given, all states are computed.')
@click.option('--states-only', default=False, is_flag=True, type=bool, help='Only model states')
def run_ensembles(state, run_mode, generate_reports, states_only):
    _run_ensembles(state, ensemble_kwargs=dict(run_mode=run_mode, generate_report=generate_reports), states_only=states_only)


@entry_point.command()
@click.option('--state', default='', help='State to generate files for. If no state is given, all states are computed.')
def generate_state_report(state):
    _generate_state_reports(state)


@entry_point.command()
@click.option('--state', default='', help='State to generate files for. If no state is given, all states are computed.')
@click.option('--output-interval-days', default=4, type=int, help='Number of days between outputs for the WebUI payload.')
<<<<<<< HEAD
@click.option('--run-mode', default=DEFAULT_RUN_MODE, type=str, help='State to generate files for. If no state is given, all states are computed.')
=======
@click.option('--run-mode', default='default', type=str, help='State to generate files for. If no state is given, all states are computed.')
>>>>>>> af88c6f5
@click.option('--states-only', default=False, is_flag=True, type=bool, help='Only model states')
def map_outputs(state, output_interval_days, run_mode, states_only):
    _map_outputs(state, output_interval_days=int(output_interval_days), run_mode=run_mode, states_only=states_only)


@entry_point.command()
@click.option('--state', default=None, help='State to generate files for. If no state is given, all states are computed.')
@click.option('--run-mode', default=DEFAULT_RUN_MODE,type=str, help='State to generate files for. If no state is given, all states are computed.')
@click.option('--generate-reports', default=False, type=bool, is_flag=True, help='If False, skip pdf report generation.')
@click.option('--output-interval-days', default=4, type=int, help='Number of days between outputs for the WebUI payload.')
@click.option('--skip-download', default=False, is_flag=True, type=bool, help='Skip the download phase.')
@click.option('--output-dir', default=None, type=str, help='Directory to deploy webui output.')
@click.option('--states-only', default=False, is_flag=True, type=bool, help='Only model states')
def run_all(state, run_mode, generate_reports, output_interval_days, skip_download, output_dir, states_only):
    _run_all(state, run_mode, generate_reports, output_interval_days, skip_download=skip_download,
             output_dir=output_dir, states_only=states_only)


if __name__ == "__main__":
    entry_point()<|MERGE_RESOLUTION|>--- conflicted
+++ resolved
@@ -65,11 +65,8 @@
         model_fitter.run_state(state, states_only=states_only)
     else:
         for state_obj in us.STATES:
-<<<<<<< HEAD
-            _run_mle_fits(state_obj.name, states_only=states_only)
-=======
             _run_mle_fits(state=state_obj.name, states_only=states_only)
->>>>>>> af88c6f5
+
 
 def _run_ensembles(state=None, ensemble_kwargs=dict(), states_only=False):
     if state:
@@ -114,11 +111,7 @@
     if state:
         # Deprecate temporarily since not needed.
         # if not states_only:
-<<<<<<< HEAD
-        #     _impute_start_dates(state.title())
-=======
         #     _impute_start_dates(state)
->>>>>>> af88c6f5
         _run_mle_fits(state, states_only=states_only)
         _run_ensembles(
             state,
@@ -150,9 +143,6 @@
 
         else:
             for state_obj in us.STATES:
-<<<<<<< HEAD
-                _run_all(state_obj.name, run_mode, generate_reports, output_interval_days, skip_download=True, states_only=states_only)
-=======
                 _run_all(
                     state_obj.name,
                     run_mode,
@@ -162,9 +152,8 @@
                     states_only=states_only,
                     output_dir=output_dir
                 )
->>>>>>> af88c6f5
-
-
+
+                
 @entry_point.command()
 @click.option('--state', default='', help='State to generate files for. If no state is given, all states are computed.')
 @click.option('--states-only', default=False, is_flag=True, type=bool, help='Only model states')
@@ -197,11 +186,7 @@
 @entry_point.command()
 @click.option('--state', default='', help='State to generate files for. If no state is given, all states are computed.')
 @click.option('--output-interval-days', default=4, type=int, help='Number of days between outputs for the WebUI payload.')
-<<<<<<< HEAD
 @click.option('--run-mode', default=DEFAULT_RUN_MODE, type=str, help='State to generate files for. If no state is given, all states are computed.')
-=======
-@click.option('--run-mode', default='default', type=str, help='State to generate files for. If no state is given, all states are computed.')
->>>>>>> af88c6f5
 @click.option('--states-only', default=False, is_flag=True, type=bool, help='Only model states')
 def map_outputs(state, output_interval_days, run_mode, states_only):
     _map_outputs(state, output_interval_days=int(output_interval_days), run_mode=run_mode, states_only=states_only)
