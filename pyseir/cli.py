--- conflicted
+++ resolved
@@ -61,13 +61,8 @@
     if state:
         model_fitter.run_state(state.title(), states_only=states_only)
     else:
-<<<<<<< HEAD
-        for state_obj in us.STATES + us.TERRITORIES:
+        for state_obj in us.STATES:
             _run_mle_fits(state=state_obj.name, states_only=states_only)
-=======
-        for state_obj in us.STATES:
-            _run_mle_fits(state_obj.name, states_only=states_only)
->>>>>>> 0ae4066a
 
 def _run_ensembles(state=None, ensemble_kwargs=dict(), states_only=False):
     if state:
@@ -143,8 +138,7 @@
             p.close()
 
         else:
-<<<<<<< HEAD
-            for state_obj in us.STATES + us.TERRITORIES:
+            for state_obj in us.STATES:
                 _run_all(
                     state_obj.name,
                     run_mode,
@@ -154,10 +148,6 @@
                     states_only=states_only,
                     output_dir=output_dir
                 )
-=======
-            for state_obj in us.STATES:
-                _run_all(state_obj.name, run_mode, generate_reports, output_interval_days, skip_download=True, states_only=states_only)
->>>>>>> 0ae4066a
 
 
 @entry_point.command()
