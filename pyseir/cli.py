--- conflicted
+++ resolved
@@ -82,24 +82,11 @@
     ) -> List["RegionPipelineInput"]:
         """For each region smaller than a state, build the input object used to run the pipeline."""
         # TODO(tom): Pass in the combined dataset instead of reading it from a global location.
-<<<<<<< HEAD
         regions = {
             *combined_datasets.get_subset_regions(
                 fips=fips, aggregation_level=level, exclude_county_999=True, states=states,
             )
         }
-=======
-        if fips:  # A single Fips string was passed as a flag. Just run for that fips.
-            regions = {pipeline.Region.from_fips(fips)}
-        else:  # Default to all counties
-            regions = {
-                *combined_datasets.get_subset_regions(
-                    aggregation_level=AggregationLevel.COUNTY,
-                    exclude_county_999=True,
-                    states=states,
-                )
-            }
->>>>>>> b3b47c03
         pipeline_inputs = parallel_utils.parallel_map(_build_region_pipeline_input, regions)
         return list(pipeline_inputs)
 
