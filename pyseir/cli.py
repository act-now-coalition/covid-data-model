--- conflicted
+++ resolved
@@ -152,17 +152,10 @@
 
         for region in regions_to_patch:
             this_fips_infection_rate = nola_infection_rate.copy()
-<<<<<<< HEAD
-            this_fips_infection_rate.insert(0, CommonFields.FIPS, fips)
-            # Make a new RegionPipeline object with the new infer_df
-            pipeline_map[fips] = dataclasses.replace(
-                pipeline_map[fips], infer_df=this_fips_infection_rate,
-=======
             this_fips_infection_rate.insert(0, CommonFields.LOCATION_ID, region.location_id)
             # Make a new SubStatePipeline object with the new infer_df
             pipeline_map[region] = dataclasses.replace(
                 pipeline_map[region], infer_df=this_fips_infection_rate,
->>>>>>> 7001cae1
             )
 
     return list(pipeline_map.values())
