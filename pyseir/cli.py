--- conflicted
+++ resolved
@@ -269,24 +269,6 @@
     multiregion_icu.to_csv(output_path)
     root.info(f"Saving ICU results to {output_path}")
 
-<<<<<<< HEAD
-    if write_webui_output:
-        # does not parallelize well, because web_ui mapper doesn't serialize efficiently
-        # TODO: Remove intermediate artifacts and paralellize artifacts creation better
-        # Approximately 40% of the processing time is taken on this step
-        web_ui_mapper = WebUIDataAdaptorV1(
-            output_interval_days=output_interval_days, output_dir=output_dir,
-        )
-        webui_inputs = [
-            webui_data_adaptor_v1.RegionalInput.from_results(p.fitter, p.ensemble, p.infer_df)
-            for p in pipelines
-            if p.fitter
-        ]
-
-        parallel_utils.parallel_map(web_ui_mapper.write_region_safely, webui_inputs)
-
-=======
->>>>>>> 4e710411
 
 def _build_all_for_states(
     states: List[str], states_only=False, fips: Optional[str] = None,
