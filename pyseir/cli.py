--- conflicted
+++ resolved
@@ -75,17 +75,9 @@
     states_only = True
 
     infer_rt.run_rt(infer_rt.RegionalInput.from_region(region))
-<<<<<<< HEAD
     fitter = model_fitter.run_state(region)
     ensembles_input = ensemble_runner.RegionalInput.from_model_fitter(fitter)
-    ensemble_runner.run_state(
-        ensembles_input, ensemble_kwargs={"run_mode": run_mode}, states_only=states_only
-    )
-=======
-    model_fitter.run_state(region, states_only=states_only)
-    ensembles_input = ensemble_runner.RegionalInput.from_region(region)
     ensemble_runner.run_region(ensembles_input, ensemble_kwargs={"run_mode": run_mode})
->>>>>>> 8614a852
     # remove outputs atm. just output at the end
     _map_outputs(
         [region],
