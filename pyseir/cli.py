--- conflicted
+++ resolved
@@ -1,23 +1,18 @@
-import itertools
 from typing import Dict, List
 
 
 import sys
 import os
-from typing import Mapping
-
 import click
 import us
 import logging
 import pandas as pd
-
 from covidactnow.datapublic import common_init
 
 from multiprocessing import Pool
 from functools import partial
 
 from libs import pipeline
-from pyseir.deployment import webui_data_adaptor_v1
 from pyseir.rt import infer_rt
 from pyseir.ensembles import ensemble_runner
 from pyseir.inference import model_fitter
@@ -65,12 +60,8 @@
         output_interval_days=output_interval_days, run_mode=run_mode, output_dir=output_dir,
     )
     for state in state_regions:
-<<<<<<< HEAD
         # XXX Somehow use from_model_fitter
-        state_input = pipeline.RegionalWebUIInput.from_region(state)
-=======
         state_input = webui_data_adaptor_v1.RegionalInput.from_region(state)
->>>>>>> f7b9d302
         web_ui_mapper.generate_state(
             state_input, whitelisted_county_fips=[], states_only=states_only
         )
@@ -186,19 +177,8 @@
     web_ui_mapper = WebUIDataAdaptorV1(
         output_interval_days=output_interval_days, run_mode=run_mode, output_dir=output_dir,
     )
-<<<<<<< HEAD
     for fitter in itertools.chain(state_fitters, county_fitters):
-        web_ui_mapper.map_fips(pipeline.RegionalWebUIInput.from_model_fitter(fitter))
-=======
-    for state in states:
-        region = pipeline.Region.from_state(state)
-        state_input = webui_data_adaptor_v1.RegionalInput.from_region(region)
-        web_ui_mapper.generate_state(
-            state_input,
-            whitelisted_county_fips=[k for k, v in all_county_fips.items() if v == state],
-            states_only=False,
-        )
->>>>>>> f7b9d302
+        web_ui_mapper.map_fips(webui_data_adaptor_v1.RegionalInput.from_model_fitter(fitter))
 
     return
 
