from typing import Optional, List, Union
import dataclasses
import pathlib
import sys
import os
from dataclasses import dataclass
import logging

import us
import pandas as pd
import click

from covidactnow.datapublic.common_fields import CommonFields

from covidactnow.datapublic import common_init
from libs import parallel_utils
from libs import pipeline
from libs.datasets import AggregationLevel
from libs.datasets import combined_datasets
from libs.datasets.timeseries import TimeseriesDataset
from libs.datasets.timeseries import MultiRegionTimeseriesDataset
from libs.datasets.timeseries import OneRegionTimeseriesDataset
from pyseir.rt import infer_rt
from pyseir.icu import infer_icu
import pyseir.rt.patches

import pyseir.utils
from pyseir.rt.utils import NEW_ORLEANS_FIPS

sys.path.insert(0, os.path.join(os.path.abspath(os.path.dirname(__file__)), ".."))

root = logging.getLogger()

DEFAULT_RUN_MODE = "can-inference-derived"
ALL_STATES: List[str] = [state_obj.abbr for state_obj in us.STATES] + ["PR"]


def _cache_global_datasets():
    # Populate cache for combined latest and timeseries.  Caching pre-fork
    # will make sure cache is populated for subprocesses.  Return value
    # is not needed as the only goal is to populate the cache.
    combined_datasets.load_us_latest_dataset()
    combined_datasets.load_us_timeseries_dataset()
    infer_icu.get_region_weight_map()


@click.group()
def entry_point():
    """Basic entrypoint for cortex subcommands"""
    common_init.configure_logging()


def _states_region_list(state: Optional[str], default: List[str]) -> List[pipeline.Region]:
    """Create a list of Region objects containing just state or default."""
    if state:
        return [pipeline.Region.from_state(state)]
    else:
        return [pipeline.Region.from_state(s) for s in default]


@dataclass
class StatePipeline:
    """Runs the pipeline for one state and stores the output."""

    region: pipeline.Region
    # infer_df provides support for the infection rate result.
    # TODO(tom): Rename when not refactoring it.
    infer_df: pd.DataFrame

    icu_data: OneRegionTimeseriesDataset

    @staticmethod
    def run(region: pipeline.Region) -> "StatePipeline":
        assert region.is_state()
        infer_df = infer_rt.run_rt(infer_rt.RegionalInput.from_region(region))

        # Run ICU adjustment
        icu_input = infer_icu.RegionalInput.from_regional_data(
            combined_datasets.RegionalData.from_region(region)
        )
        icu_data = infer_icu.get_icu_timeseries_from_regional_input(
            icu_input, weight_by=infer_icu.ICUWeightsPath.ONE_MONTH_TRAILING_CASES
        )

        return StatePipeline(region=region, infer_df=infer_df, icu_data=icu_data)


@dataclass
class SubStateRegionPipelineInput:
    region: pipeline.Region
    regional_combined_dataset: combined_datasets.RegionalData

    @staticmethod
    def build_all(
        fips: Optional[str] = None, states: Optional[List[str]] = None,
    ) -> List["SubStateRegionPipelineInput"]:
        """For each region smaller than a state, build the input object used to run the pipeline."""
        # TODO(tom): Pass in the combined dataset instead of reading it from a global location.
        if fips:  # A single Fips string was passed as a flag. Just run for that fips.
            regions = {pipeline.Region.from_fips(fips)}
        else:  # Default to all counties
            regions = {
                *combined_datasets.get_subset_regions(
                    aggregation_level=AggregationLevel.COUNTY,
                    exclude_county_999=True,
                    states=states,
                )
            }
<<<<<<< HEAD
        # Now calculate the pyseir dependent whitelist

=======
>>>>>>> 1cfe10fc
        pipeline_inputs = [
            SubStateRegionPipelineInput(
                region=region,
                regional_combined_dataset=combined_datasets.RegionalData.from_region(region),
            )
<<<<<<< HEAD
            for region in (infer_rt_regions)
=======
            for region in regions
>>>>>>> 1cfe10fc
        ]
        return pipeline_inputs


@dataclass
class SubStatePipeline:
    """Runs the pipeline for one region smaller than a state and stores the output."""

    region: pipeline.Region
    infer_df: pd.DataFrame
    icu_data: Optional[OneRegionTimeseriesDataset]
    _combined_data: combined_datasets.RegionalData

    @staticmethod
    def run(input: SubStateRegionPipelineInput) -> "SubStatePipeline":
        assert not input.region.is_state()
        # `infer_df` does not have the NEW_ORLEANS patch applied. TODO(tom): Rename to something like
        # infection_rate.
        infer_rt_input = infer_rt.RegionalInput.from_region(input.region)
        infer_df = infer_rt.run_rt(infer_rt_input)

        # Run ICU adjustment
        icu_input = infer_icu.RegionalInput.from_regional_data(input.regional_combined_dataset)
        try:
            icu_data = infer_icu.get_icu_timeseries_from_regional_input(
                icu_input, weight_by=infer_icu.ICUWeightsPath.ONE_MONTH_TRAILING_CASES
            )
        except KeyError:
            icu_data = None
            root.exception(f"Failed to run icu data for {input.region}")

        return SubStatePipeline(
            region=input.region,
            infer_df=infer_df,
            icu_data=icu_data,
            _combined_data=input.regional_combined_dataset,
        )

    @property
    def fips(self) -> str:
        return self.region.fips

    def population(self) -> float:
        return self._combined_data.latest[CommonFields.POPULATION]


def _patch_substatepipeline_nola_infection_rate(
    pipelines: List[SubStatePipeline],
) -> List[SubStatePipeline]:
    """Returns a new list of pipeline objects with New Orleans infection rate patched."""
    pipeline_map = {p.fips: p for p in pipelines}

    input_fips = set(pipeline_map.keys())
    fips_to_patch = input_fips & set(NEW_ORLEANS_FIPS)
    if fips_to_patch:
        root.info("Applying New Orleans Patch")
        if len(fips_to_patch) != len(NEW_ORLEANS_FIPS):
            root.warning(
                f"Missing New Orleans counties break patch: {set(NEW_ORLEANS_FIPS) - input_fips}"
            )

        nola_input_pipelines = [pipeline_map[fips] for fips in fips_to_patch]
        infection_rate_map = {p.region: p.infer_df for p in nola_input_pipelines}
        population_map = {p.region: p.population() for p in nola_input_pipelines}

        # Aggregate the results created so far into one timeseries of metrics in a DataFrame
        nola_infection_rate = pyseir.rt.patches.patch_aggregate_rt_results(
            infection_rate_map, population_map
        )

        for fips in fips_to_patch:
            this_fips_infection_rate = nola_infection_rate.copy()
            this_fips_infection_rate.insert(0, CommonFields.FIPS, fips)
            # Make a new SubStatePipeline object with the new infer_df
            pipeline_map[fips] = dataclasses.replace(
                pipeline_map[fips], infer_df=this_fips_infection_rate,
            )

    return list(pipeline_map.values())


def _write_pipeline_output(
    pipelines: List[Union[SubStatePipeline, StatePipeline]], output_dir: str,
):

    infection_rate_metric_df = pd.concat((p.infer_df for p in pipelines), ignore_index=True)
    # TODO: Use constructors in MultiRegionTimeseriesDataset
    timeseries_dataset = TimeseriesDataset(infection_rate_metric_df)
    latest = timeseries_dataset.latest_values_object()
    multiregion_rt = MultiRegionTimeseriesDataset.from_timeseries_and_latest(
        timeseries_dataset, latest
    )
    output_path = pathlib.Path(output_dir) / pyseir.utils.SummaryArtifact.RT_METRIC_COMBINED.value
    multiregion_rt.to_csv(output_path)
    root.info(f"Saving Rt results to {output_path}")

    icu_df = pd.concat((p.icu_data.data for p in pipelines if p.icu_data), ignore_index=True)
    timeseries_dataset = TimeseriesDataset(icu_df)
    latest = timeseries_dataset.latest_values_object().data.set_index(CommonFields.LOCATION_ID)
    multiregion_icu = MultiRegionTimeseriesDataset(icu_df, latest)

    output_path = pathlib.Path(output_dir) / pyseir.utils.SummaryArtifact.ICU_METRIC_COMBINED.value
    multiregion_icu.to_csv(output_path)
    root.info(f"Saving ICU results to {output_path}")


def _build_all_for_states(
    states: List[str], states_only=False, fips: Optional[str] = None,
) -> List[Union[StatePipeline, SubStatePipeline]]:
    # prepare data
    _cache_global_datasets()

    # do everything for just states in parallel
    states_regions = [pipeline.Region.from_state(s) for s in states]
    state_pipelines: List[StatePipeline] = list(
        parallel_utils.parallel_map(StatePipeline.run, states_regions)
    )
<<<<<<< HEAD
    state_fitter_map = {}
=======
>>>>>>> 1cfe10fc

    if states_only:
        return state_pipelines

    substate_inputs = SubStateRegionPipelineInput.build_all(fips=fips, states=states)

    root.info(f"executing pipeline for {len(substate_inputs)} counties")
    substate_pipelines = parallel_utils.parallel_map(SubStatePipeline.run, substate_inputs)

    substate_pipelines = _patch_substatepipeline_nola_infection_rate(substate_pipelines)

    return state_pipelines + substate_pipelines


@entry_point.command()
@click.option(
    "--state", help="State to generate files for. If no state is given, all states are computed."
)
@click.option(
    "--states-only",
    default=False,
    is_flag=True,
    type=bool,
    help="Warning: This flag is unused and the function always defaults to only state "
    "level regions",
)
def run_infer_rt(state, states_only):
    for state in _states_region_list(state=state, default=ALL_STATES):
        infer_rt.run_rt(infer_rt.RegionalInput.from_region(state))


@entry_point.command()
@click.option(
    "--states",
    "-s",
    multiple=True,
    help="a list of states to generate files for. If no state is given, all states are computed.",
)
@click.option(
    "--fips",
    help=(
        "County level fips code to restrict runs to. "
        "This does not restrict the states that run, so also specifying states with "
        "`--states` is recommended."
    ),
)
@click.option("--states-only", is_flag=True, help="If set, only runs on states.")
@click.option("--output-dir", default="output/", type=str, help="Directory to deploy webui output.")
def build_all(states, output_dir, states_only, fips):
    # split columns by ',' and remove whitespace
    states = [c.strip() for c in states]
    states = [us.states.lookup(state).abbr for state in states]
    states = [state for state in states if state in ALL_STATES]
    if not len(states):
        states = ALL_STATES

    pipelines = _build_all_for_states(states, states_only=states_only, fips=fips,)
    _write_pipeline_output(
        pipelines, output_dir,
    )


if __name__ == "__main__":
    try:
        entry_point()  # pylint: disable=no-value-for-parameter
    except Exception:
        # According to https://github.com/getsentry/sentry-python/issues/480 Sentry is expected
        # to create an event when this is called.
        logging.exception("Exception reached __main__")
        raise<|MERGE_RESOLUTION|>--- conflicted
+++ resolved
@@ -106,21 +106,12 @@
                     states=states,
                 )
             }
-<<<<<<< HEAD
-        # Now calculate the pyseir dependent whitelist
-
-=======
->>>>>>> 1cfe10fc
         pipeline_inputs = [
             SubStateRegionPipelineInput(
                 region=region,
                 regional_combined_dataset=combined_datasets.RegionalData.from_region(region),
             )
-<<<<<<< HEAD
-            for region in (infer_rt_regions)
-=======
             for region in regions
->>>>>>> 1cfe10fc
         ]
         return pipeline_inputs
 
@@ -238,10 +229,6 @@
     state_pipelines: List[StatePipeline] = list(
         parallel_utils.parallel_map(StatePipeline.run, states_regions)
     )
-<<<<<<< HEAD
-    state_fitter_map = {}
-=======
->>>>>>> 1cfe10fc
 
     if states_only:
         return state_pipelines
