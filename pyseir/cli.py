--- conflicted
+++ resolved
@@ -106,18 +106,10 @@
             infer_rt_regions = {pipeline.Region.from_fips(fips)}
         else:  # Default to the full infection rate whitelist
             infer_rt_regions = {
-<<<<<<< HEAD
-                combined_datasets.get_subset_regions(
-                    aggregation_level=AggregationLevel.COUNTY,
-                    exclude_county_999=True,
-                    # Masking MA Counties (2020-08-27) due to NaNs
-                    exclude_fips_prefix="25",
-=======
                 *combined_datasets.get_subset_regions(
                     aggregation_level=AggregationLevel.COUNTY,
                     exclude_county_999=True,
                     states=states,
->>>>>>> df359b2b
                 )
             }
         # Now calculate the pyseir dependent whitelist
