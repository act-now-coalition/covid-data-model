import itertools
import sys
import os
from dataclasses import dataclass
from typing import Mapping
from typing import Optional
from typing import List
import logging
from multiprocessing import Pool
from functools import partial

import us
import pandas as pd
import click

from covidactnow.datapublic import common_init
from libs import pipeline
from pyseir.deployment import webui_data_adaptor_v1
from pyseir.inference import whitelist
from pyseir.rt import infer_rt
from pyseir.ensembles import ensemble_runner
from pyseir.inference import model_fitter
from pyseir.deployment.webui_data_adaptor_v1 import WebUIDataAdaptorV1
from libs.datasets import combined_datasets
import pyseir.utils
from pyseir.inference.whitelist import WhitelistGenerator


sys.path.insert(0, os.path.join(os.path.abspath(os.path.dirname(__file__)), ".."))

root = logging.getLogger()

ALL_STATES: List[str] = [state_obj.abbr for state_obj in us.STATES] + ["PR"]


def _cache_global_datasets():
    # Populate cache for combined latest and timeseries.  Caching pre-fork
    # will make sure cache is populated for subprocesses.  Return value
    # is not needed as the only goal is to populate the cache.
    combined_datasets.load_us_latest_dataset()
    combined_datasets.load_us_timeseries_dataset()


@click.group()
def entry_point():
    """Basic entrypoint for cortex subcommands"""
    common_init.configure_logging()


def _generate_whitelist() -> pd.DataFrame:
    gen = WhitelistGenerator()
    all_us_timeseries = combined_datasets.load_us_timeseries_dataset()
    return gen.generate_whitelist(all_us_timeseries)


def _states_region_list(state: Optional[str], default: List[str]) -> List[pipeline.Region]:
    """Create a list of Region objects containing just state or default."""
    if state:
        return [pipeline.Region.from_state(state)]
    else:
        return [pipeline.Region.from_state(s) for s in default]


<<<<<<< HEAD
@dataclass
class StatePipeline:
    """Runs the pipeline for one state and stores the output."""

    region: pipeline.Region
    # infer_df provides support for the infection rate result.
    # TODO(tom): Rename when not refactoring it.
    infer_df: pd.DataFrame
    fitter: model_fitter.ModelFitter

    @staticmethod
    def run(region: pipeline.Region, run_mode: pyseir.utils.RunMode) -> "StatePipeline":
        assert region.is_state()
        infer_df = infer_rt.run_rt(infer_rt.RegionalInput.from_region(region))
        fitter_input = model_fitter.RegionalInput.from_state_region(region)
        fitter = model_fitter.ModelFitter.run_for_region(fitter_input)
        ensembles_input = ensemble_runner.RegionalInput.for_state(fitter)
        ensemble_runner.run_region(ensembles_input, ensemble_kwargs={"run_mode": run_mode})
        return StatePipeline(region=region, infer_df=infer_df, fitter=fitter)


@dataclass
class SubStateRegionPipelineInput:
    region: pipeline.Region
    run_fitter: bool
    state_fitter: model_fitter.ModelFitter
    run_mode: pyseir.utils.RunMode

    @staticmethod
    def build_all(
        run_mode: pyseir.utils.RunMode,
        state_fitter_map: Mapping[pipeline.Region, model_fitter.ModelFitter],
        fips: Optional[str] = None,
    ) -> List["SubStateRegionPipelineInput"]:
        """For each region smaller than a state, build the input object used to run the pipeline."""
        # TODO(tom): Pass in the combined dataset instead of reading it from a global location.
        # Calculate the whitelist for the infection rate metric which makes no promises
        # about it's relationship to the SEIR subset
        if fips:  # A single Fips string was passed as a flag. Just run for that fips.
            infer_rt_regions = {pipeline.Region.from_fips(fips)}
        else:  # Default to the full infection rate whitelist
            infer_rt_regions = {
                pipeline.Region.from_fips(x)
                for x in combined_datasets.load_us_latest_dataset().all_fips
                if len(x) == 5
                and "25" != x[:2]  # Counties only  # Masking MA Counties (2020-08-27) due to NaNs
                and "999" != x[-3:]  # Remove placeholder fips that have no data
            }
        # Now calculate the pyseir dependent whitelist
        whitelist_df = _generate_whitelist()
        # Make Region objects for all sub-state regions (counties, MSAs etc) that pass the whitelist
        # and parameters used to select subsets of regions.
        whitelist_regions = set(
            whitelist.regions_in_states(
                list(state_fitter_map.keys()), fips=fips, whitelist_df=whitelist_df
            )
        )
        pipeline_inputs = [
            SubStateRegionPipelineInput(
                region=region,
                run_fitter=(region in whitelist_regions),
                state_fitter=state_fitter_map.get(region.get_state_region()),
                run_mode=run_mode,
            )
            for region in (infer_rt_regions | whitelist_regions)
        ]
        return pipeline_inputs


@dataclass
class SubStatePipeline:
    """Runs the pipeline for one region smaller than a state and stores the output."""

    region: pipeline.Region
    infer_df: pd.DataFrame
    fitter: Optional[model_fitter.ModelFitter]

    @staticmethod
    def run(input: SubStateRegionPipelineInput) -> "SubStatePipeline":
        assert not input.region.is_state()
        infer_df = infer_rt.run_rt(infer_rt.RegionalInput.from_region(input.region))
        fitter_input = model_fitter.RegionalInput.from_substate_region(
            input.region, input.state_fitter
        )
        fitter = model_fitter.ModelFitter.run_for_region(fitter_input)
        ensembles_input = ensemble_runner.RegionalInput.for_substate(
            fitter, state_fitter=input.state_fitter
        )
        ensemble_runner.run_region(ensembles_input, ensemble_kwargs={"run_mode": input.run_mode})
        return SubStatePipeline(region=input.region, infer_df=infer_df, fitter=fitter)
=======
def _state_only_pipeline(
    region: pipeline.Region, output_interval_days=1, output_dir=None,
) -> model_fitter.ModelFitter:
    assert region.is_state()

    infer_rt.run_rt(infer_rt.RegionalInput.from_region(region))
    fitter = model_fitter.run_state(region)
    ensembles_input = ensemble_runner.RegionalInput.from_model_fitter(fitter)
    ensemble_runner.run_region(ensembles_input)
    return fitter
>>>>>>> 2d517daf


def _build_all_for_states(
    states: List[str],
<<<<<<< HEAD
    run_mode: pyseir.utils.RunMode,
=======
>>>>>>> 2d517daf
    output_interval_days=4,
    output_dir=None,
    states_only=False,
    fips: Optional[str] = None,
):
    # prepare data
    _cache_global_datasets()

    # do everything for just states in parallel
    with Pool(maxtasksperchild=1) as p:
<<<<<<< HEAD
        states_only_func = partial(StatePipeline.run, run_mode=run_mode,)
=======
        states_only_func = partial(
            _state_only_pipeline, output_interval_days=output_interval_days, output_dir=output_dir,
        )
>>>>>>> 2d517daf
        states_regions = [pipeline.Region.from_state(s) for s in states]
        state_pipelines: List[StatePipeline] = p.map(states_only_func, states_regions)
        state_fitter_map = {p.region: p.fitter for p in state_pipelines}

    if states_only:
        root.info("Only executing for states. returning.")
        return

    substate_inputs = SubStateRegionPipelineInput.build_all(run_mode, state_fitter_map, fips=fips)

    with Pool(maxtasksperchild=1) as p:
        root.info(f"executing pipeline for {len(substate_inputs)} counties")
        substate_pipelines = p.map(SubStatePipeline.run, substate_inputs)

    infection_rate_metric_df = pd.concat(
        [p.infer_df for p in itertools.chain(state_pipelines, substate_pipelines)]
    )

    infection_rate_metric_df.to_csv(
        path_or_buf=pyseir.utils.get_summary_artifact_path(
            pyseir.utils.SummaryArtifact.RT_METRIC_COMBINED
        ),
        index=False,
    )

<<<<<<< HEAD
=======
    # Now calculate the pyseir dependent whitelist
    whitelist_df = _generate_whitelist()
    all_county_regions = whitelist.regions_in_states(
        states_regions, fips=fips, whitelist_df=whitelist_df
    )

    with Pool(maxtasksperchild=1) as p:
        # calculate model fit
        root.info(f"executing model for {len(all_county_regions)} counties")
        fitter_inputs = [
            model_fitter.RegionalInput.from_region(
                r, state_fitter=state_fitter_map.get(r.get_state_region())
            )
            for r in all_county_regions
        ]
        county_fitters = p.map(model_fitter.ModelFitter.run_for_region, fitter_inputs)

        # calculate ensemble
        root.info(f"running ensemble for {len(all_county_regions)} counties")
        ensemble_inputs = [
            ensemble_runner.RegionalInput.from_model_fitter(f) for f in county_fitters
        ]
        p.map(ensemble_runner.run_region, ensemble_inputs)

>>>>>>> 2d517daf
    # output it all
    output_interval_days = int(output_interval_days)
    _cache_global_datasets()

    root.info(f"outputting web results for states and {len(substate_pipelines)} counties")

    # does not parallelize well, because web_ui mapper doesn't serialize efficiently
    # TODO: Remove intermediate artifacts and paralellize artifacts creation better
    # Approximately 40% of the processing time is taken on this step
    web_ui_mapper = WebUIDataAdaptorV1(
        output_interval_days=output_interval_days, output_dir=output_dir,
    )

    webui_inputs = [
        webui_data_adaptor_v1.RegionalInput.from_model_fitter(p.fitter)
        for p in itertools.chain(state_pipelines, substate_pipelines)
        if p.fitter
    ]
    with Pool(maxtasksperchild=1) as p:
        p.map(web_ui_mapper.write_region, webui_inputs)


@entry_point.command()
def generate_whitelist():
    _generate_whitelist()


@entry_point.command()
@click.option(
    "--state", help="State to generate files for. If no state is given, all states are computed."
)
@click.option(
    "--states-only",
    default=False,
    is_flag=True,
    type=bool,
    help="Warning: This flag is unused and the function always defaults to only state "
    "level regions",
)
def run_infer_rt(state, states_only):
    for state in _states_region_list(state=state, default=ALL_STATES):
        infer_rt.run_rt(infer_rt.RegionalInput.from_region(state))


@entry_point.command()
@click.option(
<<<<<<< HEAD
=======
    "--state", help="State to generate files for. If no state is given, all states are computed."
)
@click.option("--states-only", default=False, is_flag=True, type=bool, help="Only model states")
def run_mle_fits(state, states_only):
    states_regions = _states_region_list(state=state, default=ALL_STATES)

    for region in states_regions:
        model_fitter.run_state(region)

    if not states_only:
        whitelist_df = _generate_whitelist()
        for region in states_regions:
            county_regions = whitelist.regions_in_states([region], whitelist_df=whitelist_df)
            model_fitter.run_counties_of_state(county_regions)


@entry_point.command()
@click.option(
>>>>>>> 2d517daf
    "--states",
    "-s",
    multiple=True,
    help="a list of states to generate files for. If no state is given, all states are computed.",
)
@click.option(
    "--output-interval-days",
    default=1,
    type=int,
    help="Number of days between outputs for the WebUI payload.",
)
@click.option(
    "--skip-whitelist", default=False, is_flag=True, type=bool, help="Skip the whitelist phase."
)
@click.option(
    "--fips",
    help=(
        "County level fips code to restrict runs to. "
        "This does not restrict the states that run, so also specifying states with "
        "`--states` is recommended."
    ),
)
@click.option("--states-only", is_flag=True, help="If set, only runs on states.")
@click.option("--output-dir", default=None, type=str, help="Directory to deploy webui output.")
def build_all(
    states, output_interval_days, output_dir, skip_whitelist, states_only, fips,
):
    # split columns by ',' and remove whitespace
    states = [c.strip() for c in states]
    states = [us.states.lookup(state).abbr for state in states]
    states = [state for state in states if state in ALL_STATES]
    if not len(states):
        states = ALL_STATES

    _build_all_for_states(
        states,
<<<<<<< HEAD
        run_mode=pyseir.utils.RunMode(run_mode),
=======
>>>>>>> 2d517daf
        output_interval_days=output_interval_days,
        output_dir=output_dir,
        skip_whitelist=skip_whitelist,
        states_only=states_only,
        fips=fips,
    )


if __name__ == "__main__":
    try:
        entry_point()  # pylint: disable=no-value-for-parameter
    except Exception:
        # According to https://github.com/getsentry/sentry-python/issues/480 Sentry is expected
        # to create an event when this is called.
        logging.exception("Exception reached __main__")
        raise<|MERGE_RESOLUTION|>--- conflicted
+++ resolved
@@ -30,6 +30,7 @@
 
 root = logging.getLogger()
 
+DEFAULT_RUN_MODE = "can-inference-derived"
 ALL_STATES: List[str] = [state_obj.abbr for state_obj in us.STATES] + ["PR"]
 
 
@@ -61,7 +62,6 @@
         return [pipeline.Region.from_state(s) for s in default]
 
 
-<<<<<<< HEAD
 @dataclass
 class StatePipeline:
     """Runs the pipeline for one state and stores the output."""
@@ -152,26 +152,10 @@
         )
         ensemble_runner.run_region(ensembles_input, ensemble_kwargs={"run_mode": input.run_mode})
         return SubStatePipeline(region=input.region, infer_df=infer_df, fitter=fitter)
-=======
-def _state_only_pipeline(
-    region: pipeline.Region, output_interval_days=1, output_dir=None,
-) -> model_fitter.ModelFitter:
-    assert region.is_state()
-
-    infer_rt.run_rt(infer_rt.RegionalInput.from_region(region))
-    fitter = model_fitter.run_state(region)
-    ensembles_input = ensemble_runner.RegionalInput.from_model_fitter(fitter)
-    ensemble_runner.run_region(ensembles_input)
-    return fitter
->>>>>>> 2d517daf
 
 
 def _build_all_for_states(
     states: List[str],
-<<<<<<< HEAD
-    run_mode: pyseir.utils.RunMode,
-=======
->>>>>>> 2d517daf
     output_interval_days=4,
     output_dir=None,
     states_only=False,
@@ -182,15 +166,8 @@
 
     # do everything for just states in parallel
     with Pool(maxtasksperchild=1) as p:
-<<<<<<< HEAD
-        states_only_func = partial(StatePipeline.run, run_mode=run_mode,)
-=======
-        states_only_func = partial(
-            _state_only_pipeline, output_interval_days=output_interval_days, output_dir=output_dir,
-        )
->>>>>>> 2d517daf
         states_regions = [pipeline.Region.from_state(s) for s in states]
-        state_pipelines: List[StatePipeline] = p.map(states_only_func, states_regions)
+        state_pipelines: List[StatePipeline] = p.map(StatePipeline.run, states_regions)
         state_fitter_map = {p.region: p.fitter for p in state_pipelines}
 
     if states_only:
@@ -214,33 +191,6 @@
         index=False,
     )
 
-<<<<<<< HEAD
-=======
-    # Now calculate the pyseir dependent whitelist
-    whitelist_df = _generate_whitelist()
-    all_county_regions = whitelist.regions_in_states(
-        states_regions, fips=fips, whitelist_df=whitelist_df
-    )
-
-    with Pool(maxtasksperchild=1) as p:
-        # calculate model fit
-        root.info(f"executing model for {len(all_county_regions)} counties")
-        fitter_inputs = [
-            model_fitter.RegionalInput.from_region(
-                r, state_fitter=state_fitter_map.get(r.get_state_region())
-            )
-            for r in all_county_regions
-        ]
-        county_fitters = p.map(model_fitter.ModelFitter.run_for_region, fitter_inputs)
-
-        # calculate ensemble
-        root.info(f"running ensemble for {len(all_county_regions)} counties")
-        ensemble_inputs = [
-            ensemble_runner.RegionalInput.from_model_fitter(f) for f in county_fitters
-        ]
-        p.map(ensemble_runner.run_region, ensemble_inputs)
-
->>>>>>> 2d517daf
     # output it all
     output_interval_days = int(output_interval_days)
     _cache_global_datasets()
@@ -287,27 +237,6 @@
 
 @entry_point.command()
 @click.option(
-<<<<<<< HEAD
-=======
-    "--state", help="State to generate files for. If no state is given, all states are computed."
-)
-@click.option("--states-only", default=False, is_flag=True, type=bool, help="Only model states")
-def run_mle_fits(state, states_only):
-    states_regions = _states_region_list(state=state, default=ALL_STATES)
-
-    for region in states_regions:
-        model_fitter.run_state(region)
-
-    if not states_only:
-        whitelist_df = _generate_whitelist()
-        for region in states_regions:
-            county_regions = whitelist.regions_in_states([region], whitelist_df=whitelist_df)
-            model_fitter.run_counties_of_state(county_regions)
-
-
-@entry_point.command()
-@click.option(
->>>>>>> 2d517daf
     "--states",
     "-s",
     multiple=True,
@@ -344,10 +273,6 @@
 
     _build_all_for_states(
         states,
-<<<<<<< HEAD
-        run_mode=pyseir.utils.RunMode(run_mode),
-=======
->>>>>>> 2d517daf
         output_interval_days=output_interval_days,
         output_dir=output_dir,
         skip_whitelist=skip_whitelist,
