--- conflicted
+++ resolved
@@ -39,6 +39,7 @@
     # Populate cache for combined latest and timeseries.  Caching pre-fork
     # will make sure cache is populated for subprocesses.  Return value
     # is not needed as the only goal is to populate the cache.
+    combined_datasets.load_us_latest_dataset()
     combined_datasets.load_us_timeseries_dataset()
 
 
@@ -104,20 +105,12 @@
             infer_rt_regions = {pipeline.Region.from_fips(fips)}
         else:  # Default to the full infection rate whitelist
             infer_rt_regions = {
-<<<<<<< HEAD
-                pipeline.Region.from_fips(x)
-                for x in combined_datasets.get_fips_subset(None)
-                if len(x) == 5
-                and "25" != x[:2]  # Counties only  # Masking MA Counties (2020-08-27) due to NaNs
-                and "999" != x[-3:]  # Remove placeholder fips that have no data
-=======
                 combined_datasets.get_subset_regions(
                     aggregation_level=AggregationLevel.COUNTY,
                     exclude_county_999=True,
                     # Masking MA Counties (2020-08-27) due to NaNs
                     exclude_fips_prefix="25",
                 )
->>>>>>> 592d3f37
             }
         # Now calculate the pyseir dependent whitelist
         whitelist_df = _generate_whitelist()
