--- conflicted
+++ resolved
@@ -207,25 +207,16 @@
     suppression_model: callable
         suppression_model(t) returns the current suppression model at time t.
     """
-<<<<<<< HEAD
     if eps_final is None:
-        return interp1d(
+        return lambda x: np.interp(
+            x,
             x=[0, t_break, t_break + transition_time, 100000],
-            y=[1, 1, eps, eps],
-            fill_value='extrapolate')
-
+            y=[1, 1, eps, eps])
     else:
-        return interp1d(
+        return lambda x: np.interp(
+            x,
             x=[0, t_break, t_break + transition_time, t_break_final, t_break_final + transition_time, 100000],
-            y=[1, 1, eps, eps, eps_final, eps_final],
-            fill_value='extrapolate')
-=======
-    return lambda x: np.interp(
-        x,
-        [0, t_break, t_break + transition_time, 100000],
-        [1, 1, eps, eps]
-    )
->>>>>>> 18d05f19
+            y=[1, 1, eps, eps, eps_final, eps_final])
 
 
 def generate_empirical_distancing_policy(t_list, fips, future_suppression,
@@ -419,5 +410,10 @@
     frequency_domain[1:len(x)] = x[1:]
     time_domain = np.fft.ifft(frequency_domain).real + np.fft.ifft(frequency_domain).imag
 
-    return interp1d(t_list, time_domain.clip(min=suppression_bounds[0], max=suppression_bounds[1]),
-                    fill_value='extrapolate')+    return interp1d(
+        t_list,
+        time_domain.clip(
+            min=suppression_bounds[0],
+            max=suppression_bounds[1]),
+            fill_value='extrapolate'
+    )