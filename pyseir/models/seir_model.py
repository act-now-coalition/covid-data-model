--- conflicted
+++ resolved
@@ -355,11 +355,7 @@
             'HICU': HICU,
             'HVent': HICUVent,
             'D': D,
-<<<<<<< HEAD
-            'direct_deaths_per_day': np.array([0] + list(np.diff(D))), # Derivative...
-=======
             'direct_deaths_per_day': derivative(D), # Derivative...
->>>>>>> 7c2b3927
             # Here we assume that the number of person days above the saturation
             # divided by the mean length of stay approximates the number of
             # deaths from each source.
@@ -378,18 +374,10 @@
                                           + self.results['deaths_from_icu_bed_limits'])
 
         # Derivatives of the cumulative give the "new" infections per day.
-<<<<<<< HEAD
-        self.results['total_new_infections'] = np.append([0], np.diff(TotalAllInfections))
-        self.results['total_deaths_per_day'] = np.append([0], np.diff(self.results['total_deaths']))
-        self.results['general_admissions_per_day'] = np.append([0], np.diff(HAdmissions_general))
-        self.results['icu_admissions_per_day'] = np.append([0], np.diff(HAdmissions_ICU))  #
-        # Derivative of the cumulative.
-=======
         self.results['total_new_infections'] = derivative(TotalAllInfections)
         self.results['total_deaths_per_day'] = derivative(self.results['total_deaths'])
         self.results['general_admissions_per_day'] = derivative(HAdmissions_general)
         self.results['icu_admissions_per_day'] = derivative(HAdmissions_ICU)  # Derivative of the cumulative.
->>>>>>> 7c2b3927
 
     def plot_results(self, y_scale='log', xlim=None):
         """
