--- conflicted
+++ resolved
@@ -112,11 +112,8 @@
             df[column].max() > MIN_INCIDENT_COUNTS[column],
         ]
         # Now Apply Input Outlier Detection and Smoothing
-<<<<<<< HEAD
-        filtered = utils.replace_outliers(df[column], log=rt_log.new(columns=column))
-=======
+
         filtered = utils.replace_outliers(df[column], log=rt_log.new(column=column))
->>>>>>> 4d62688c
         # TODO find way to indicate which points filtered in figure below
 
         assert len(filtered) == len(df[column])
