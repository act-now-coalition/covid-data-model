--- conflicted
+++ resolved
@@ -196,7 +196,6 @@
     plt.xticks(rotation=30)
     plt.xlim(min(dates[-len(cases) :]), max(dates) + timedelta(days=2))
 
-    return smoothed
     if not figure_collector:
         plot_path = pyseir.utils.get_run_artifact_path(region, RunArtifact.RT_SMOOTHING_REPORT)
         plt.savefig(plot_path, bbox_inches="tight")
@@ -579,7 +578,7 @@
                 / np.power(suppression, self.tail_suppression_correction / 2)
             ).apply(lambda v: max(v, self.min_conf_width)) + df_all["Rt_MAP_composite"]
 
-        if plot and False:
+        if plot:
             fig = plotting.plot_rt(df=df_all, display_name=self.display_name)
             if self.figure_collector is None:
                 output_path = pyseir.utils.get_run_artifact_path(
@@ -592,10 +591,5 @@
             self.log.warning("Inference not possible")
         else:
             df_all = df_all.reset_index(drop=False)  # Move date to column from index to column
-<<<<<<< HEAD
-            df_all["fips"] = self.regional_input.region.fips
-            df_all["location_id"] = self.regional_input.region.location_id
-=======
             df_all[CommonFields.LOCATION_ID] = self.regional_input.region.location_id
->>>>>>> 7001cae1
         return df_all