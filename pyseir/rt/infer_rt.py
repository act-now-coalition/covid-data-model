from typing import Optional
import math
from dataclasses import dataclass
from datetime import timedelta
import structlog


import numpy as np
import pandas as pd
from covidactnow.datapublic.common_fields import CommonFields
from scipy import stats as sps
from matplotlib import pyplot as plt

from libs.datasets import combined_datasets
from libs import pipeline
from libs.datasets import timeseries
from pyseir import load_data
from pyseir.utils import RunArtifact
import pyseir.utils
from pyseir.rt.constants import InferRtConstants
from pyseir.rt import plotting, utils

rt_log = structlog.get_logger(__name__)


@dataclass(frozen=True)
class RegionalInput:
    region: pipeline.Region

    _combined_data: combined_datasets.RegionalData

    @property
    def display_name(self) -> str:
        return str(self.region)

    @property
    def timeseries(self) -> timeseries.OneRegionTimeseriesDataset:
        return self._combined_data.timeseries

    @staticmethod
    def from_region(region: pipeline.Region) -> "RegionalInput":
        return RegionalInput(
            region=region, _combined_data=combined_datasets.RegionalData.from_region(region),
        )

    @staticmethod
    def from_fips(fips: str) -> "RegionalInput":
        return RegionalInput.from_region(pipeline.Region.from_fips(fips))


def run_rt(
    regional_input: RegionalInput,
    include_testing_correction: bool = False,
    figure_collector: Optional[list] = None,
) -> pd.DataFrame:
    """Entry Point for Infer Rt

    Returns an empty DataFrame if inference was not possible.
    """

    # Generate the Data Packet to Pass to RtInferenceEngine
    smoothed_cases = _generate_input_data(
        regional_input=regional_input,
        include_testing_correction=include_testing_correction,
        figure_collector=figure_collector,
    )
    if smoothed_cases is None:
        rt_log.warning(
            event="Infer Rt Skipped. No Data Passed Filter Requirements:",
            region=regional_input.display_name,
        )
        return pd.DataFrame()

    # Save a reference to instantiated engine (eventually I want to pull out the figure
    # generation and saving so that I don't have to pass a display_name and fips into the class
    engine = RtInferenceEngine(
        smoothed_cases, display_name=regional_input.display_name, regional_input=regional_input,
    )

    # Generate the output DataFrame (consider renaming the function infer_all to be clearer)
    output_df = engine.infer_all()

    return output_df


def _generate_input_data(
    regional_input: RegionalInput,
    include_testing_correction: bool,
    figure_collector: Optional[list],
) -> Optional[pd.Series]:
    """
    Allow the RtInferenceEngine to be agnostic to aggregation level by handling the loading first

    include_testing_correction: bool
        If True, include a correction for testing increases and decreases.
    """
    # TODO: Outlier Removal Before Test Correction
    try:
        times, observed_new_cases, _ = load_data.calculate_new_case_data_by_region(
            regional_input.timeseries,
            t0=InferRtConstants.REF_DATE,
            include_testing_correction=include_testing_correction,
        )
    except AssertionError as e:
        rt_log.exception(
            event="An AssertionError was raised in the loading of the data for the calculation of "
            "the Infection Rate Metric",
            region=regional_input.display_name,
        )
        return None

    date = [InferRtConstants.REF_DATE + timedelta(days=int(t)) for t in times]

    observed_new_cases = pd.Series(observed_new_cases, index=date)

    observed_new_cases = filter_and_smooth_input_data(
        observed_new_cases,
        date,
        regional_input.region,
        figure_collector,
        rt_log.new(region=regional_input.display_name),
    )
    return observed_new_cases


def filter_and_smooth_input_data(
    cases: pd.Series,
    dates: list,
    region: pipeline.Region,
    figure_collector: Optional[list],
    log: structlog.BoundLoggerBase,
) -> Optional[pd.Series]:
    """Do Filtering Here Before it Gets to the Inference Engine"""
    MIN_CUMULATIVE_CASE_COUNT = 20
    MIN_INCIDENT_CASE_COUNT = 5

    requirements = [  # All Must Be True
        cases.count() > InferRtConstants.MIN_TIMESERIES_LENGTH,
        cases.sum() > MIN_CUMULATIVE_CASE_COUNT,
        cases.max() > MIN_INCIDENT_CASE_COUNT,
    ]
    # Now Apply Input Outlier Detection and Smoothing

    filtered = utils.replace_outliers(cases, log=rt_log)
    # TODO find way to indicate which points filtered in figure below

    assert len(filtered) == len(cases)
    smoothed = filtered.rolling(
        InferRtConstants.COUNT_SMOOTHING_WINDOW_SIZE,
        win_type="gaussian",
        min_periods=InferRtConstants.COUNT_SMOOTHING_KERNEL_STD,
        center=True,
    ).mean(std=InferRtConstants.COUNT_SMOOTHING_KERNEL_STD)
    # TODO: Only start once non-zero to maintain backwards compatibility?

    # Check if the Post Smoothed Meets the Requirements
    requirements.append(smoothed.max() > MIN_INCIDENT_CASE_COUNT)

    if not all(requirements):
        return None

    fig = plt.figure(figsize=(10, 6))
    ax = fig.add_subplot(111)  # plt.axes
    ax.set_yscale("log")
    chart_min = max(0.1, smoothed.min())
    ax.set_ylim((chart_min, cases.max()))
    plt.scatter(
        dates[-len(cases) :], cases, alpha=0.3, label=f"Smoothing of: cases",
    )
    plt.plot(dates[-len(cases) :], smoothed)
    plt.grid(True, which="both")
    plt.xticks(rotation=30)
    plt.xlim(min(dates[-len(cases) :]), max(dates) + timedelta(days=2))

    if not figure_collector:
        plot_path = pyseir.utils.get_run_artifact_path(region, RunArtifact.RT_SMOOTHING_REPORT)
        plt.savefig(plot_path, bbox_inches="tight")
        plt.close(fig)
    else:
        figure_collector["1_smoothed_cases"] = fig

    return smoothed


class RtInferenceEngine:
    """
    This class extends the analysis of Bettencourt et al to include mortality data in a
    pseudo-non-parametric inference of R_t.

    Parameters
    ----------
    data: DataFrame
        DataFrame with a Date index and at least one "cases" column.
    display_name: str
        Needed for Figures. Should just return figures along with dataframe and then deal with title
        and save location somewhere downstream.
    regional_input: RegionalInput
        Just used for output paths. Should remove with display_name later.
    """

    def __init__(
        self, cases: pd.Series, display_name, regional_input: RegionalInput, figure_collector=None,
    ):

        self.dates = cases.index
        self.cases = cases

        self.display_name = display_name
        self.regional_input = regional_input
        self.figure_collector = figure_collector

        # Load the InferRtConstants (TODO: turn into class constants)
        self.r_list = InferRtConstants.R_BUCKETS
        self.window_size = InferRtConstants.COUNT_SMOOTHING_WINDOW_SIZE
        self.kernel_std = InferRtConstants.COUNT_SMOOTHING_KERNEL_STD
        self.default_process_sigma = InferRtConstants.DEFAULT_PROCESS_SIGMA
        self.ref_date = InferRtConstants.REF_DATE
        self.confidence_intervals = InferRtConstants.CONFIDENCE_INTERVALS
        self.min_cases = InferRtConstants.MIN_COUNTS_TO_INFER
        self.min_ts_length = InferRtConstants.MIN_TIMESERIES_LENGTH
        self.serial_period = InferRtConstants.SERIAL_PERIOD
        self.max_scaling_sigma = InferRtConstants.MAX_SCALING_OF_SIGMA
        self.scale_sigma_from_count = InferRtConstants.SCALE_SIGMA_FROM_COUNT
        self.tail_suppression_correction = InferRtConstants.TAIL_SUPPRESSION_CORRECTION
        self.smooth_rt_map_composite = InferRtConstants.SMOOTH_RT_MAP_COMPOSITE
        self.rt_smoothing_window_size = InferRtConstants.RT_SMOOTHING_WINDOW_SIZE
        self.min_conf_width = InferRtConstants.MIN_CONF_WIDTH
        self.log = structlog.getLogger(Rt_Inference_Target=self.display_name)
        self.log_likelihood = None  # TODO: Add this later. Not in init.
        self.log.info(event="Running:")

    def evaluate_head_tail_suppression(self):
        """
        Evaluates how much time slows down (which suppresses Rt) as series approaches latest date
        """
        timeseries = pd.Series(1.0 * np.arange(0, 2 * self.window_size))
        smoothed = timeseries.rolling(
            self.window_size, win_type="gaussian", min_periods=self.kernel_std, center=True
        ).mean(std=self.kernel_std)
        delta = (smoothed - smoothed.shift()).tail(math.ceil(self.window_size / 2))

        return delta[delta < 1.0]

    def highest_density_interval(self, posteriors, ci):
        """
        Given a PMF, generate the confidence bands.

        Parameters
        ----------
        posteriors: pd.DataFrame
            Probability Mass Function to compute intervals for.
        ci: float
            Float confidence interval. Value of 0.95 will compute the upper and
            lower bounds.

        Returns
        -------
        ci_low: np.array
            Low confidence intervals.
        ci_high: np.array
            High confidence intervals.
        """
        posterior_cdfs = posteriors.values.cumsum(axis=0)
        low_idx_list = np.argmin(np.abs(posterior_cdfs - (1 - ci)), axis=0)
        high_idx_list = np.argmin(np.abs(posterior_cdfs - ci), axis=0)
        ci_low = self.r_list[low_idx_list]
        ci_high = self.r_list[high_idx_list]
        return ci_low, ci_high

    def make_process_matrix(self, timeseries_scale=InferRtConstants.SCALE_SIGMA_FROM_COUNT):
        """ Externalizes process of generating the Gaussian process matrix adding the following:
        1) Auto adjusts sigma from its default value for low counts - scales sigma up as
           1/sqrt(count) up to a maximum factor of MAX_SCALING_OF_SIGMA
        2) Ensures the smoothing (of the posterior when creating the prior) is symmetric
           in R so that this process does not move argmax (the peak in probability)
        """
        # TODO FOR ALEX: Please expand this and describe more clearly the meaning of these variables
        a = self.max_scaling_sigma
        if timeseries_scale == 0:
            b = 1.0
        else:
            b = max(1.0, math.sqrt(self.scale_sigma_from_count / timeseries_scale))

        use_sigma = min(a, b) * self.default_process_sigma

        process_matrix = sps.norm(loc=self.r_list, scale=use_sigma).pdf(self.r_list[:, None])

        # process_matrix applies gaussian smoothing to the previous posterior to make the prior.
        # But when the gaussian is wide much of its distribution function can be outside of the
        # range Reff = (0,10). When this happens the smoothing is not symmetric in R space. For
        # R<1, when posteriors[previous_day]).argmax() < 50, this asymmetry can push the argmax of
        # the prior >10 Reff bins (delta R = .2) on each new day. This was a large systematic error.

        # Ensure smoothing window is symmetric in X direction around diagonal
        # to avoid systematic drift towards middle (Reff = 5). This is done by
        # ensuring the following matrix values are 0:
        # 1 0 0 0 0 0 ... 0 0 0 0 0 0
        # * * * 0 0 0 ... 0 0 0 0 0 0
        # ...
        # * * * * * * ... * * * * 0 0
        # * * * * * * ... * * * * * *
        # 0 0 * * * * ... * * * * * *
        # ...
        # 0 0 0 0 0 0 ... 0 0 0 * * *
        # 0 0 0 0 0 0 ... 0 0 0 0 0 1
        sz = len(self.r_list)
        for row in range(0, sz):
            if row < (sz - 1) / 2:
                process_matrix[row, 2 * row + 1 : sz] = 0.0
            elif row > (sz - 1) / 2:
                process_matrix[row, 0 : sz - 2 * (sz - row)] = 0.0

        # (3a) Normalize all rows to sum to 1
        row_sums = process_matrix.sum(axis=1)
        for row in range(0, sz):
            process_matrix[row] = process_matrix[row] / row_sums[row]

        return use_sigma, process_matrix

    def get_posteriors(self, dates, timeseries, plot=False):
        """
        Generate posteriors for R_t.

        Parameters
        ----------
        ----------
        timeseries_type: TimeseriesType
            New X per day (cases).
        plot: bool
            If True, plot a cool looking est of posteriors.

        Returns
        -------
        dates: array-like
            Input data over a subset of indices available after windowing.
        times: array-like
            Output integers since the reference date.
        posteriors: pd.DataFrame
            Posterior estimates for each timestamp with non-zero data.
        start_idx: int
            Index of first Rt value calculated from input data series
            #TODO figure out why this value sometimes truncates the series

        """
        if len(timeseries) == 0:
            self.log.info("empty timeseries, skipping")
            return None, None, None
        else:
            self.log.info("Analyzing posteriors for timeseries")

        # (1) Calculate Lambda (the Poisson likelihood given the data) based on
        # the observed increase from t-1 cases to t cases.
        lam = timeseries[:-1].values * np.exp((self.r_list[:, None] - 1) / self.serial_period)

        # (2) Calculate each day's likelihood over R_t
        # Originally smoothed counts were rounded (as needed for sps.poisson.pmf below) which
        # doesn't work well for low counts and introduces artifacts at rounding transitions. Now
        # calculate for both ceiling and floor values and interpolate between to get smooth
        # behaviour
        ts_floor = timeseries.apply(np.floor).astype(int)
        ts_ceil = timeseries.apply(np.ceil).astype(int)
        ts_frac = timeseries - ts_floor

        likelihoods_floor = pd.DataFrame(
            data=sps.poisson.pmf(ts_floor[1:].values, lam),
            index=self.r_list,
            columns=timeseries.index[1:],
        )
        likelihoods_ceil = pd.DataFrame(
            data=sps.poisson.pmf(ts_ceil[1:].values, lam),
            index=self.r_list,
            columns=timeseries.index[1:],
        )
        # Interpolate between value for ceiling and floor of smoothed counts
        likelihoods = ts_frac * likelihoods_ceil + (1 - ts_frac) * likelihoods_floor

        # (3) Create the (now scaled up for low counts) Gaussian Matrix
        (current_sigma, process_matrix) = self.make_process_matrix(timeseries.median())

        # (3a) Normalize all rows to sum to 1
        process_matrix /= process_matrix.sum(axis=0)

        # (4) Calculate the initial prior. Gamma mean of "a" with mode of "a-1".
        prior0 = sps.gamma(a=2.5).pdf(self.r_list)
        prior0 /= prior0.sum()

        reinit_prior = sps.gamma(a=2).pdf(self.r_list)
        reinit_prior /= reinit_prior.sum()

        # Create a DataFrame that will hold our posteriors for each day
        # Insert our prior as the first posterior.
        posteriors = pd.DataFrame(
            index=self.r_list, columns=timeseries.index, data={timeseries.index[0]: prior0}
        )

        # We said we'd keep track of the sum of the log of the probability
        # of the data for maximum likelihood calculation.
        log_likelihood = 0.0

        # Initialize timeseries scale (used for auto sigma)
        scale = timeseries.head(1).item()

        # Setup monitoring for Reff lagging signal in daily likelihood
        monitor = utils.LagMonitor(debug=False)  # Set debug=True for detailed printout of daily lag

        # (5) Iteratively apply Bayes' rule
        loop_idx = 0
        for previous_day, current_day in zip(timeseries.index[:-1], timeseries.index[1:]):

            # Keep track of exponential moving average of scale of counts of timeseries
            scale = 0.9 * scale + 0.1 * timeseries[current_day]

            # Calculate process matrix for each day
            (current_sigma, process_matrix) = self.make_process_matrix(scale)

            # (5a) Calculate the new prior
            current_prior = process_matrix @ posteriors[previous_day]

            # (5b) Calculate the numerator of Bayes' Rule: P(k|R_t)P(R_t)
            numerator = likelihoods[current_day] * current_prior

            # (5c) Calculate the denominator of Bayes' Rule P(k)
            denominator = np.sum(numerator)

            # Execute full Bayes' Rule
            if denominator == 0:
                # Restart the baysian learning for the remaining series.
                # This is necessary since otherwise NaN values
                # will be inferred for all future days, after seeing
                # a single (smoothed) zero value.
                #
                # We understand that restarting the posteriors with the
                # re-initial prior may incur a start-up artifact as the posterior
                # restabilizes, but we believe it's the current best
                # solution for municipalities that have smoothed cases and
                # deaths that dip down to zero, but then start to increase
                # again.

                posteriors[current_day] = reinit_prior
            else:
                posteriors[current_day] = numerator / denominator

            # Monitors if posterior is lagging excessively behind signal in likelihood
            # TODO future can return cumulative lag and use to scale sigma up only when needed
            monitor.evaluate_lag_using_argmaxes(
                current_day=loop_idx,
                current_sigma=current_sigma,
                prev_post_am=posteriors[previous_day].argmax(),
                prior_am=current_prior.argmax(),
                like_am=likelihoods[current_day].argmax(),
                post_am=numerator.argmax(),
            )

            # Add to the running sum of log likelihoods
            log_likelihood += np.log(denominator)
            loop_idx += 1

        self.log_likelihood = log_likelihood

        if plot:
            plotting.plot_posteriors(x=posteriors)  # Returns Figure.
            # The interpreter will handle this as it sees fit. Normal builds never call plot flag.

        start_idx = -len(posteriors.columns)

        return dates[start_idx:], posteriors, start_idx

    def infer_all(self, plot=True) -> pd.DataFrame:
        """
        Infer R_t from all available data sources.

        Parameters
        ----------
        plot: bool
            If True, generate a plot of the inference.

        Returns
        -------
        inference_results: pd.DataFrame
            Columns containing MAP estimates and confidence intervals.
        """
        df_all = None

        df = pd.DataFrame()
        try:
            dates, posteriors, start_idx = self.get_posteriors(self.dates, self.cases)
        except Exception as e:
            rt_log.exception(
                event="Posterior Calculation Error", region=self.regional_input.display_name,
            )
            raise e

        # Note that it is possible for the dates to be missing days
        # This can cause problems when:
        #   1) computing posteriors that assume continuous data (above),
        #   2) when merging data with variable keys
        if posteriors is None:
            return pd.DataFrame()

        df[f"Rt_MAP__new_cases"] = posteriors.idxmax()
        for ci in self.confidence_intervals:
            ci_low, ci_high = self.highest_density_interval(posteriors, ci=ci)

            low_val = 1 - ci
            high_val = ci
            df[f"Rt_ci{int(math.floor(100 * low_val))}__new_cases"] = ci_low
            df[f"Rt_ci{int(math.floor(100 * high_val))}__new_cases"] = ci_high

<<<<<<< HEAD
            if df_all is None:
                df_all = df
            else:
                # To avoid any surprises merging the data, keep only the keys from the case data
                # which will be the first added to df_all. So merge with how ="left" rather than
                # "outer"
                df_all = df_all.merge(df_raw, left_index=True, right_index=True, how="left")
                df_all = df_all.merge(df, left_index=True, right_index=True, how="left")

            # ------------------------------------------------
            # Compute the indicator lag using the curvature
            # alignment method.
            # ------------------------------------------------
            if (
                timeseries_type in (TimeseriesType.NEW_DEATHS,)
                and f"Rt_MAP__{TimeseriesType.NEW_CASES.value}" in df_all.columns
            ):

                # Go back up to 30 days or the max time series length we have if shorter.
                last_idx = max(-21, -len(df))
                series_a = df_all[f"Rt_MAP__{TimeseriesType.NEW_CASES.value}"].iloc[-last_idx:]
                series_b = df_all[f"Rt_MAP__{timeseries_type.value}"].iloc[-last_idx:]

                shift_in_days = utils.align_time_series(series_a=series_a, series_b=series_b)

                df_all[f"lag_days__{timeseries_type.value}"] = shift_in_days
                self.log.debug(
                    "Using timeshift of: %s for timeseries type: %s ",
                    shift_in_days,
                    timeseries_type,
                )
                # Shift all the columns.
                for col in df_all.columns:
                    if timeseries_type.value in col:
                        df_all[col] = df_all[col].shift(shift_in_days)
                        # Extend death rt signals beyond
                        # shift to avoid sudden jumps in composite metric.
                        #
                        # N.B interpolate() behaves differently depending on the location
                        # of the missing values: For any nans appearing in between valid
                        # elements of the series, an interpolated value is filled in.
                        # For values at the end of the series, the last *valid* value is used.
                        self.log.debug("Filling in %s missing values", shift_in_days)
                        df_all[col] = df_all[col].interpolate(
                            limit_direction="forward", method="linear"
                        )

        if df_all is None:
            self.log.warning(f"Inference not possible for {self.regional_input.region}")
            return pd.DataFrame()
=======
        df["date"] = dates
        df = df.set_index("date")
>>>>>>> 44e2b428

        df_all = df

        df_all["Rt_MAP_composite"] = df_all["Rt_MAP__new_cases"]
        df_all["Rt_ci95_composite"] = df_all["Rt_ci95__new_cases"]

        # Correct for tail suppression
        suppression = 1.0 * np.ones(len(df_all))
        if self.tail_suppression_correction > 0.0:
            tail_sup = self.evaluate_head_tail_suppression()
            # Calculate rt suppression by smoothing delay at tail of sequence
            suppression = np.concatenate(
                [1.0 * np.ones(len(df_all) - len(tail_sup)), tail_sup.values]
            )
            # Adjust rt by undoing the suppression
            df_all["Rt_MAP_composite"] = (df_all["Rt_MAP_composite"] - 1.0) / np.power(
                suppression, self.tail_suppression_correction
            ) + 1.0

        # Optionally Smooth just Rt_MAP_composite.
        # Note this doesn't lag in time and preserves integral of Rteff over time
        for i in range(0, self.smooth_rt_map_composite):
            kernel_width = round(self.rt_smoothing_window_size / 4)
            smoothed = (
                df_all["Rt_MAP_composite"]
                .rolling(
                    self.rt_smoothing_window_size,
                    win_type="gaussian",
                    min_periods=kernel_width,
                    center=True,
                )
                .mean(std=kernel_width)
            )

            # Adjust down confidence interval due to count smoothing over kernel_width values but
            # not below .2
            df_all["Rt_MAP_composite"] = smoothed
            df_all["Rt_ci95_composite"] = (
                (df_all["Rt_ci95_composite"] - df_all["Rt_MAP_composite"])
                / math.sqrt(
                    2.0 * kernel_width  # averaging over many points reduces confidence interval
                )
                / np.power(suppression, self.tail_suppression_correction / 2)
            ).apply(lambda v: max(v, self.min_conf_width)) + df_all["Rt_MAP_composite"]

        if plot:
            fig = plotting.plot_rt(df=df_all, display_name=self.display_name)
            if self.figure_collector is None:
                output_path = pyseir.utils.get_run_artifact_path(
                    self.regional_input.region, RunArtifact.RT_INFERENCE_REPORT
                )
                fig.savefig(output_path, bbox_inches="tight")
            else:
                self.figure_collector["3_Rt_inference"] = fig
        if df_all.empty:
            self.log.warning("Inference not possible")
        else:
            df_all = df_all.reset_index(drop=False)  # Move date to column from index to column
            df_all[CommonFields.LOCATION_ID] = self.regional_input.region.location_id
        return df_all<|MERGE_RESOLUTION|>--- conflicted
+++ resolved
@@ -323,9 +323,7 @@
 
         Parameters
         ----------
-        ----------
-        timeseries_type: TimeseriesType
-            New X per day (cases).
+        timeseries: New X per day (cases).
         plot: bool
             If True, plot a cool looking est of posteriors.
 
@@ -506,61 +504,8 @@
             df[f"Rt_ci{int(math.floor(100 * low_val))}__new_cases"] = ci_low
             df[f"Rt_ci{int(math.floor(100 * high_val))}__new_cases"] = ci_high
 
-<<<<<<< HEAD
-            if df_all is None:
-                df_all = df
-            else:
-                # To avoid any surprises merging the data, keep only the keys from the case data
-                # which will be the first added to df_all. So merge with how ="left" rather than
-                # "outer"
-                df_all = df_all.merge(df_raw, left_index=True, right_index=True, how="left")
-                df_all = df_all.merge(df, left_index=True, right_index=True, how="left")
-
-            # ------------------------------------------------
-            # Compute the indicator lag using the curvature
-            # alignment method.
-            # ------------------------------------------------
-            if (
-                timeseries_type in (TimeseriesType.NEW_DEATHS,)
-                and f"Rt_MAP__{TimeseriesType.NEW_CASES.value}" in df_all.columns
-            ):
-
-                # Go back up to 30 days or the max time series length we have if shorter.
-                last_idx = max(-21, -len(df))
-                series_a = df_all[f"Rt_MAP__{TimeseriesType.NEW_CASES.value}"].iloc[-last_idx:]
-                series_b = df_all[f"Rt_MAP__{timeseries_type.value}"].iloc[-last_idx:]
-
-                shift_in_days = utils.align_time_series(series_a=series_a, series_b=series_b)
-
-                df_all[f"lag_days__{timeseries_type.value}"] = shift_in_days
-                self.log.debug(
-                    "Using timeshift of: %s for timeseries type: %s ",
-                    shift_in_days,
-                    timeseries_type,
-                )
-                # Shift all the columns.
-                for col in df_all.columns:
-                    if timeseries_type.value in col:
-                        df_all[col] = df_all[col].shift(shift_in_days)
-                        # Extend death rt signals beyond
-                        # shift to avoid sudden jumps in composite metric.
-                        #
-                        # N.B interpolate() behaves differently depending on the location
-                        # of the missing values: For any nans appearing in between valid
-                        # elements of the series, an interpolated value is filled in.
-                        # For values at the end of the series, the last *valid* value is used.
-                        self.log.debug("Filling in %s missing values", shift_in_days)
-                        df_all[col] = df_all[col].interpolate(
-                            limit_direction="forward", method="linear"
-                        )
-
-        if df_all is None:
-            self.log.warning(f"Inference not possible for {self.regional_input.region}")
-            return pd.DataFrame()
-=======
         df["date"] = dates
         df = df.set_index("date")
->>>>>>> 44e2b428
 
         df_all = df
 
