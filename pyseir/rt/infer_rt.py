import math
from dataclasses import dataclass
from datetime import timedelta
import structlog
from typing import Optional

import numpy as np
import pandas as pd
from scipy import stats as sps
from matplotlib import pyplot as plt

from libs import pipeline
from libs.datasets import timeseries
from pyseir import load_data
from pyseir.utils import TimeseriesType, RunArtifact
from pyseir.rt.constants import InferRtConstants
from pyseir.rt import plotting, utils

rt_log = structlog.get_logger(__name__)


@dataclass(frozen=True)
class RegionalInput:
    region: pipeline.Region

    _combined_data: pipeline.RegionalCombinedData

    @property
    def display_name(self) -> str:
        return str(self.region)

    @staticmethod
    def from_region(region: pipeline.Region) -> "RegionalInput":
        return RegionalInput(
            region=region, _combined_data=pipeline.RegionalCombinedData.from_region(region),
        )

    @staticmethod
    def from_fips(fips: str) -> "RegionalInput":
        return RegionalInput.from_region(pipeline.Region.from_fips(fips))

    def get_timeseries(self) -> timeseries.TimeseriesDataset:
        return self._combined_data.get_timeseries()


def run_rt(
    regional_input: RegionalInput,
    include_deaths: bool = False,
    include_testing_correction: bool = False,
    figure_collector: Optional[list] = None,
<<<<<<< HEAD
) -> Optional[pd.DataFrame]:
    """Entry Point for Infer Rt"""
=======
) -> pd.DataFrame:
    """Entry Point for Infer Rt

    Returns an empty DataFrame if inference was not possible.
    """
>>>>>>> f5caf249

    # Generate the Data Packet to Pass to RtInferenceEngine
    input_df = _generate_input_data(
        regional_input=regional_input,
        include_testing_correction=include_testing_correction,
        include_deaths=include_deaths,
        figure_collector=figure_collector,
    )
    if input_df.dropna().empty:
        rt_log.warning(
            event="Infer Rt Skipped. No Data Passed Filter Requirements:",
            region=regional_input.display_name,
        )
        return pd.DataFrame()

    # Save a reference to instantiated engine (eventually I want to pull out the figure
    # generation and saving so that I don't have to pass a display_name and fips into the class
    engine = RtInferenceEngine(
        data=input_df,
        display_name=regional_input.display_name,
        regional_input=regional_input,
        include_deaths=include_deaths,
    )

    # Generate the output DataFrame (consider renaming the function infer_all to be clearer)
    output_df = engine.infer_all()

    # Save the output to json for downstream repacking and incorporation.
    if not output_df.empty:
        output_path = regional_input.region.run_artifact_path_to_write(
            RunArtifact.RT_INFERENCE_RESULT
        )
        output_df.to_json(output_path)
    return output_df


def _generate_input_data(
    regional_input: RegionalInput,
    include_testing_correction: bool,
    include_deaths: bool,
    figure_collector: Optional[list],
) -> pd.DataFrame:
    """
    Allow the RtInferenceEngine to be agnostic to aggregation level by handling the loading first

    include_testing_correction: bool
        If True, include a correction for testing increases and decreases.
    """
    # TODO: Outlier Removal Before Test Correction
    try:
        (
            times,
            observed_new_cases,
            observed_new_deaths,
        ) = load_data.calculate_new_case_data_by_region(
            regional_input.get_timeseries(),
            t0=InferRtConstants.REF_DATE,
            include_testing_correction=include_testing_correction,
        )
    except AssertionError as e:
        rt_log.exception(
            event="An AssertionError was raised in the loading of the data for the calculation of "
            "the Infection Rate Metric",
            region=regional_input.display_name,
        )
        return pd.DataFrame()

    date = [InferRtConstants.REF_DATE + timedelta(days=int(t)) for t in times]

    df = filter_and_smooth_input_data(
        df=pd.DataFrame(dict(cases=observed_new_cases, deaths=observed_new_deaths), index=date),
        include_deaths=include_deaths,
        figure_collector=figure_collector,
        region=regional_input.region,
        log=rt_log.new(region=regional_input.display_name),
    )
    return df


def filter_and_smooth_input_data(
    df: pd.DataFrame,
    region: pipeline.Region,
    include_deaths: bool,
    figure_collector: Optional[list],
    log: structlog.BoundLoggerBase,
) -> pd.DataFrame:
    """Do Filtering Here Before it Gets to the Inference Engine"""
    MIN_CUMULATIVE_COUNTS = dict(cases=20, deaths=10)
    MIN_INCIDENT_COUNTS = dict(cases=5, deaths=5)

    dates = df.index
    # Apply Business Logic To Filter Raw Data
    for column in ["cases", "deaths"]:
        requirements = [  # All Must Be True
            df[column].count() > InferRtConstants.MIN_TIMESERIES_LENGTH,
            df[column].sum() > MIN_CUMULATIVE_COUNTS[column],
            df[column].max() > MIN_INCIDENT_COUNTS[column],
        ]
        # Now Apply Input Outlier Detection and Smoothing

        filtered = utils.replace_outliers(df[column], log=rt_log.new(column=column))
        # TODO find way to indicate which points filtered in figure below

        assert len(filtered) == len(df[column])
        smoothed = filtered.rolling(
            InferRtConstants.COUNT_SMOOTHING_WINDOW_SIZE,
            win_type="gaussian",
            min_periods=InferRtConstants.COUNT_SMOOTHING_KERNEL_STD,
            center=True,
        ).mean(std=InferRtConstants.COUNT_SMOOTHING_KERNEL_STD)
        # TODO: Only start once non-zero to maintain backwards compatibility?

        # Check if the Post Smoothed Meets the Requirements
        requirements.append(smoothed.max() > MIN_INCIDENT_COUNTS[column])

        # Check include_deaths Flag
        if column == "deaths" and not include_deaths:
            requirements.append(False)
        else:
            requirements.append(True)

        if all(requirements):
            if column == "cases":
                fig = plt.figure(figsize=(10, 6))
                ax = fig.add_subplot(111)  # plt.axes
                ax.set_yscale("log")
                chart_min = max(0.1, smoothed.min())
                ax.set_ylim((chart_min, df[column].max()))
                plt.scatter(
                    dates[-len(df[column]) :],
                    df[column],
                    alpha=0.3,
                    label=f"Smoothing of: {column}",
                )
                plt.plot(dates[-len(df[column]) :], smoothed)
                plt.grid(True, which="both")
                plt.xticks(rotation=30)
                plt.xlim(min(dates[-len(df[column]) :]), max(dates) + timedelta(days=2))

                if not figure_collector:
                    plot_path = region.run_artifact_path_to_write(RunArtifact.RT_SMOOTHING_REPORT)
                    plt.savefig(plot_path, bbox_inches="tight")
                    plt.close(fig)
                else:
                    figure_collector["1_smoothed_cases"] = fig

            df[column] = smoothed
        else:
            df = df.drop(columns=column, inplace=False)
            log.info("Dropping:", columns=column, requirements=requirements)

    return df


class RtInferenceEngine:
    """
    This class extends the analysis of Bettencourt et al to include mortality data in a
    pseudo-non-parametric inference of R_t.

    Parameters
    ----------
    data: DataFrame
        DataFrame with a Date index and at least one "cases" column.
    include_deaths: bool
        If True, include the deaths timeseries in the calculation. XCorrelated and Averaged
    display_name: str
        Needed for Figures. Should just return figures along with dataframe and then deal with title
        and save location somewhere downstream.
    regional_input: RegionalInput
        Just used for output paths. Should remove with display_name later.
    """

    def __init__(
        self,
        data,
        display_name,
        regional_input: RegionalInput,
        include_deaths=False,
        figure_collector=None,
    ):

        self.dates = data.index
        self.cases = data.cases if "cases" in data else None
        self.deaths = data.deaths if "deaths" in data else None

        self.include_deaths = include_deaths
        self.display_name = display_name
        self.regional_input = regional_input
        self.figure_collector = figure_collector

        # Load the InferRtConstants (TODO: turn into class constants)
        self.r_list = InferRtConstants.R_BUCKETS
        self.window_size = InferRtConstants.COUNT_SMOOTHING_WINDOW_SIZE
        self.kernel_std = InferRtConstants.COUNT_SMOOTHING_KERNEL_STD
        self.default_process_sigma = InferRtConstants.DEFAULT_PROCESS_SIGMA
        self.ref_date = InferRtConstants.REF_DATE
        self.confidence_intervals = InferRtConstants.CONFIDENCE_INTERVALS
        self.min_cases = InferRtConstants.MIN_COUNTS_TO_INFER
        self.min_deaths = InferRtConstants.MIN_COUNTS_TO_INFER
        self.min_ts_length = InferRtConstants.MIN_TIMESERIES_LENGTH
        self.serial_period = InferRtConstants.SERIAL_PERIOD
        self.max_scaling_sigma = InferRtConstants.MAX_SCALING_OF_SIGMA
        self.scale_sigma_from_count = InferRtConstants.SCALE_SIGMA_FROM_COUNT
        self.tail_suppression_correction = InferRtConstants.TAIL_SUPPRESSION_CORRECTION
        self.smooth_rt_map_composite = InferRtConstants.SMOOTH_RT_MAP_COMPOSITE
        self.rt_smoothing_window_size = InferRtConstants.RT_SMOOTHING_WINDOW_SIZE
        self.min_conf_width = InferRtConstants.MIN_CONF_WIDTH
        self.log = structlog.getLogger(Rt_Inference_Target=self.display_name)
        self.log_likelihood = None  # TODO: Add this later. Not in init.
        self.log.info(event="Running:")

    def get_timeseries(self, timeseries_type):
        """
        Given a timeseries type, return the dates, times, and requested values.

        Parameters
        ----------
        timeseries_type: TimeseriesType
            Which type of time-series to return.

        Returns
        -------
        dates: list(datetime)
            Dates for each observation
        timeseries:
            The requested timeseries.
        """
        timeseries_type = TimeseriesType(timeseries_type)

        if timeseries_type is TimeseriesType.NEW_CASES:
            return self.dates, self.cases
        elif timeseries_type is TimeseriesType.NEW_DEATHS:
            return self.dates, self.deaths
        else:
            raise ValueError

    def evaluate_head_tail_suppression(self):
        """
        Evaluates how much time slows down (which suppresses Rt) as series approaches latest date
        """
        timeseries = pd.Series(1.0 * np.arange(0, 2 * self.window_size))
        smoothed = timeseries.rolling(
            self.window_size, win_type="gaussian", min_periods=self.kernel_std, center=True
        ).mean(std=self.kernel_std)
        delta = (smoothed - smoothed.shift()).tail(math.ceil(self.window_size / 2))

        return delta[delta < 1.0]

    def highest_density_interval(self, posteriors, ci):
        """
        Given a PMF, generate the confidence bands.

        Parameters
        ----------
        posteriors: pd.DataFrame
            Probability Mass Function to compute intervals for.
        ci: float
            Float confidence interval. Value of 0.95 will compute the upper and
            lower bounds.

        Returns
        -------
        ci_low: np.array
            Low confidence intervals.
        ci_high: np.array
            High confidence intervals.
        """
        posterior_cdfs = posteriors.values.cumsum(axis=0)
        low_idx_list = np.argmin(np.abs(posterior_cdfs - (1 - ci)), axis=0)
        high_idx_list = np.argmin(np.abs(posterior_cdfs - ci), axis=0)
        ci_low = self.r_list[low_idx_list]
        ci_high = self.r_list[high_idx_list]
        return ci_low, ci_high

    def make_process_matrix(self, timeseries_scale=InferRtConstants.SCALE_SIGMA_FROM_COUNT):
        """ Externalizes process of generating the Gaussian process matrix adding the following:
        1) Auto adjusts sigma from its default value for low counts - scales sigma up as
           1/sqrt(count) up to a maximum factor of MAX_SCALING_OF_SIGMA
        2) Ensures the smoothing (of the posterior when creating the prior) is symmetric
           in R so that this process does not move argmax (the peak in probability)
        """
        # TODO FOR ALEX: Please expand this and describe more clearly the meaning of these variables
        a = self.max_scaling_sigma
        if timeseries_scale == 0:
            b = 1.0
        else:
            b = max(1.0, math.sqrt(self.scale_sigma_from_count / timeseries_scale))

        use_sigma = min(a, b) * self.default_process_sigma

        process_matrix = sps.norm(loc=self.r_list, scale=use_sigma).pdf(self.r_list[:, None])

        # process_matrix applies gaussian smoothing to the previous posterior to make the prior.
        # But when the gaussian is wide much of its distribution function can be outside of the
        # range Reff = (0,10). When this happens the smoothing is not symmetric in R space. For
        # R<1, when posteriors[previous_day]).argmax() < 50, this asymmetry can push the argmax of
        # the prior >10 Reff bins (delta R = .2) on each new day. This was a large systematic error.

        # Ensure smoothing window is symmetric in X direction around diagonal
        # to avoid systematic drift towards middle (Reff = 5). This is done by
        # ensuring the following matrix values are 0:
        # 1 0 0 0 0 0 ... 0 0 0 0 0 0
        # * * * 0 0 0 ... 0 0 0 0 0 0
        # ...
        # * * * * * * ... * * * * 0 0
        # * * * * * * ... * * * * * *
        # 0 0 * * * * ... * * * * * *
        # ...
        # 0 0 0 0 0 0 ... 0 0 0 * * *
        # 0 0 0 0 0 0 ... 0 0 0 0 0 1
        sz = len(self.r_list)
        for row in range(0, sz):
            if row < (sz - 1) / 2:
                process_matrix[row, 2 * row + 1 : sz] = 0.0
            elif row > (sz - 1) / 2:
                process_matrix[row, 0 : sz - 2 * (sz - row)] = 0.0

        # (3a) Normalize all rows to sum to 1
        row_sums = process_matrix.sum(axis=1)
        for row in range(0, sz):
            process_matrix[row] = process_matrix[row] / row_sums[row]

        return use_sigma, process_matrix

    def get_posteriors(self, timeseries_type, plot=False):
        """
        Generate posteriors for R_t.

        Parameters
        ----------
        ----------
        timeseries_type: TimeseriesType
            New X per day (cases, deaths etc).
        plot: bool
            If True, plot a cool looking est of posteriors.

        Returns
        -------
        dates: array-like
            Input data over a subset of indices available after windowing.
        times: array-like
            Output integers since the reference date.
        posteriors: pd.DataFrame
            Posterior estimates for each timestamp with non-zero data.
        start_idx: int
            Index of first Rt value calculated from input data series
            #TODO figure out why this value sometimes truncates the series

        """
        dates, timeseries = self.get_timeseries(timeseries_type=timeseries_type)

        if len(timeseries) == 0:
            self.log.info("empty timeseries, skipping", timeseries_type=str(timeseries_type.value))
            return None, None, None, None
        else:
            self.log.info(
                "Analyzing posteriors for timeseries", timeseries_type=str(timeseries_type.value)
            )

        # (1) Calculate Lambda (the Poisson likelihood given the data) based on
        # the observed increase from t-1 cases to t cases.
        lam = timeseries[:-1].values * np.exp((self.r_list[:, None] - 1) / self.serial_period)

        # (2) Calculate each day's likelihood over R_t
        # Originally smoothed counts were rounded (as needed for sps.poisson.pmf below) which
        # doesn't work well for low counts and introduces artifacts at rounding transitions. Now
        # calculate for both ceiling and floor values and interpolate between to get smooth
        # behaviour
        ts_floor = timeseries.apply(np.floor).astype(int)
        ts_ceil = timeseries.apply(np.ceil).astype(int)
        ts_frac = timeseries - ts_floor

        likelihoods_floor = pd.DataFrame(
            data=sps.poisson.pmf(ts_floor[1:].values, lam),
            index=self.r_list,
            columns=timeseries.index[1:],
        )
        likelihoods_ceil = pd.DataFrame(
            data=sps.poisson.pmf(ts_ceil[1:].values, lam),
            index=self.r_list,
            columns=timeseries.index[1:],
        )
        # Interpolate between value for ceiling and floor of smoothed counts
        likelihoods = ts_frac * likelihoods_ceil + (1 - ts_frac) * likelihoods_floor

        # (3) Create the (now scaled up for low counts) Gaussian Matrix
        (current_sigma, process_matrix) = self.make_process_matrix(timeseries.median())

        # (3a) Normalize all rows to sum to 1
        process_matrix /= process_matrix.sum(axis=0)

        # (4) Calculate the initial prior. Gamma mean of "a" with mode of "a-1".
        prior0 = sps.gamma(a=2.5).pdf(self.r_list)
        prior0 /= prior0.sum()

        reinit_prior = sps.gamma(a=2).pdf(self.r_list)
        reinit_prior /= reinit_prior.sum()

        # Create a DataFrame that will hold our posteriors for each day
        # Insert our prior as the first posterior.
        posteriors = pd.DataFrame(
            index=self.r_list, columns=timeseries.index, data={timeseries.index[0]: prior0}
        )

        # We said we'd keep track of the sum of the log of the probability
        # of the data for maximum likelihood calculation.
        log_likelihood = 0.0

        # Initialize timeseries scale (used for auto sigma)
        scale = timeseries.head(1).item()

        # Setup monitoring for Reff lagging signal in daily likelihood
        monitor = utils.LagMonitor(debug=False)  # Set debug=True for detailed printout of daily lag

        # (5) Iteratively apply Bayes' rule
        loop_idx = 0
        for previous_day, current_day in zip(timeseries.index[:-1], timeseries.index[1:]):

            # Keep track of exponential moving average of scale of counts of timeseries
            scale = 0.9 * scale + 0.1 * timeseries[current_day]

            # Calculate process matrix for each day
            (current_sigma, process_matrix) = self.make_process_matrix(scale)

            # (5a) Calculate the new prior
            current_prior = process_matrix @ posteriors[previous_day]

            # (5b) Calculate the numerator of Bayes' Rule: P(k|R_t)P(R_t)
            numerator = likelihoods[current_day] * current_prior

            # (5c) Calculate the denominator of Bayes' Rule P(k)
            denominator = np.sum(numerator)

            # Execute full Bayes' Rule
            if denominator == 0:
                # Restart the baysian learning for the remaining series.
                # This is necessary since otherwise NaN values
                # will be inferred for all future days, after seeing
                # a single (smoothed) zero value.
                #
                # We understand that restarting the posteriors with the
                # re-initial prior may incur a start-up artifact as the posterior
                # restabilizes, but we believe it's the current best
                # solution for municipalities that have smoothed cases and
                # deaths that dip down to zero, but then start to increase
                # again.

                posteriors[current_day] = reinit_prior
            else:
                posteriors[current_day] = numerator / denominator

            # Monitors if posterior is lagging excessively behind signal in likelihood
            # TODO future can return cumulative lag and use to scale sigma up only when needed
            monitor.evaluate_lag_using_argmaxes(
                current_day=loop_idx,
                current_sigma=current_sigma,
                prev_post_am=posteriors[previous_day].argmax(),
                prior_am=current_prior.argmax(),
                like_am=likelihoods[current_day].argmax(),
                post_am=numerator.argmax(),
            )

            # Add to the running sum of log likelihoods
            log_likelihood += np.log(denominator)
            loop_idx += 1

        self.log_likelihood = log_likelihood

        if plot:
            plotting.plot_posteriors(x=posteriors)  # Returns Figure.
            # The interpreter will handle this as it sees fit. Normal builds never call plot flag.

        start_idx = -len(posteriors.columns)

        return dates[start_idx:], posteriors, start_idx

    def get_available_timeseries(self):
        """
        Determine available timeseries for Rt inference calculation
        with constraints below.


        Returns
        -------
        available_timeseries:
          array of available timeseries saved as TimeseriesType
        """
        available_timeseries = []
        _, cases = self.get_timeseries(TimeseriesType.NEW_CASES.value)
        _, deaths = self.get_timeseries(TimeseriesType.NEW_DEATHS.value)

        if np.sum(cases) > self.min_cases:
            available_timeseries.append(TimeseriesType.NEW_CASES)

        if np.sum(deaths) > self.min_deaths:
            available_timeseries.append(TimeseriesType.NEW_DEATHS)

        return available_timeseries

<<<<<<< HEAD
    def infer_all(self, plot=True, shift_deaths=0) -> Optional[pd.DataFrame]:
=======
    def infer_all(self, plot=True, shift_deaths=0) -> pd.DataFrame:
>>>>>>> f5caf249
        """
        Infer R_t from all available data sources.

        Parameters
        ----------
        plot: bool
            If True, generate a plot of the inference.
        shift_deaths: int
            Shift the death time series by this amount with respect to cases
            (when plotting only, does not shift the returned result).

        Returns
        -------
        inference_results: pd.DataFrame
            Columns containing MAP estimates and confidence intervals.
        """
        df_all = None
        available_timeseries = []
        if self.cases is not None:
            available_timeseries.append(TimeseriesType.NEW_CASES)
        if self.deaths is not None:  # We drop deaths in the data loader so don't need to check here
            available_timeseries.append(TimeseriesType.NEW_DEATHS)

        for timeseries_type in available_timeseries:
            # Add Raw Data Output to Output DataFrame
            dates_raw, timeseries_raw = self.get_timeseries(timeseries_type)
            df_raw = pd.DataFrame()
            df_raw["date"] = dates_raw
            df_raw = df_raw.set_index("date")
            df_raw[timeseries_type.value] = timeseries_raw

            df = pd.DataFrame()
            try:
                dates, posteriors, start_idx = self.get_posteriors(timeseries_type)
            except Exception as e:
                rt_log.exception(
                    event="Posterior Calculation Error", region=self.regional_input.display_name,
                )
                raise e

            # Note that it is possible for the dates to be missing days
            # This can cause problems when:
            #   1) computing posteriors that assume continuous data (above),
            #   2) when merging data with variable keys
            if posteriors is None:
                continue

            df[f"Rt_MAP__{timeseries_type.value}"] = posteriors.idxmax()
            for ci in self.confidence_intervals:
                ci_low, ci_high = self.highest_density_interval(posteriors, ci=ci)

                low_val = 1 - ci
                high_val = ci
                df[f"Rt_ci{int(math.floor(100 * low_val))}__{timeseries_type.value}"] = ci_low
                df[f"Rt_ci{int(math.floor(100 * high_val))}__{timeseries_type.value}"] = ci_high

            df["date"] = dates
            df = df.set_index("date")

            if df_all is None:
                df_all = df
            else:
                # To avoid any surprises merging the data, keep only the keys from the case data
                # which will be the first added to df_all. So merge with how ="left" rather than
                # "outer"
                df_all = df_all.merge(df_raw, left_index=True, right_index=True, how="left")
                df_all = df_all.merge(df, left_index=True, right_index=True, how="left")

            # ------------------------------------------------
            # Compute the indicator lag using the curvature
            # alignment method.
            # ------------------------------------------------
            if (
                timeseries_type in (TimeseriesType.NEW_DEATHS,)
                and f"Rt_MAP__{TimeseriesType.NEW_CASES.value}" in df_all.columns
            ):

                # Go back up to 30 days or the max time series length we have if shorter.
                last_idx = max(-21, -len(df))
                series_a = df_all[f"Rt_MAP__{TimeseriesType.NEW_CASES.value}"].iloc[-last_idx:]
                series_b = df_all[f"Rt_MAP__{timeseries_type.value}"].iloc[-last_idx:]

                shift_in_days = utils.align_time_series(series_a=series_a, series_b=series_b)

                df_all[f"lag_days__{timeseries_type.value}"] = shift_in_days
                self.log.debug(
                    "Using timeshift of: %s for timeseries type: %s ",
                    shift_in_days,
                    timeseries_type,
                )
                # Shift all the columns.
                for col in df_all.columns:
                    if timeseries_type.value in col:
                        df_all[col] = df_all[col].shift(shift_in_days)
                        # Extend death rt signals beyond
                        # shift to avoid sudden jumps in composite metric.
                        #
                        # N.B interpolate() behaves differently depending on the location
                        # of the missing values: For any nans appearing in between valid
                        # elements of the series, an interpolated value is filled in.
                        # For values at the end of the series, the last *valid* value is used.
                        self.log.debug("Filling in %s missing values", shift_in_days)
                        df_all[col] = df_all[col].interpolate(
                            limit_direction="forward", method="linear"
                        )

        if df_all is None:
            self.log.warning(f"Inference not possible for {self.regional_input.region.fips}")
            return pd.DataFrame()

        if self.include_deaths and "Rt_MAP__new_deaths" in df_all and "Rt_MAP__new_cases" in df_all:
            df_all["Rt_MAP_composite"] = np.nanmean(
                df_all[["Rt_MAP__new_cases", "Rt_MAP__new_deaths"]], axis=1
            )
            # Just use the Stdev of cases. A correlated quadrature summed error
            # would be better, but is also more confusing and difficult to fix
            # discontinuities between death and case errors since deaths are
            # only available for a subset. Systematic errors are much larger in
            # any case.
            df_all["Rt_ci95_composite"] = df_all["Rt_ci95__new_cases"]

        elif "Rt_MAP__new_cases" in df_all:
            df_all["Rt_MAP_composite"] = df_all["Rt_MAP__new_cases"]
            df_all["Rt_ci95_composite"] = df_all["Rt_ci95__new_cases"]

        # Correct for tail suppression
        suppression = 1.0 * np.ones(len(df_all))
        if self.tail_suppression_correction > 0.0:
            tail_sup = self.evaluate_head_tail_suppression()
            # Calculate rt suppression by smoothing delay at tail of sequence
            suppression = np.concatenate(
                [1.0 * np.ones(len(df_all) - len(tail_sup)), tail_sup.values]
            )
            # Adjust rt by undoing the suppression
            df_all["Rt_MAP_composite"] = (df_all["Rt_MAP_composite"] - 1.0) / np.power(
                suppression, self.tail_suppression_correction
            ) + 1.0

        # Optionally Smooth just Rt_MAP_composite.
        # Note this doesn't lag in time and preserves integral of Rteff over time
        for i in range(0, self.smooth_rt_map_composite):
            kernel_width = round(self.rt_smoothing_window_size / 4)
            smoothed = (
                df_all["Rt_MAP_composite"]
                .rolling(
                    self.rt_smoothing_window_size,
                    win_type="gaussian",
                    min_periods=kernel_width,
                    center=True,
                )
                .mean(std=kernel_width)
            )

            # Adjust down confidence interval due to count smoothing over kernel_width values but
            # not below .2
            df_all["Rt_MAP_composite"] = smoothed
            df_all["Rt_ci95_composite"] = (
                (df_all["Rt_ci95_composite"] - df_all["Rt_MAP_composite"])
                / math.sqrt(
                    2.0 * kernel_width  # averaging over many points reduces confidence interval
                )
                / np.power(suppression, self.tail_suppression_correction / 2)
            ).apply(lambda v: max(v, self.min_conf_width)) + df_all["Rt_MAP_composite"]

        if plot:
            fig = plotting.plot_rt(
                df=df_all,
                include_deaths=self.include_deaths,
                shift_deaths=shift_deaths,
                display_name=self.display_name,
            )
            if self.figure_collector is None:
                output_path = self.regional_input.region.run_artifact_path_to_write(
                    RunArtifact.RT_INFERENCE_REPORT
                )
                fig.savefig(output_path, bbox_inches="tight")
            else:
                self.figure_collector["3_Rt_inference"] = fig
        if df_all.empty:
            self.log.warning("Inference not possible")
        else:
            df_all = df_all.reset_index(drop=False)  # Move date to column from index to column
            df_all["fips"] = self.regional_input.region.fips
        return df_all<|MERGE_RESOLUTION|>--- conflicted
+++ resolved
@@ -48,16 +48,11 @@
     include_deaths: bool = False,
     include_testing_correction: bool = False,
     figure_collector: Optional[list] = None,
-<<<<<<< HEAD
-) -> Optional[pd.DataFrame]:
-    """Entry Point for Infer Rt"""
-=======
 ) -> pd.DataFrame:
     """Entry Point for Infer Rt
 
     Returns an empty DataFrame if inference was not possible.
     """
->>>>>>> f5caf249
 
     # Generate the Data Packet to Pass to RtInferenceEngine
     input_df = _generate_input_data(
@@ -557,11 +552,7 @@
 
         return available_timeseries
 
-<<<<<<< HEAD
-    def infer_all(self, plot=True, shift_deaths=0) -> Optional[pd.DataFrame]:
-=======
     def infer_all(self, plot=True, shift_deaths=0) -> pd.DataFrame:
->>>>>>> f5caf249
         """
         Infer R_t from all available data sources.
 
