from typing import Optional
from dataclasses import dataclass
from datetime import timedelta
import structlog


import numpy as np
import numba
import math
import pandas as pd
from covidactnow.datapublic.common_fields import CommonFields
from scipy import stats as sps
from matplotlib import pyplot as plt

from libs.datasets import combined_datasets
from libs import pipeline
<<<<<<< HEAD
=======

# `timeseries` is used as a local name in this file, complicating importing it as a module name.
>>>>>>> c412f863
from libs.datasets.timeseries import OneRegionTimeseriesDataset
from pyseir import load_data
from pyseir.utils import RunArtifact
import pyseir.utils
from pyseir.rt.constants import InferRtConstants
from pyseir.rt import plotting, utils

rt_log = structlog.get_logger(__name__)


SQRT2PI = math.sqrt(2.0 * math.pi)


@numba.vectorize([numba.float64(numba.float64, numba.float64, numba.float64)], fastmath=True)
def normal_pdf(x, mean, std_deviation):
    """Probability density function at `x` of a normal distribution.

    Args:
        x: Value
        mean: Mean of distribution
        std_deviation: Standard deviation of distribution.
    """
    u = (x - mean) / std_deviation
    return math.exp(-0.5 * u ** 2) / (SQRT2PI * std_deviation)


@numba.njit(fastmath=True)
def pdf_vector(x, loc, scale):
    """Replacement for scipy pdf function."""
    array = np.empty((x.size, loc.size))
    for i, a in enumerate(x):
        for j, b in enumerate(loc):
            array[i, j] = normal_pdf(a, b, scale)

    return array


@dataclass(frozen=True)
class RegionalInput:
    region: pipeline.Region

    _combined_data: OneRegionTimeseriesDataset

    @property
    def display_name(self) -> str:
        return str(self.region)

    @property
    def timeseries(self) -> OneRegionTimeseriesDataset:
<<<<<<< HEAD
        return self._combined_data

    @staticmethod
    def from_regional_data(dataset: OneRegionTimeseriesDataset) -> "RegionalInput":
        return RegionalInput(region=dataset.region, _combined_data=dataset)
=======
        return self._combined_data.timeseries

    @staticmethod
    def from_regional_data(dataset: OneRegionTimeseriesDataset) -> "RegionalInput":
        return RegionalInput(region=dataset.region, _combined_data=dataset,)
>>>>>>> c412f863

    @staticmethod
    def from_region(region: pipeline.Region) -> "RegionalInput":
        return RegionalInput(
            region=region,
            _combined_data=combined_datasets.RegionalData.from_region(region).timeseries,
        )

    @staticmethod
    def from_fips(fips: str) -> "RegionalInput":
        return RegionalInput.from_region(pipeline.Region.from_fips(fips))


def run_rt(
    regional_input: RegionalInput,
    include_testing_correction: bool = False,
    figure_collector: Optional[list] = None,
) -> pd.DataFrame:
    """Entry Point for Infer Rt

    Returns an empty DataFrame if inference was not possible.
    """

    # Generate the Data Packet to Pass to RtInferenceEngine
    smoothed_cases = _generate_input_data(
        regional_input=regional_input,
        include_testing_correction=include_testing_correction,
        figure_collector=figure_collector,
    )
    if smoothed_cases is None:
        rt_log.warning(
            event="Infer Rt Skipped. No Data Passed Filter Requirements:",
            region=regional_input.display_name,
        )
        return pd.DataFrame()

    # Save a reference to instantiated engine (eventually I want to pull out the figure
    # generation and saving so that I don't have to pass a display_name and fips into the class
    engine = RtInferenceEngine(
        smoothed_cases, display_name=regional_input.display_name, regional_input=regional_input,
    )

    # Generate the output DataFrame (consider renaming the function infer_all to be clearer)
    output_df = engine.infer_all()

    return output_df


def _generate_input_data(
    regional_input: RegionalInput,
    include_testing_correction: bool,
    figure_collector: Optional[list],
) -> Optional[pd.Series]:
    """
    Allow the RtInferenceEngine to be agnostic to aggregation level by handling the loading first

    include_testing_correction: bool
        If True, include a correction for testing increases and decreases.
    """
    # TODO: Outlier Removal Before Test Correction
    try:
        times, observed_new_cases, _ = load_data.calculate_new_case_data_by_region(
            regional_input.timeseries,
            t0=InferRtConstants.REF_DATE,
            include_testing_correction=include_testing_correction,
        )
    except AssertionError as e:
        rt_log.exception(
            event="An AssertionError was raised in the loading of the data for the calculation of "
            "the Infection Rate Metric",
            region=regional_input.display_name,
        )
        return None

    date = [InferRtConstants.REF_DATE + timedelta(days=int(t)) for t in times]

    observed_new_cases = pd.Series(observed_new_cases, index=date)

    observed_new_cases = filter_and_smooth_input_data(
        observed_new_cases,
        date,
        regional_input.region,
        figure_collector,
        rt_log.new(region=regional_input.display_name),
    )
    return observed_new_cases


def filter_and_smooth_input_data(
    cases: pd.Series,
    dates: list,
    region: pipeline.Region,
    figure_collector: Optional[list],
    log: structlog.BoundLoggerBase,
) -> Optional[pd.Series]:
    """Do Filtering Here Before it Gets to the Inference Engine"""
    MIN_CUMULATIVE_CASE_COUNT = 20
    MIN_INCIDENT_CASE_COUNT = 5

    requirements = [  # All Must Be True
        cases.count() > InferRtConstants.MIN_TIMESERIES_LENGTH,
        cases.sum() > MIN_CUMULATIVE_CASE_COUNT,
        cases.max() > MIN_INCIDENT_CASE_COUNT,
    ]
    smoothed = cases.rolling(
        InferRtConstants.COUNT_SMOOTHING_WINDOW_SIZE,
        win_type="gaussian",
        min_periods=InferRtConstants.COUNT_SMOOTHING_KERNEL_STD,
        center=True,
    ).mean(std=InferRtConstants.COUNT_SMOOTHING_KERNEL_STD)
    # TODO: Only start once non-zero to maintain backwards compatibility?

    # Check if the Post Smoothed Meets the Requirements
    requirements.append(smoothed.max() > MIN_INCIDENT_CASE_COUNT)

    if not all(requirements):
        return None

    fig = plt.figure(figsize=(10, 6))
    ax = fig.add_subplot(111)  # plt.axes
    ax.set_yscale("log")
    chart_min = max(0.1, smoothed.min())
    ax.set_ylim((chart_min, cases.max()))
    plt.scatter(
        dates[-len(cases) :], cases, alpha=0.3, label=f"Smoothing of: cases",
    )
    plt.plot(dates[-len(cases) :], smoothed)
    plt.grid(True, which="both")
    plt.xticks(rotation=30)
    plt.xlim(min(dates[-len(cases) :]), max(dates) + timedelta(days=2))

    if not figure_collector:
        plot_path = pyseir.utils.get_run_artifact_path(region, RunArtifact.RT_SMOOTHING_REPORT)
        plt.savefig(plot_path, bbox_inches="tight")
        plt.close(fig)
    else:
        figure_collector["1_smoothed_cases"] = fig

    return smoothed


class RtInferenceEngine:
    """
    This class extends the analysis of Bettencourt et al to include mortality data in a
    pseudo-non-parametric inference of R_t.

    Parameters
    ----------
    data: DataFrame
        DataFrame with a Date index and at least one "cases" column.
    display_name: str
        Needed for Figures. Should just return figures along with dataframe and then deal with title
        and save location somewhere downstream.
    regional_input: RegionalInput
        Just used for output paths. Should remove with display_name later.
    """

    def __init__(
        self, cases: pd.Series, display_name, regional_input: RegionalInput, figure_collector=None,
    ):

        self.dates = cases.index
        self.cases = cases

        self.display_name = display_name
        self.regional_input = regional_input
        self.figure_collector = figure_collector

        # Load the InferRtConstants (TODO: turn into class constants)
        self.r_list = InferRtConstants.R_BUCKETS
        self.window_size = InferRtConstants.COUNT_SMOOTHING_WINDOW_SIZE
        self.kernel_std = InferRtConstants.COUNT_SMOOTHING_KERNEL_STD
        self.default_process_sigma = InferRtConstants.DEFAULT_PROCESS_SIGMA
        self.ref_date = InferRtConstants.REF_DATE
        self.confidence_intervals = InferRtConstants.CONFIDENCE_INTERVALS
        self.min_cases = InferRtConstants.MIN_COUNTS_TO_INFER
        self.min_ts_length = InferRtConstants.MIN_TIMESERIES_LENGTH
        self.serial_period = InferRtConstants.SERIAL_PERIOD
        self.max_scaling_sigma = InferRtConstants.MAX_SCALING_OF_SIGMA
        self.scale_sigma_from_count = InferRtConstants.SCALE_SIGMA_FROM_COUNT
        self.tail_suppression_correction = InferRtConstants.TAIL_SUPPRESSION_CORRECTION
        self.smooth_rt_map_composite = InferRtConstants.SMOOTH_RT_MAP_COMPOSITE
        self.rt_smoothing_window_size = InferRtConstants.RT_SMOOTHING_WINDOW_SIZE
        self.min_conf_width = InferRtConstants.MIN_CONF_WIDTH
        self.log = structlog.getLogger(Rt_Inference_Target=self.display_name)
        self.log_likelihood = None  # TODO: Add this later. Not in init.
        self.log.info(event="Running:")

    def evaluate_head_tail_suppression(self):
        """
        Evaluates how much time slows down (which suppresses Rt) as series approaches latest date
        """
        timeseries = pd.Series(1.0 * np.arange(0, 2 * self.window_size))
        smoothed = timeseries.rolling(
            self.window_size, win_type="gaussian", min_periods=self.kernel_std, center=True
        ).mean(std=self.kernel_std)
        delta = (smoothed - smoothed.shift()).tail(math.ceil(self.window_size / 2))

        return delta[delta < 1.0]

    def highest_density_interval(self, posteriors, ci):
        """
        Given a PMF, generate the confidence bands.

        Parameters
        ----------
        posteriors: pd.DataFrame
            Probability Mass Function to compute intervals for.
        ci: float
            Float confidence interval. Value of 0.95 will compute the upper and
            lower bounds.

        Returns
        -------
        ci_low: np.array
            Low confidence intervals.
        ci_high: np.array
            High confidence intervals.
        """
        posterior_cdfs = posteriors.values.cumsum(axis=0)
        low_idx_list = np.argmin(np.abs(posterior_cdfs - (1 - ci)), axis=0)
        high_idx_list = np.argmin(np.abs(posterior_cdfs - ci), axis=0)
        ci_low = self.r_list[low_idx_list]
        ci_high = self.r_list[high_idx_list]
        return ci_low, ci_high

    def make_process_matrix(self, timeseries_scale=InferRtConstants.SCALE_SIGMA_FROM_COUNT):
        """ Externalizes process of generating the Gaussian process matrix adding the following:
        1) Auto adjusts sigma from its default value for low counts - scales sigma up as
           1/sqrt(count) up to a maximum factor of MAX_SCALING_OF_SIGMA
        2) Ensures the smoothing (of the posterior when creating the prior) is symmetric
           in R so that this process does not move argmax (the peak in probability)
        """
        # TODO FOR ALEX: Please expand this and describe more clearly the meaning of these variables
        a = self.max_scaling_sigma
        if timeseries_scale == 0:
            b = 1.0
        else:
            b = max(1.0, math.sqrt(self.scale_sigma_from_count / timeseries_scale))

        use_sigma = min(a, b) * self.default_process_sigma

        # Build process matrix using optimized numba pdf function.
        # This function is equivalent to the following call, but runs about 50% faster:
        # process_matrix = sps.norm(loc=self.r_list, scale=use_sigma).pdf(self.r_list[:, None])
        process_matrix = pdf_vector(self.r_list, self.r_list, use_sigma)

        # process_matrix applies gaussian smoothing to the previous posterior to make the prior.
        # But when the gaussian is wide much of its distribution function can be outside of the
        # range Reff = (0,10). When this happens the smoothing is not symmetric in R space. For
        # R<1, when posteriors[previous_day]).argmax() < 50, this asymmetry can push the argmax of
        # the prior >10 Reff bins (delta R = .2) on each new day. This was a large systematic error.

        # Ensure smoothing window is symmetric in X direction around diagonal
        # to avoid systematic drift towards middle (Reff = 5). This is done by
        # ensuring the following matrix values are 0:
        # 1 0 0 0 0 0 ... 0 0 0 0 0 0
        # * * * 0 0 0 ... 0 0 0 0 0 0
        # ...
        # * * * * * * ... * * * * 0 0
        # * * * * * * ... * * * * * *
        # 0 0 * * * * ... * * * * * *
        # ...
        # 0 0 0 0 0 0 ... 0 0 0 * * *
        # 0 0 0 0 0 0 ... 0 0 0 0 0 1
        sz = len(self.r_list)
        for row in range(0, sz):
            if row < (sz - 1) / 2:
                process_matrix[row, 2 * row + 1 : sz] = 0.0
            elif row > (sz - 1) / 2:
                process_matrix[row, 0 : sz - 2 * (sz - row)] = 0.0

        # (3a) Normalize all rows to sum to 1
        row_sums = process_matrix.sum(axis=1)
        for row in range(0, sz):
            process_matrix[row] = process_matrix[row] / row_sums[row]

        return use_sigma, process_matrix

    def get_posteriors(self, dates, timeseries, plot=False):
        """
        Generate posteriors for R_t.

        Parameters
        ----------
        timeseries: New X per day (cases).
        plot: bool
            If True, plot a cool looking est of posteriors.

        Returns
        -------
        dates: array-like
            Input data over a subset of indices available after windowing.
        times: array-like
            Output integers since the reference date.
        posteriors: pd.DataFrame
            Posterior estimates for each timestamp with non-zero data.
        start_idx: int
            Index of first Rt value calculated from input data series
            #TODO figure out why this value sometimes truncates the series

        """
        if len(timeseries) == 0:
            self.log.info("empty timeseries, skipping")
            return None, None, None
        else:
            self.log.info("Analyzing posteriors for timeseries")

        # (1) Calculate Lambda (the Poisson likelihood given the data) based on
        # the observed increase from t-1 cases to t cases.
        lam = timeseries[:-1].values * np.exp((self.r_list[:, None] - 1) / self.serial_period)

        # (2) Calculate each day's likelihood over R_t
        # Originally smoothed counts were rounded (as needed for sps.poisson.pmf below) which
        # doesn't work well for low counts and introduces artifacts at rounding transitions. Now
        # calculate for both ceiling and floor values and interpolate between to get smooth
        # behaviour
        ts_floor = timeseries.apply(np.floor).astype(int)
        ts_ceil = timeseries.apply(np.ceil).astype(int)
        ts_frac = timeseries - ts_floor

        likelihoods_floor = pd.DataFrame(
            data=sps.poisson.pmf(ts_floor[1:].values, lam),
            index=self.r_list,
            columns=timeseries.index[1:],
        )
        likelihoods_ceil = pd.DataFrame(
            data=sps.poisson.pmf(ts_ceil[1:].values, lam),
            index=self.r_list,
            columns=timeseries.index[1:],
        )
        # Interpolate between value for ceiling and floor of smoothed counts
        likelihoods = ts_frac * likelihoods_ceil + (1 - ts_frac) * likelihoods_floor

        # (3) Create the (now scaled up for low counts) Gaussian Matrix
        (current_sigma, process_matrix) = self.make_process_matrix(timeseries.median())

        # (3a) Normalize all rows to sum to 1
        process_matrix /= process_matrix.sum(axis=0)

        # (4) Calculate the initial prior. Gamma mean of "a" with mode of "a-1".
        prior0 = sps.gamma(a=2.5).pdf(self.r_list)
        prior0 /= prior0.sum()

        reinit_prior = sps.gamma(a=2).pdf(self.r_list)
        reinit_prior /= reinit_prior.sum()

        # Create a DataFrame that will hold our posteriors for each day
        # Insert our prior as the first posterior.
        posteriors = pd.DataFrame(
            index=self.r_list, columns=timeseries.index, data={timeseries.index[0]: prior0}
        )

        # We said we'd keep track of the sum of the log of the probability
        # of the data for maximum likelihood calculation.
        log_likelihood = 0.0

        # Initialize timeseries scale (used for auto sigma)
        scale = timeseries.head(1).item()

        # Setup monitoring for Reff lagging signal in daily likelihood
        monitor = utils.LagMonitor(debug=False)  # Set debug=True for detailed printout of daily lag

        # (5) Iteratively apply Bayes' rule
        loop_idx = 0
        for previous_day, current_day in zip(timeseries.index[:-1], timeseries.index[1:]):

            # Keep track of exponential moving average of scale of counts of timeseries
            scale = 0.9 * scale + 0.1 * timeseries[current_day]

            # Calculate process matrix for each day
            (current_sigma, process_matrix) = self.make_process_matrix(scale)

            # (5a) Calculate the new prior
            current_prior = process_matrix @ posteriors[previous_day]

            # (5b) Calculate the numerator of Bayes' Rule: P(k|R_t)P(R_t)
            numerator = likelihoods[current_day] * current_prior

            # (5c) Calculate the denominator of Bayes' Rule P(k)
            denominator = np.sum(numerator)

            # Execute full Bayes' Rule
            if denominator == 0:
                # Restart the baysian learning for the remaining series.
                # This is necessary since otherwise NaN values
                # will be inferred for all future days, after seeing
                # a single (smoothed) zero value.
                #
                # We understand that restarting the posteriors with the
                # re-initial prior may incur a start-up artifact as the posterior
                # restabilizes, but we believe it's the current best
                # solution for municipalities that have smoothed cases and
                # deaths that dip down to zero, but then start to increase
                # again.

                posteriors[current_day] = reinit_prior
            else:
                posteriors[current_day] = numerator / denominator

            # Monitors if posterior is lagging excessively behind signal in likelihood
            # TODO future can return cumulative lag and use to scale sigma up only when needed
            monitor.evaluate_lag_using_argmaxes(
                current_day=loop_idx,
                current_sigma=current_sigma,
                prev_post_am=posteriors[previous_day].argmax(),
                prior_am=current_prior.argmax(),
                like_am=likelihoods[current_day].argmax(),
                post_am=numerator.argmax(),
            )

            # Add to the running sum of log likelihoods
            log_likelihood += np.log(denominator)
            loop_idx += 1

        self.log_likelihood = log_likelihood

        if plot:
            plotting.plot_posteriors(x=posteriors)  # Returns Figure.
            # The interpreter will handle this as it sees fit. Normal builds never call plot flag.

        start_idx = -len(posteriors.columns)

        return dates[start_idx:], posteriors, start_idx

    def infer_all(self, plot=True) -> pd.DataFrame:
        """
        Infer R_t from all available data sources.

        Parameters
        ----------
        plot: bool
            If True, generate a plot of the inference.

        Returns
        -------
        inference_results: pd.DataFrame
            Columns containing MAP estimates and confidence intervals.
        """
        df_all = None

        df = pd.DataFrame()
        try:
            dates, posteriors, start_idx = self.get_posteriors(self.dates, self.cases)
        except Exception as e:
            rt_log.exception(
                event="Posterior Calculation Error", region=self.regional_input.display_name,
            )
            raise e

        # Note that it is possible for the dates to be missing days
        # This can cause problems when:
        #   1) computing posteriors that assume continuous data (above),
        #   2) when merging data with variable keys
        if posteriors is None:
            return pd.DataFrame()

        df[f"Rt_MAP__new_cases"] = posteriors.idxmax()
        for ci in self.confidence_intervals:
            ci_low, ci_high = self.highest_density_interval(posteriors, ci=ci)

            low_val = 1 - ci
            high_val = ci
            df[f"Rt_ci{int(math.floor(100 * low_val))}__new_cases"] = ci_low
            df[f"Rt_ci{int(math.floor(100 * high_val))}__new_cases"] = ci_high

        df["date"] = dates
        df = df.set_index("date")

        df_all = df

        df_all["Rt_MAP_composite"] = df_all["Rt_MAP__new_cases"]
        df_all["Rt_ci95_composite"] = df_all["Rt_ci95__new_cases"]

        # Correct for tail suppression
        suppression = 1.0 * np.ones(len(df_all))
        if self.tail_suppression_correction > 0.0:
            tail_sup = self.evaluate_head_tail_suppression()
            # Calculate rt suppression by smoothing delay at tail of sequence
            suppression = np.concatenate(
                [1.0 * np.ones(len(df_all) - len(tail_sup)), tail_sup.values]
            )
            # Adjust rt by undoing the suppression
            df_all["Rt_MAP_composite"] = (df_all["Rt_MAP_composite"] - 1.0) / np.power(
                suppression, self.tail_suppression_correction
            ) + 1.0

        # Optionally Smooth just Rt_MAP_composite.
        # Note this doesn't lag in time and preserves integral of Rteff over time
        for i in range(0, self.smooth_rt_map_composite):
            kernel_width = round(self.rt_smoothing_window_size / 4)
            smoothed = (
                df_all["Rt_MAP_composite"]
                .rolling(
                    self.rt_smoothing_window_size,
                    win_type="gaussian",
                    min_periods=kernel_width,
                    center=True,
                )
                .mean(std=kernel_width)
            )

            # Adjust down confidence interval due to count smoothing over kernel_width values but
            # not below .2
            df_all["Rt_MAP_composite"] = smoothed
            df_all["Rt_ci95_composite"] = (
                (df_all["Rt_ci95_composite"] - df_all["Rt_MAP_composite"])
                / math.sqrt(
                    2.0 * kernel_width  # averaging over many points reduces confidence interval
                )
                / np.power(suppression, self.tail_suppression_correction / 2)
            ).apply(lambda v: max(v, self.min_conf_width)) + df_all["Rt_MAP_composite"]

        if plot:
            fig = plotting.plot_rt(df=df_all, display_name=self.display_name)
            if self.figure_collector is None:
                output_path = pyseir.utils.get_run_artifact_path(
                    self.regional_input.region, RunArtifact.RT_INFERENCE_REPORT
                )
                fig.savefig(output_path, bbox_inches="tight")
            else:
                self.figure_collector["3_Rt_inference"] = fig
        if df_all.empty:
            self.log.warning("Inference not possible")
        else:
            df_all = df_all.reset_index(drop=False)  # Move date to column from index to column
            df_all[CommonFields.LOCATION_ID] = self.regional_input.region.location_id
        return df_all<|MERGE_RESOLUTION|>--- conflicted
+++ resolved
@@ -1,4 +1,5 @@
 from typing import Optional
+import math
 from dataclasses import dataclass
 from datetime import timedelta
 import structlog
@@ -14,11 +15,8 @@
 
 from libs.datasets import combined_datasets
 from libs import pipeline
-<<<<<<< HEAD
-=======
 
 # `timeseries` is used as a local name in this file, complicating importing it as a module name.
->>>>>>> c412f863
 from libs.datasets.timeseries import OneRegionTimeseriesDataset
 from pyseir import load_data
 from pyseir.utils import RunArtifact
@@ -68,19 +66,11 @@
 
     @property
     def timeseries(self) -> OneRegionTimeseriesDataset:
-<<<<<<< HEAD
         return self._combined_data
 
     @staticmethod
     def from_regional_data(dataset: OneRegionTimeseriesDataset) -> "RegionalInput":
         return RegionalInput(region=dataset.region, _combined_data=dataset)
-=======
-        return self._combined_data.timeseries
-
-    @staticmethod
-    def from_regional_data(dataset: OneRegionTimeseriesDataset) -> "RegionalInput":
-        return RegionalInput(region=dataset.region, _combined_data=dataset,)
->>>>>>> c412f863
 
     @staticmethod
     def from_region(region: pipeline.Region) -> "RegionalInput":
