--- conflicted
+++ resolved
@@ -2,12 +2,8 @@
   "openapi": "3.0.3",
   "info": {
     "title": "Covid Act Now API",
-<<<<<<< HEAD
-    "version": "v2.0.0"
-=======
     "description": "\nAPI v2 is currently in beta.  While it does not currently require\nauthentication, an API key will be required soon.\n",
     "version": "v2.0.0-beta.1"
->>>>>>> 5fc15e4f
   },
   "servers": [
     {
