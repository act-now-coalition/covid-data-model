# API

## Current Schema Overview

<<<<<<< HEAD
We currently provide 5 file types:
* Arrays of Arrays, by State & County
* CSV's, by State & County
* Shapefiles, by State & County
* Case JSON Summary
* County JSON Summaries


### Current Structure
(pre-launch of v0)

```bash
├── /v0/<snapshot id>/
│   └── case_summary/
│   │   ├── <state abreviation>.summary.json
│   │   └── case_summary.version.json
│   ├── county/
│   │   ├── <state abreviation>.<fips>.<intervention number>.json
│   │   └── county.version.json
│   ├── county_summaries/
│   │   ├── <state abreviation>.summary.json
│   │   └── county_summary.version.json
│   ├── custom1/
│   │   ├── counties.<intervention>.csv
│   │   ├── states.<intervention>.csv
│   │   ├── counties.<intervention>.shp
│   │   ├── states.<intervention>.shp
│   │   ├── counties.<intervention>.dbf
│   │   ├── states.<intervention>.dbf
│   │   ├── counties.<intervention>.shx
│   │   ├── states.<intervention>.shx
│   ├── <state abreviation>.<intervention number>.json
│   └── states.version.json
```


## Specific Files

For a state <state abreviation>.<intervention number>.json
For a county <state abreviation>.<fips>.<intervention number>.json

### Arrays

[items... ]

Where each item is
```json
   [
        "day_index",
        "date",
        "a", # total
        "b", # susceptible
        "c", # exposed
        "d", # infected
        "e", # infected_a (not hospitalized, but infected)
        "f", # infected_b (hospitalized not in icu)
        "g", # infected_c (in icu)
        "all_hospitalized", # infected_b + infected_c
        "all_infected", # infected_a + infected_b + infected_c
        "dead",
        "beds",
        "i",
        "j",
        "k",
        "l",
        "population",
        "m",
        "n",
    ]
```

### CSVs

counties.<intervention>.csv
states.<intervention>.csv

```
    OBJECTID
    Province/State
    Country/Region
    Last Update
    Latitude
    Longitude
    State/County FIPS Code
    State Intervention
    16d-HSPTLZD
    32d-HSPTLZD
    16d-LACKBEDS
    32d-LACKBEDS
    MEAN-HOSP
    MEAN-DEATHS
    PEAK-HOSP
    PEAK-DEATHS
    Current Deaths
    Current Confirmed
    Combined Key
    County
```

Example CSV
```csv
OBJECTID,Province/State,Country/Region,Last Update,Latitude,Longitude,State/County FIPS Code,State Intervention,16d-HSPTLZD,32d-HSPTLZD,16d-LACKBEDS,32d-LACKBEDS,MEAN-HOSP,MEAN-DEATHS,PEAK-HOSP,PEAK-DEATHS,Current Deaths,Current Confirmed,Combined Key,County
0,South Carolina,US,4/7/2020 23:04,34.22333378,-82.46170658,45001,shelter_in_place,3,5,0,0,6.0,0.3333333333333333,2020-06-19,2020-05-08,0,5,"Abbeville, South Carolina, US",Abbeville
1,South Carolina,US,4/7/2020 23:04,33.54338026,-81.63645384,45003,shelter_in_place,18,30,0,0,34.0,2.4814814814814814,2020-06-19,2020-06-23,1,28,"Aiken, South Carolina, US",Aiken
```

#### Shapefiles

counties.<intervention>.shp
states.<intervention>.shp
counties.<intervention>.dbf
states.<intervention>.dbf
counties.<intervention>.shx
states.<intervention>.shx

TODO:

### Case Summary

case_summary/<state abreviation>.summary.json

See the [JSON Schema](api/schemas/case_summary.json)

### County Summaries

county_summaries/<state abreviation>.summary.json

See the [JSON Schema](api/schemas/county_summaries.json)
=======
* **/**
  * **version.json** - Metadata about how the API artifacts were generated.
    * *timestamp* (string) - an ISO 8601-formatted UTC timestamp.
    * *covid-data-public*
      * *branch* (string) - Branch name (usually "master").
      * *hash* (string) - Commit hash that branch was synced to.
      * *dirty* (boolean) - Whether there were any uncommitted / untracked files
        in the repo (usually false).
    * *covid-data-model*
      * *branch* (string) - Branch name (usually "master").
      * *hash* (string) - Commit hash that branch was synced to.
      * *dirty* (boolean) - Whether there were any uncommitted / untracked
        files in the repo (usually false).

We currently generate 4 types of files:
* arrays of arrays
* csv's
* shapefiles
* json summary files
>>>>>>> c30eb7a8
<|MERGE_RESOLUTION|>--- conflicted
+++ resolved
@@ -2,13 +2,13 @@
 
 ## Current Schema Overview
 
-<<<<<<< HEAD
-We currently provide 5 file types:
+We currently provide 6 file types:
 * Arrays of Arrays, by State & County
 * CSV's, by State & County
 * Shapefiles, by State & County
 * Case JSON Summary
 * County JSON Summaries
+* Versions.json
 
 
 ### Current Structure
@@ -39,7 +39,7 @@
 ```
 
 
-## Specific Files
+## Specific Files Schemas
 
 For a state <state abreviation>.<intervention number>.json
 For a county <state abreviation>.<fips>.<intervention number>.json
@@ -109,7 +109,7 @@
 1,South Carolina,US,4/7/2020 23:04,33.54338026,-81.63645384,45003,shelter_in_place,18,30,0,0,34.0,2.4814814814814814,2020-06-19,2020-06-23,1,28,"Aiken, South Carolina, US",Aiken
 ```
 
-#### Shapefiles
+### Shapefiles
 
 counties.<intervention>.shp
 states.<intervention>.shp
@@ -131,7 +131,10 @@
 county_summaries/<state abreviation>.summary.json
 
 See the [JSON Schema](api/schemas/county_summaries.json)
-=======
+
+
+### Versions
+
 * **/**
   * **version.json** - Metadata about how the API artifacts were generated.
     * *timestamp* (string) - an ISO 8601-formatted UTC timestamp.
@@ -144,11 +147,4 @@
       * *branch* (string) - Branch name (usually "master").
       * *hash* (string) - Commit hash that branch was synced to.
       * *dirty* (boolean) - Whether there were any uncommitted / untracked
-        files in the repo (usually false).
-
-We currently generate 4 types of files:
-* arrays of arrays
-* csv's
-* shapefiles
-* json summary files
->>>>>>> c30eb7a8
+        files in the repo (usually false).