# Covid Act Now API (V1)

## Introduction

The Covid Act Now API provides the same data that powers [CovidActNow.org](https://covidactnow.org) but in an easily digestible, machine readable format, intended for consumption by other COVID websites, models, and tools. Read our [blog post](https://blog.covidactnow.org/covid-act-now-api-intervention-model/) annoucing the API for more context and background.

### Update frequency

Data is updated every day, typically around midnight US Pacific Time.

### Rate Limits

There are no rate limits, but please be aware of your usage as we're a non-profit and would like to stay available to everyone.

### License

Data is licensed under [Creative Commons 4.0 By Attribution](https://creativecommons.org/licenses/by/4.0/). You are welcome to share, copy, and redistribute it, as well as adapt it for your own works, we just ask that you provide attribution to the source (as we have done with [our data sources](https://github.com/covid-projections/covid-data-public#date-sources-for-current--future-use)).


## Using the API

Data is available by prefixing URLs with `https://data.covidactnow.org/latest/`

In order to read a model from the API, you must specify both the location (state or county) and the intervention level. You can optionally specify if you'd like timeseries data.

### Location

Specify either:

1. A US State using two letter abbreviation (eg. 'CA' for California)
2. A US County using it's [FIPS Code](https://en.wikipedia.org/wiki/FIPS_county_code) (For a list of FIPS Codes, see [this page on the USDA site](https://www.nrcs.usda.gov/wps/portal/nrcs/detail/national/home/?cid=nrcs143_013697))

### Invervention Categories

Forward projections are available for the following scenarios:

```js
"NO_INTERVENTION",          // No Intervention
"MODERATE_INTERVENTION"     // Social Distancing
"STRONG_INTERVENTION"       // Stay at Home
"OBSERVED_INTERVENTION"     // Dynamic forecast based on observations
```

Additionally the most appropriate static scenario based on the per-state intervention is returned by specifying:

```js
"SELECTED_INTERVENTION"
```

To get a dynamic forecast that is based on the actually observed effect of mitigations and other factors in a given state, use:

```js
"OBSERVED_INTERVENTION"
```

> Note: `OBSERVED_INTERVENTION` is only available for states, not counties.

More information on interventions, including definitions, references, and R0 values used is [available here](https://data.covidactnow.org/Covid_Act_Now_Model_References_and_Assumptions.pdf).

### Projected Overloads vs Timeseries

An optional parameter `timeseries` can be added before the file format, for example: `*.timeseries.json` or `*.timeseries.csv`.

If ommited, the API will return the date of projected hospital overloads, data of peak hospitalizations, and more.

If included, the API will return the projected hospitalization data every third day for the next 90 days.

## Using the API
### Fetching State Data
#### Projections for a Specific State

Returns projections for the selected state

```bash
# Current actuals + projections + limits
# e.g. https://data.covidactnow.org/latest/us/states/CA.OBSERVED_INTERVENTION.json
/us/states/<ST>.<INTERVENTION>.json

# Full timeseries data: actuals + projected limits + data for every four days
# e.g. https://data.covidactnow.org/latest/us/states/CA.OBSERVED_INTERVENTION.timeseries.json
/us/states/<ST>.<INTERVENTION>.timeseries.json
```

#### Aggregate Projections for All States

Returns projections for all states

```bash
# Current actuals + projections + limits
# e.g. https://data.covidactnow.org/latest/us/states.OBSERVED_INTERVENTION.json
/us/states.<INTERVENTION>.json

# Timeseries data
# e.g. https://data.covidactnow.org/latest/us/states.OBSERVED_INTERVENTION.timeseries.json
/us/states.<INTERVENTION>.timeseries.json
```

State aggregates are also available as CSV files:

```bash
# Current actuals + projections + limits
# e.g. https://data.covidactnow.org/latest/us/states.OBSERVED_INTERVENTION.csv
/latest/us/states.<INTERVENTION>.csv

# Timeseries data
# E.G. https://data.covidactnow.org/latest/us/states.OBSERVED_INTERVENTION.timeseries.csv
/latest/us/states.<INTERVENTION>.timeseries.csv
```

### Fetching County Data
#### Projections for a Specific County

Returns projections for the selected county

```bash
# Current actuals + projections + limits
# e.g. https://data.covidactnow.org/latest/us/counties/06077.MODERATE_INTERVENTION.json
/us/counties/<5-DIGIT-FIPS>.<INTERVENTION>.json

# Full timeseries data: actuals + projected limits + data for every four days
# e.g. https://data.covidactnow.org/latest/us/counties/06077.MODERATE_INTERVENTION.timeseries.json
/latest/us/counties/<5-DIGIT-FIPS>.<INTERVENTION>.timeseries.json
```

#### Aggregate Projections for All Counties

Returns projections for all counties

```bash
# Current actuals + projections + limits
# e.g. https://data.covidactnow.org/latest/us/counties.MODERATE_INTERVENTION.json
/us/counties.<INTERVENTION>.json

# Timeseries data
# e.g. https://data.covidactnow.org/latest/us/counties.MODERATE_INTERVENTION.timeseries.json
/us/counties.<INTERVENTION>.timeseries.json
```

County aggregates are also available as CSV files:

```bash
# Current actuals + projections + limits
# e.g. https://data.covidactnow.org/latest/us/counties.MODERATE_INTERVENTION.csv
/latest/us/counties.<INTERVENTION>.csv

# Timeseries data
# e.g. https://data.covidactnow.org/latest/us/counties.MODERATE_INTERVENTION.timeseries.csv
/latest/us/counties.<INTERVENTION>.timeseries.csv
```

### Data format:

This is the data format for both states and counties. `timeseries` is only included when requesting `*.timeseries.json` or `*.timeseries.csv`.
```jsonc
{
  country,
  stateName,
  countyName, // null for states
  fips, // 2 digit for states, 5 digit for counties
  lat,
  long,
  lastUpdatedDate, // ISO 8601 date string
  actuals: {
    population,
    intervention, // one of (NO_INTERVENTION, MODERATE_INTERVENTION, OBSERVED_INTERVENTION, SELECTED_INTERVENTION)
    cumulativeConfirmedCases,
    cumulativeDeaths,
    hospitalBeds: {
      capacity,
      currentUsage, // Coming soon where available, null currently
    },
    ICUBeds: { same as above }  // Coming soon where available, null currently
  },
  projections: {
    totalHospitalBeds: {
      shortageStartDate, // null if no shortage projected
      peakDate,
      peakShortfall
    },
    ICUBeds: { same as above }, // Coming soon where available, null currently
  },
  timeseries: [{
    date,
    hospitalBedsRequired,
    hospitalBedCapacity,
    ICUBedsInUse,
    ICUBedCapacity, // Coming soon where availabe, null currently
    cumulativeDeaths,
    cumulativeInfected,
  }],
};
```
## Coming soon
* Hospital bed usage (actuals)
* ICU bed data (capacity, projections, and actuals)
<<<<<<< HEAD
* More file forms (dbf,shp,shx)
=======
* More file forms (dbf, shp, shx)
>>>>>>> e781d854
<|MERGE_RESOLUTION|>--- conflicted
+++ resolved
@@ -193,8 +193,4 @@
 ## Coming soon
 * Hospital bed usage (actuals)
 * ICU bed data (capacity, projections, and actuals)
-<<<<<<< HEAD
-* More file forms (dbf,shp,shx)
-=======
-* More file forms (dbf, shp, shx)
->>>>>>> e781d854
+* More file forms (dbf, shp, shx)