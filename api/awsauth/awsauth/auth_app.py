from typing import Tuple, Dict
import uuid
import urllib.parse
import datetime
import base64
import os
import re
import json
import pathlib
import logging

import sentry_sdk
from sentry_sdk.integrations.aws_lambda import AwsLambdaIntegration

from awsauth import ses_client
from awsauth.api_key_repo import APIKeyRepo
from awsauth.email_repo import EmailRepo
from awsauth.config import Config
from awsauth.the_registry import registry
from awsauth import hubspot_client


IS_LAMBDA = os.getenv("LAMBDA_TASK_ROOT")
WELCOME_EMAIL_PATH = pathlib.Path(__file__).parent / "welcome_email.html"
os.environ["AWS_REGION"] = "us-east-1"


_logger = logging.getLogger(__name__)

FIREHOSE_CLIENT = None

# Headers needed to return for CORS OPTIONS request
CORS_OPTIONS_HEADERS = {
    "access-control-allow-origin": [{"key": "Access-Control-Allow-Origin", "value": "*"}],
    "access-control-allow-headers": [
        {
            "key": "Access-Control-Allow-Headers",
            "value": "Content-Type,X-Amz-Date,Authorization,X-Api-Key,X-Amz-Security-Token",
        }
    ],
    "access-control-allow-methods": [{"key": "Access-Control-Allow-Methods", "value": "POST"}],
    "access-control-max-age": [{"key": "Access-Control-Max-Age", "value": "86400"}],
}


def init():
    global FIREHOSE_CLIENT
    Config.init()
    registry.initialize()

    sentry_sdk.init(
        dsn=Config.Constants.SENTRY_DSN,
        environment=Config.Constants.SENTRY_ENVIRONMENT,
        integrations=[AwsLambdaIntegration()],
        traces_sample_rate=1.0,  # adjust the sample rate in production as needed
    )


if IS_LAMBDA:
    # Only running initialization inside of a lambda environment
    init()


# Fairly permissive email regex taken from
# https://stackoverflow.com/questions/8022530/how-to-check-for-valid-email-address#comment52453093_8022584
EMAIL_REGEX = r"[^@\s]+@[^@\s]+\.[a-zA-Z0-9]+$"


class InvalidAPIKey(Exception):
    def __init__(self, api_key):
        super().__init__(f"Invalid API Key: {api_key}")
        self.api_key = api_key


def _build_welcome_email(to_email: str, api_key: str) -> ses_client.EmailData:
    welcome_email_html = WELCOME_EMAIL_PATH.read_text()
    welcome_email_html = welcome_email_html.format(api_key=api_key)

    return ses_client.EmailData(
        subject="Welcome to the Covid Act Now API!",
        from_email="Covid Act Now API <api@covidactnow.org>",
        reply_to="api@covidactnow.org",
        to_email=to_email,
        html=welcome_email_html,
        configuration_set="api-welcome-emails",
    )


def _create_api_key(email: str) -> str:
    return uuid.uuid4().hex


def _get_or_create_api_key(email: str, is_crs_user: bool) -> Tuple[bool, str]:
    api_key = APIKeyRepo.get_api_key(email)

    if api_key:
        # Record if existing users are covid response simulator users as they
        # may have registered not in the CRS.  This ensures that anyone who
        # gets their api key through the CRS registration will be recorded as a CRS user.
        if is_crs_user:
            APIKeyRepo.record_covid_response_simulator_user(email)

        return False, api_key

    _logger.info(f"No API Key found for email {email}, creating new key")

    api_key = _create_api_key(email)
    APIKeyRepo.add_api_key(email, api_key, is_crs_user)

    welcome_email = _build_welcome_email(email, api_key)
    if EmailRepo.send_email(welcome_email):
        APIKeyRepo.record_email_sent(email)
    else:
        _logger.error(f"Failed to send email to {email}")

    # attempt to add hubspot contact, but don't block reg on failure.
    try:
        registry.hubspot_client.create_contact(email)
    except hubspot_client.HubSpotAPICallFailed:
        _logger.error("HubSpot call failed")
        sentry_sdk.capture_exception()

    return True, api_key


def _record_successful_request(request: dict, record: dict):
    data = {
        "timestamp": datetime.datetime.utcnow().isoformat().replace("T", " "),
        "email": record["email"],
        "path": request["uri"],
        "ip": request["clientIp"],
        "is_covid_response_simulator_user": record.get("is_covid_response_simulator_user", False),
    }

    registry.firehose_client.put_data(Config.Constants.FIREHOSE_TABLE_NAME, data)


def _make_error_message(message: str, status: int = 403) -> Dict:
    error_message = {"error": message}

    # Format follows Response Object from
    # https://docs.aws.amazon.com/AmazonCloudFront/latest/DeveloperGuide/lambda-generating-http-responses-in-requests.html
    return {
        "status": status,
        "body": json.dumps(error_message),
        "headers": {"content-type": [{"value": "application/json"}]},
        "bodyEncoding": "text",
<<<<<<< HEAD
        "statusDescription": (
            "Unauthorized. Please contact api@covidactnow.org to restore access."
        ),
=======
        "statusDescription": message,
>>>>>>> 0ca33ff8
    }


def check_api_key_edge(event, context):
    request = event["Records"][0]["cf"]["request"]

    query_parameters = urllib.parse.parse_qs(request["querystring"])
    # parse query parameter by taking first api key in query string arg.
    api_key = None
    for api_key in query_parameters.get("apiKey") or []:
        break

    if not api_key:
        return _make_error_message(
<<<<<<< HEAD
            "API key required. Visit https://apidocs.covidactnow.org/#register to get an API key"
=======
            "API key required. Visit https://apidocs.covidactnow.org/access to get an API key"
>>>>>>> 0ca33ff8
        )

    record = APIKeyRepo.get_record_for_api_key(api_key)
    if not record:
        return _make_error_message("Invalid API key.")

    if record["email"] in Config.Constants.EMAIL_BLOCKLIST:
        error_message = "Unauthorized. Please contact api@covidactnow.org to restore access."
        return _make_error_message(error_message)

    _record_successful_request(request, record)

    # Return request, which forwards to S3 backend.
    return request


def register_edge(event, context):
    """API Registration function used in Lambda@Edge cloudfront distribution.

    Handles CORS for OPTIONS and POST requests.
    """
    # For more details on the structure of the event, see:
    # https://docs.aws.amazon.com/AmazonCloudFront/latest/DeveloperGuide/lambda-event-structure.html#example-viewer-request
    request = event["Records"][0]["cf"]["request"]

    if request["method"] == "OPTIONS":
        return {"status": 200, "headers": CORS_OPTIONS_HEADERS}

    data = request["body"]["data"]

    # Data can either be 'text' or 'base64'. If 'base64' decode data.
    if request["body"]["encoding"] == "base64":
        data = base64.b64decode(data)

    data = json.loads(data)

    # Headers needed for CORS.
    headers = {
        "access-control-allow-origin": [{"key": "Access-Control-Allow-Origin", "value": "*"}],
    }
    if "email" not in data:
        return {"status": 400, "errorMessage": "Missing email parameter", "headers": headers}

    email = data["email"]
    if not re.match(EMAIL_REGEX, email):
        return {"status": 400, "errorMessage": "Invalid email", "headers": headers}

    is_crs_user = data.get("is_crs_user", False)
    new_user, api_key = _get_or_create_api_key(email, is_crs_user)
    body = {"api_key": api_key, "email": email, "new_user": new_user}

    headers["content-type"] = [{"key": "Content-Type", "value": "application/json"}]
    response = {"status": 200, "body": json.dumps(body), "headers": headers}

    return response<|MERGE_RESOLUTION|>--- conflicted
+++ resolved
@@ -145,13 +145,7 @@
         "body": json.dumps(error_message),
         "headers": {"content-type": [{"value": "application/json"}]},
         "bodyEncoding": "text",
-<<<<<<< HEAD
-        "statusDescription": (
-            "Unauthorized. Please contact api@covidactnow.org to restore access."
-        ),
-=======
         "statusDescription": message,
->>>>>>> 0ca33ff8
     }
 
 
@@ -166,11 +160,7 @@
 
     if not api_key:
         return _make_error_message(
-<<<<<<< HEAD
             "API key required. Visit https://apidocs.covidactnow.org/#register to get an API key"
-=======
-            "API key required. Visit https://apidocs.covidactnow.org/access to get an API key"
->>>>>>> 0ca33ff8
         )
 
     record = APIKeyRepo.get_record_for_api_key(api_key)
