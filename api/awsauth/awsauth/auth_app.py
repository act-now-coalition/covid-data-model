--- conflicted
+++ resolved
@@ -134,68 +134,6 @@
     registry.firehose_client.put_data(Config.Constants.FIREHOSE_TABLE_NAME, data)
 
 
-<<<<<<< HEAD
-def register(event, context):
-
-    if not "email" in event:
-        raise ValueError("Missing email parameter")
-
-    email = event["email"]
-    if not re.match(EMAIL_REGEX, email):
-        return {"statusCode": 400, "errorMessage": "Invalid email"}
-
-    api_key = _get_or_create_api_key(email, False)
-    body = {"api_key": api_key, "email": email}
-
-    response = {"statusCode": 200, "body": json.dumps(body)}
-    return response
-
-
-def _generate_accept_policy(user_record: dict, method_arn):
-    # Want to give access to all data so that we can cache policy responses, not just the
-    # level or file they requested.
-    method_arn = re.sub(r"(.*/GET/).*", r"\1*", method_arn)
-    return {
-        "principalId": user_record["email"],
-        "policyDocument": {
-            "Version": "2012-10-17",
-            "Statement": [
-                {"Action": "execute-api:Invoke", "Effect": "Allow", "Resource": method_arn}
-            ],
-        },
-        "usageIdentifierKey": user_record["api_key"],
-    }
-
-
-def _generate_deny_policy(method_arn):
-    return {
-        "policyDocument": {
-            "Version": "2012-10-17",
-            "Statement": [
-                {"Action": "execute-api:Invoke", "Effect": "Deny", "Resource": method_arn}
-            ],
-        },
-    }
-
-
-def check_api_key(event, context):
-    """Checks API Key included in request for registered value."""
-    method_arn = event["methodArn"]
-
-    if not event["queryStringParameters"]["apiKey"]:
-        return _generate_deny_policy(method_arn)
-
-    api_key = event["queryStringParameters"]["apiKey"]
-
-    record = APIKeyRepo.get_record_for_api_key(api_key)
-    if not record:
-        return _generate_deny_policy(method_arn)
-
-    return _generate_accept_policy(record, method_arn)
-
-
-=======
->>>>>>> b189cee5
 def check_api_key_edge(event, context):
     request = event["Records"][0]["cf"]["request"]
 
