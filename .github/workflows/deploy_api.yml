--- conflicted
+++ resolved
@@ -45,11 +45,7 @@
 
 
 jobs:
-<<<<<<< HEAD
-  end-to-end:
-=======
   build-and-publish-snapshot:
->>>>>>> 5ada7df8
     runs-on: self-hosted
     steps:
 
@@ -86,20 +82,10 @@
     - name: Install Dependencies
       working-directory: ./covid-data-model
       run: pip install -r requirements.txt
-<<<<<<< HEAD
-#
-    # - name: create temp file
-    #   run: |
-    #     mkdir -p /data/api-results-${{env.SNAPSHOT_ID}}
-    #     touch /data/api-results-${{env.SNAPSHOT_ID}}/deleteme
-    # - name: run raw data QA
-    #   run: ./covid-data-model/run.sh ./covid-data-public /data/api-results-${{env.SNAPSHOT_ID}} execute_raw_data_qa
-=======
 
     - name: run raw data QA
       run: ./covid-data-model/run.sh ./covid-data-public /data/api-results-${{env.SNAPSHOT_ID}} execute_raw_data_qa
 
->>>>>>> 5ada7df8
     - name: Build Model Results (run.sh .. .. execute_model)
       run: ./covid-data-model/run.sh ./covid-data-public /data/api-results-${{env.SNAPSHOT_ID}} execute_model
 
@@ -111,67 +97,11 @@
       with:
         name: model-results-${{env.SNAPSHOT_ID}}
         path: /data/api-results-${{env.SNAPSHOT_ID}}/api-results.zip
-<<<<<<< HEAD
-#
-#  execute-api:
-#    runs-on: self-hosted
-#    needs: execute-model
-#    steps:
-#    - name: Checkout covid-data-model
-#      uses: actions/checkout@v2
-#      with:
-#        repository: covid-projections/covid-data-model
-#        path: covid-data-model
-#        ref: '${{env.COVID_DATA_MODEL_REF}}'
-#    - name: Checkout covid-data-public
-#      uses: actions/checkout@v2
-#      with:
-#        repository: covid-projections/covid-data-public
-#        path: covid-data-public
-#        lfs: true
-#        ref: '${{env.COVID_DATA_PUBLIC_REF}}'
-#    - name: Setup Python
-#      uses: actions/setup-python@v1
-#      with:
-#        python-version: '3.7.6'
-#        architecture: 'x64'
-#    - name: Cache Pip
-#      uses: actions/cache@v1
-#      with:
-#        path: ~/.cache/pip
-#        key: ${{ runner.os }}-pip-${{ hashFiles('requirements.txt') }}
-#        restore-keys: |
-#          ${{ runner.os }}-pip-
-#          ${{ runner.os }}-
-#    - name: Install Dependencies
-#      working-directory: ./covid-data-model
-#      run: pip install -r requirements.txt
 
-    # - uses: actions/download-artifact@v1
-    #   with:
-    #     name: model-results
-    #     path: ./api-results
-    - name: Build API (run.sh .. .. execute_api)
-      run: ./covid-data-model/run.sh ./covid-data-public /data/api-results-${{env.SNAPSHOT_ID}} execute_api
-    # - name: Upload API with Model Results
-    #   uses: actions/upload-artifact@v1
-    #   with:
-    #     name: model-results-with-api
-    #     path: ./api-results
-#
-#  push-snapshot-to-s3:
-#    runs-on: self-hosted
-#    needs:
-#      - execute-model
-#      - execute-api
-#
-#    steps:
-=======
 
     - name: Build API (run.sh .. .. execute_api)
       run: ./covid-data-model/run.sh ./covid-data-public /data/api-results-${{env.SNAPSHOT_ID}} execute_api
 
->>>>>>> 5ada7df8
     - name: make and copy to local tmp directory
       run: |
         mkdir -p ./tmp/data/
@@ -190,19 +120,8 @@
     - name: remove local tmp directory
       run: |
         rm -rf ./tmp/data/
-<<<<<<< HEAD
-#
-#  finish:
-#    runs-on: self-hosted
-#    needs:
-#      - push-snapshot-to-s3
-#
-#    steps:
-    - name: Maybe trigger covid-projections repo to use new snapshot.
-=======
 
     - name: Trigger website PR generation if conditions are met (master branch, morning build, etc)
->>>>>>> 5ada7df8
       env:
         GITHUB_TOKEN: ${{ secrets.CAN_ROBOT_PERSONAL_ACCESS_TOKEN }}
       run: ./covid-data-model/tools/maybe-trigger-web-snapshot-update.sh ${{env.SNAPSHOT_ID}} ${{env.COVID_DATA_MODEL_REF}} ${{env.COVID_DATA_PUBLIC_REF}}