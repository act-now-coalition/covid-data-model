# To debug, it's recommended you modify / use the version in the test-actions repo:
# https://github.com/covid-projections/test-actions/blob/master/.github/workflows/deploy_api.yml

name: Build & Publish API artifacts to data.covidactnow.org

on:
  # covid-data-public fetches data at 00:00 and 12:00 UTC.
  # So we rebuild / publish the API at 00:30 and 12:30 UTC.
  schedule:
   - cron: '30 0,12 * * *'

  push:
  # Hook to trigger a manual run.
  # See: https://goobar.io/2019/12/07/manually-trigger-a-github-actions-workflow/
  repository_dispatch:
    types: publish-api

env:
<<<<<<< HEAD
  # !!! Change this to your BRANCH if you want to test it
  COVID_DATA_MODEL_REF: 'feature/auto_sigma_avoid_rounding'
=======
  # !!! Change this to your BRANCH if you want to test it !!!
  COVID_DATA_MODEL_REF: 'master'
>>>>>>> c23d9964

  # To pin to an old data sets, put the branch/tag/commit here:
  COVID_DATA_PUBLIC_REF: 'master'

  # S3 Bucket (used by s3-sync-action tasks) to store final API snapshot.
  AWS_S3_BUCKET: 'data.covidactnow.org'

  # Use plotting by default on CI
  PYSEIR_PLOT_RESULTS: 'True'

  # The snapshot ID that identifies all of the API artifacts we're generating and ends
  # up in the final /snapshot/{id}/ URL.
  SNAPSHOT_ID: ${{github.run_number}}

  # Used by execute-model (for now) to optimize parallelization on self-hosted
  # runner.
  COVID_MODEL_CORES: 96

  # Used by python code that reports errors to sentry.
  SENTRY_DSN: ${{ secrets.SENTRY_DSN }}

  # use a webhook to write to slack channel dev-alerts for QA
  SLACK_DEV_ALERTS_WEBHOOK: ${{ secrets.SLACK_DEV_ALERTS_WEBHOOK }}


jobs:
  build-and-publish-snapshot:
    runs-on: self-hosted
    steps:

    - name: Checkout covid-data-model
      uses: actions/checkout@v2
      with:
        repository: covid-projections/covid-data-model
        path: covid-data-model
        ref: '${{env.COVID_DATA_MODEL_REF}}'

    - name: Checkout covid-data-public
      uses: actions/checkout@v2
      with:
        repository: covid-projections/covid-data-public
        path: covid-data-public
        lfs: true
        ref: '${{env.COVID_DATA_PUBLIC_REF}}'

    - name: Setup Python
      uses: actions/setup-python@v1
      with:
        python-version: '3.7.6'
        architecture: 'x64'

    - name: Cache Pip
      uses: actions/cache@v1
      with:
        path: ~/.cache/pip
        key: ${{ runner.os }}-pip-${{ hashFiles('requirements.txt') }}
        restore-keys: |
          ${{ runner.os }}-pip-
          ${{ runner.os }}-

    - name: Install Dependencies
      working-directory: ./covid-data-model
      run: pip install -r requirements.txt

    - name: run raw data QA
      run: ./covid-data-model/run.sh ./covid-data-public /data/api-results-${{env.SNAPSHOT_ID}} execute_raw_data_qa

    - name: Build Model Results (run.sh .. .. execute_model)
      run: ./covid-data-model/run.sh ./covid-data-public /data/api-results-${{env.SNAPSHOT_ID}} execute_model

    - name: Zip Model Results (run.sh .. .. execute_zip_folder)
      run: ./covid-data-model/run.sh ./covid-data-public /data/api-results-${{env.SNAPSHOT_ID}} execute_zip_folder

    - name: Upload Raw Data QA and Model Results
      uses: actions/upload-artifact@v2-preview
      with:
        name: model-results-${{env.SNAPSHOT_ID}}
        path: /data/api-results-${{env.SNAPSHOT_ID}}/api-results.zip

    - name: Build API (run.sh .. .. execute_api)
      run: ./covid-data-model/run.sh ./covid-data-public /data/api-results-${{env.SNAPSHOT_ID}} execute_api

    - name: make and copy to local tmp directory
      run: |
        mkdir -p ./tmp/data/
        cp -r /data/api-results-${{env.SNAPSHOT_ID}}/ ./tmp/data/

    - name: Deploy Artifacts to S3 (https://data.covidactnow.org/snapshot/${{env.SNAPSHOT_ID}}/).
      uses: jakejarvis/s3-sync-action@master
      with:
        args: --acl public-read --follow-symlinks --delete
      env:
        AWS_ACCESS_KEY_ID: ${{ secrets.AWS_ACCESS_KEY_ID }}
        AWS_SECRET_ACCESS_KEY: ${{ secrets.AWS_SECRET_ACCESS_KEY }}
        SOURCE_DIR: './tmp/data/api-results-${{env.SNAPSHOT_ID}}/'
        DEST_DIR: 'snapshot/${{env.SNAPSHOT_ID}}/'

    - name: remove local tmp directory
      run: |
        rm -rf ./tmp/data/

    - name: Trigger website PR generation if conditions are met (master branch, morning build, etc)
      env:
        GITHUB_TOKEN: ${{ secrets.CAN_ROBOT_PERSONAL_ACCESS_TOKEN }}
      run: ./covid-data-model/tools/maybe-trigger-web-snapshot-update.sh ${{env.SNAPSHOT_ID}} ${{env.COVID_DATA_MODEL_REF}} ${{env.COVID_DATA_PUBLIC_REF}}<|MERGE_RESOLUTION|>--- conflicted
+++ resolved
@@ -16,13 +16,8 @@
     types: publish-api
 
 env:
-<<<<<<< HEAD
   # !!! Change this to your BRANCH if you want to test it
   COVID_DATA_MODEL_REF: 'feature/auto_sigma_avoid_rounding'
-=======
-  # !!! Change this to your BRANCH if you want to test it !!!
-  COVID_DATA_MODEL_REF: 'master'
->>>>>>> c23d9964
 
   # To pin to an old data sets, put the branch/tag/commit here:
   COVID_DATA_PUBLIC_REF: 'master'
