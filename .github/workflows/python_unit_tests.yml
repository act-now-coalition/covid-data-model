--- conflicted
+++ resolved
@@ -33,11 +33,7 @@
       uses: actions/cache@v1
       with:
         path: ~/.cache/pip
-<<<<<<< HEAD
-        key: ${{ runner.os }}-pip-${{ hashFiles('requirement*.txt') }}
-=======
         key: ${{ runner.os }}-pip-${{ hashFiles('requirements*.txt') }}
->>>>>>> 056e315e
         restore-keys: |
           ${{ runner.os }}-pip-
           ${{ runner.os }}-
